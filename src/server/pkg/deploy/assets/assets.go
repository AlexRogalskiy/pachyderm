package assets

import (
	"fmt"
	"io"
	"path/filepath"
	"strconv"
	"strings"

	"github.com/pachyderm/pachyderm/src/server/pfs/server"
	"github.com/pachyderm/pachyderm/src/server/pkg/deploy"
	"github.com/ugorji/go/codec"
	"k8s.io/kubernetes/pkg/api/resource"
	"k8s.io/kubernetes/pkg/api/unversioned"
	api "k8s.io/kubernetes/pkg/api/v1"
)

var (
	suite                   = "pachyderm"
	pachdImage              = "pachyderm/pachd"
	etcdImage               = "quay.io/coreos/etcd:v3.1.2"
	serviceAccountName      = "pachyderm"
	etcdHeadlessServiceName = "etcd-headless"
	etcdName                = "etcd"
	etcdVolumeName          = "etcd-volume"
	etcdVolumeClaimName     = "etcd-storage"
	pachdName               = "pachd"
	minioSecretName         = "minio-secret"
	amazonSecretName        = "amazon-secret"
	googleSecretName        = "google-secret"
	microsoftSecretName     = "microsoft-secret"
	trueVal                 = true
	jsonEncoderHandle       = &codec.JsonHandle{
		BasicHandle: codec.BasicHandle{
			EncodeOptions: codec.EncodeOptions{Canonical: true},
		},
		Indent: 2,
	}
)

type backend int

const (
	localBackend backend = iota
	amazonBackend
	googleBackend
	microsoftBackend
	minioBackend
	s3CustomArgs = 6
)

// AssetOpts are options that are applicable to all the asset types.
type AssetOpts struct {
	PachdShards uint64
	Version     string
	LogLevel    string
	Metrics     bool
	// BlockCacheSize is the amount of memory each PachD node allocates towards
	// its cache of PFS blocks.
	BlockCacheSize string
}

// ServiceAccount returns a kubernetes service account for use with Pachyderm.
func ServiceAccount() *api.ServiceAccount {
	return &api.ServiceAccount{
		TypeMeta: unversioned.TypeMeta{
			Kind:       "ServiceAccount",
			APIVersion: "v1",
		},
		ObjectMeta: api.ObjectMeta{
			Name:   serviceAccountName,
			Labels: labels(""),
		},
	}
}

// PachdRc returns a pachd replication controller.
func PachdRc(opts *AssetOpts, objectStoreBackend backend, hostPath string) *api.ReplicationController {
	image := pachdImage
	if opts.Version != "" {
		image += ":" + opts.Version
	}
	// we turn metrics off if we dont have a static version
	// this prevents dev clusters from reporting metrics
	if opts.Version == deploy.DevVersionTag {
		opts.Metrics = false
	}
	volumes := []api.Volume{
		{
			Name: "pach-disk",
		},
	}
	volumeMounts := []api.VolumeMount{
		{
			Name:      "pach-disk",
			MountPath: "/pach",
		},
	}
	var backendEnvVar string
	switch objectStoreBackend {
	case localBackend:
		volumes[0].HostPath = &api.HostPathVolumeSource{
			Path: filepath.Join(hostPath, "pachd"),
		}
	case minioBackend:
		backendEnvVar = server.MinioBackendEnvVar
		volumes[0].HostPath = &api.HostPathVolumeSource{
			Path: filepath.Join(hostPath, "pachd"),
		}
		volumes = append(volumes, api.Volume{
			Name: minioSecretName,
			VolumeSource: api.VolumeSource{
				Secret: &api.SecretVolumeSource{
					SecretName: minioSecretName,
				},
			},
		})
		volumeMounts = append(volumeMounts, api.VolumeMount{
			Name:      minioSecretName,
			MountPath: "/" + minioSecretName,
		})
	case amazonBackend:
		backendEnvVar = server.AmazonBackendEnvVar
		volumes = append(volumes, api.Volume{
			Name: amazonSecretName,
			VolumeSource: api.VolumeSource{
				Secret: &api.SecretVolumeSource{
					SecretName: amazonSecretName,
				},
			},
		})
		volumeMounts = append(volumeMounts, api.VolumeMount{
			Name:      amazonSecretName,
			MountPath: "/" + amazonSecretName,
		})
	case googleBackend:
		backendEnvVar = server.GoogleBackendEnvVar
		volumes = append(volumes, api.Volume{
			Name: googleSecretName,
			VolumeSource: api.VolumeSource{
				Secret: &api.SecretVolumeSource{
					SecretName: googleSecretName,
				},
			},
		})
		volumeMounts = append(volumeMounts, api.VolumeMount{
			Name:      googleSecretName,
			MountPath: "/" + googleSecretName,
		})
	case microsoftBackend:
		backendEnvVar = server.MicrosoftBackendEnvVar
		volumes = append(volumes, api.Volume{
			Name: microsoftSecretName,
			VolumeSource: api.VolumeSource{
				Secret: &api.SecretVolumeSource{
					SecretName: microsoftSecretName,
				},
			},
		})
		volumeMounts = append(volumeMounts, api.VolumeMount{
			Name:      microsoftSecretName,
			MountPath: "/" + microsoftSecretName,
		})
	}
	replicas := int32(1)
	return &api.ReplicationController{
		TypeMeta: unversioned.TypeMeta{
			Kind:       "ReplicationController",
			APIVersion: "v1",
		},
		ObjectMeta: api.ObjectMeta{
			Name:   pachdName,
			Labels: labels(pachdName),
		},
		Spec: api.ReplicationControllerSpec{
			Replicas: &replicas,
			Selector: map[string]string{
				"app": pachdName,
			},
			Template: &api.PodTemplateSpec{
				ObjectMeta: api.ObjectMeta{
					Name:   pachdName,
					Labels: labels(pachdName),
				},
				Spec: api.PodSpec{
					Containers: []api.Container{
						{
							Name:  pachdName,
							Image: image,
							Env: []api.EnvVar{
								{
									Name:  "PACH_ROOT",
									Value: "/pach",
								},
								{
									Name:  "NUM_SHARDS",
									Value: fmt.Sprintf("%d", opts.PachdShards),
								},
								{
									Name:  "STORAGE_BACKEND",
									Value: backendEnvVar,
								},
								{
									Name: "PACHD_POD_NAMESPACE",
									ValueFrom: &api.EnvVarSource{
										FieldRef: &api.ObjectFieldSelector{
											APIVersion: "v1",
											FieldPath:  "metadata.namespace",
										},
									},
								},
								{
									Name:  "WORKER_IMAGE",
									Value: fmt.Sprintf("pachyderm/worker:%s", opts.Version),
								},
								{
									Name:  "WORKER_IMAGE_PULL_POLICY",
									Value: "IfNotPresent",
								},
								{
									Name:  "PACHD_VERSION",
									Value: opts.Version,
								},
								{
									Name:  "METRICS",
									Value: strconv.FormatBool(opts.Metrics),
								},
								{
									Name:  "LOG_LEVEL",
									Value: opts.LogLevel,
								},
								{
									Name:  "BLOCK_CACHE_BYTES",
									Value: opts.BlockCacheSize,
								},
							},
							Ports: []api.ContainerPort{
								{
									ContainerPort: 650,
									Protocol:      "TCP",
									Name:          "api-grpc-port",
								},
								{
									ContainerPort: 651,
									Name:          "trace-port",
								},
							},
							VolumeMounts: volumeMounts,
							SecurityContext: &api.SecurityContext{
								Privileged: &trueVal, // god is this dumb
							},
							ImagePullPolicy: "IfNotPresent",
						},
					},
					ServiceAccountName: serviceAccountName,
					Volumes:            volumes,
				},
			},
		},
	}
}

// PachdService returns a pachd service.
func PachdService() *api.Service {
	return &api.Service{
		TypeMeta: unversioned.TypeMeta{
			Kind:       "Service",
			APIVersion: "v1",
		},
		ObjectMeta: api.ObjectMeta{
			Name:   pachdName,
			Labels: labels(pachdName),
		},
		Spec: api.ServiceSpec{
			Type: api.ServiceTypeNodePort,
			Selector: map[string]string{
				"app": pachdName,
			},
			Ports: []api.ServicePort{
				{
					Port:     650,
					Name:     "api-grpc-port",
					NodePort: 30650,
				},
				{
					Port:     651,
					Name:     "trace-port",
					NodePort: 30651,
				},
			},
		},
	}
}

// EtcdRc returns an etcd replication controller.
func EtcdRc(hostPath string) *api.ReplicationController {
	replicas := int32(1)
	return &api.ReplicationController{
		TypeMeta: unversioned.TypeMeta{
			Kind:       "ReplicationController",
			APIVersion: "v1",
		},
		ObjectMeta: api.ObjectMeta{
			Name:   etcdName,
			Labels: labels(etcdName),
		},
		Spec: api.ReplicationControllerSpec{
			Replicas: &replicas,
			Selector: map[string]string{
				"app": etcdName,
			},
			Template: &api.PodTemplateSpec{
				ObjectMeta: api.ObjectMeta{
					Name:   etcdName,
					Labels: labels(etcdName),
				},
				Spec: api.PodSpec{
					Containers: []api.Container{
						{
							Name:  etcdName,
							Image: etcdImage,
							//TODO figure out how to get a cluster of these to talk to each other
							Command: []string{
								"/usr/local/bin/etcd",
								"--listen-client-urls=http://0.0.0.0:2379",
								"--advertise-client-urls=http://0.0.0.0:2379",
								"--data-dir=/var/data/etcd",
							},
							Ports: []api.ContainerPort{
								{
									ContainerPort: 2379,
									Name:          "client-port",
								},
								{
									ContainerPort: 2380,
									Name:          "peer-port",
								},
							},
							VolumeMounts: []api.VolumeMount{
								{
									Name:      "etcd-storage",
									MountPath: "/var/data/etcd",
								},
							},
							ImagePullPolicy: "IfNotPresent",
						},
					},
					Volumes: []api.Volume{
						{
							Name: "etcd-storage",
							VolumeSource: api.VolumeSource{
								PersistentVolumeClaim: &api.PersistentVolumeClaimVolumeSource{
									ClaimName: etcdVolumeClaimName,
								},
							},
						},
					},
				},
			},
		},
	}
}

// EtcdVolumeClaim creates a persistent volume claim of 'size' GB.
//
// Note that if you're controlling EtcdDB with a Stateful Set, this is
// unneccessary (the stateful set controller will create PVCs automatically).
func EtcdVolumeClaim(size int) *api.PersistentVolumeClaim {
	return &api.PersistentVolumeClaim{
		TypeMeta: unversioned.TypeMeta{
			Kind:       "PersistentVolumeClaim",
			APIVersion: "v1",
		},
		ObjectMeta: api.ObjectMeta{
			Name:   etcdVolumeClaimName,
			Labels: labels(etcdName),
		},
		Spec: api.PersistentVolumeClaimSpec{
			Resources: api.ResourceRequirements{
				Requests: map[api.ResourceName]resource.Quantity{
					"storage": resource.MustParse(fmt.Sprintf("%vGi", size)),
				},
			},
			AccessModes: []api.PersistentVolumeAccessMode{api.ReadWriteOnce},
		},
	}
}

// WriteEtcdVolumes creates 'shards' persistent volumes, either backed by IAAS persistent volumes (EBS volumes for amazon, GCP volumes for Google, etc)
// or local volumes (if 'backend' == 'local'). All volumes are created with size 'size'.
func WriteEtcdVolumes(w io.Writer, persistentDiskBackend backend,
	opts *AssetOpts, hostPath string, names []string,
	size int) error {
	if persistentDiskBackend != localBackend && len(names) < opts.EtcdNodes {
		return fmt.Errorf("could not create non-local rethink cluster with %d shards, as there are only %d external volumes", opts.EtcdNodes, len(names))
	}
	encoder := codec.NewEncoder(w, jsonEncoderHandle)
	for i := 0; i < opts.EtcdNodes; i++ {
		spec := &api.PersistentVolume{
			TypeMeta: unversioned.TypeMeta{
				Kind:       "PersistentVolume",
				APIVersion: "v1",
			},
			ObjectMeta: api.ObjectMeta{
				Name:   fmt.Sprintf("%s-%d", etcdVolumeName, i),
				Labels: labels(etcdName),
			},
			Spec: api.PersistentVolumeSpec{
				Capacity: map[api.ResourceName]resource.Quantity{
					"storage": resource.MustParse(fmt.Sprintf("%vGi", size)),
				},
				AccessModes:                   []api.PersistentVolumeAccessMode{api.ReadWriteOnce},
				PersistentVolumeReclaimPolicy: api.PersistentVolumeReclaimRetain,
			},
		}

		switch persistentDiskBackend {
		case amazonBackend:
			spec.Spec.PersistentVolumeSource = api.PersistentVolumeSource{
				AWSElasticBlockStore: &api.AWSElasticBlockStoreVolumeSource{
					FSType:   "ext4",
					VolumeID: names[i],
				},
			}
		case googleBackend:
			spec.Spec.PersistentVolumeSource = api.PersistentVolumeSource{
				GCEPersistentDisk: &api.GCEPersistentDiskVolumeSource{
					FSType: "ext4",
					PDName: names[i],
				},
			}
		case microsoftBackend:
			dataDiskURI := names[i]
			split := strings.Split(names[i], "/")
			diskName := split[len(split)-1]

			spec.Spec.PersistentVolumeSource = api.PersistentVolumeSource{
				AzureDisk: &api.AzureDiskVolumeSource{
					DiskName:    diskName,
					DataDiskURI: dataDiskURI,
				},
			}
		case minioBackend:
			fallthrough
		case localBackend:
			spec.Spec.PersistentVolumeSource = api.PersistentVolumeSource{
				HostPath: &api.HostPathVolumeSource{
					Path: filepath.Join(hostPath, fmt.Sprintf("etcd-%d", i)),
				},
			}
		default:
			return fmt.Errorf("cannot generate volume spec for unknown backend \"%v\"", persistentDiskBackend)
		}
		spec.CodecEncodeSelf(encoder)
		fmt.Fprintf(w, "\n")
	}
	return nil
}

// EtcdNodePortService returns a NodePort etcd service. This will let non-etcd
// pods talk to etcd
func EtcdNodePortService(local bool) *api.Service {
	var clientNodePort int32
	serviceType := api.ServiceTypeNodePort
	if local {
		clientNodePort = 32379
		serviceType = api.ServiceTypeNodePort
	}
	return &api.Service{
		TypeMeta: unversioned.TypeMeta{
			Kind:       "Service",
			APIVersion: "v1",
		},
		ObjectMeta: api.ObjectMeta{
			Name:   etcdName,
			Labels: labels(etcdName),
		},
		Spec: api.ServiceSpec{
			Type: serviceType,
			Selector: map[string]string{
				"app": etcdName,
			},
			Ports: []api.ServicePort{
				{
					Port:     2379,
					Name:     "client-port",
					NodePort: clientNodePort,
				},
			},
		},
	}
}

// EtcdHeadlessService returns a headless etcd service, which is only for DNS
// resolution.
func EtcdHeadlessService() *api.Service {
	return &api.Service{
		TypeMeta: unversioned.TypeMeta{
			Kind:       "Service",
			APIVersion: "v1",
		},
		ObjectMeta: api.ObjectMeta{
			Name:   etcdHeadlessServiceName,
			Labels: labels(etcdName),
		},
		Spec: api.ServiceSpec{
			Selector: map[string]string{
				"app": etcdName,
			},
			ClusterIP: "None",
			Ports: []api.ServicePort{
				{
					Name: "peer-port",
					Port: 2380,
				},
			},
		},
	}
}

// EtcdStatefulSet returns a stateful set that manages an etcd cluster
func EtcdStatefulSet(opts *AssetOpts, diskSpace int) interface{} {
	initialCluster := make([]string, 0, opts.EtcdNodes)
	for i := 0; i < opts.EtcdNodes; i++ {
		url := fmt.Sprintf("http://etcd-%d.etcd-headless.default.svc.cluster.local:2380", i)
		// TODO(msteffen): give each node a name using the downward API, and use it
		// here instead of "default"
		initialCluster = append(initialCluster, fmt.Sprintf("etcd-%d=%s", i, url))
	}
	fmt.Println("opts.EtcdNodes: ", opts.EtcdNodes)
	fmt.Println("initialCluster: ", initialCluster)
	// Because we need to refer to some environment variables set the by the
	// k8s downward API, we define the command for running etcd here, and then
	// actually run it below via '/bin/sh -c ${CMD}'
	etcdCmd := []string{
		"/usr/local/bin/etcd",
		"--listen-client-urls=http://0.0.0.0:2379",
		"--advertise-client-urls=http://0.0.0.0:2379",
		"--listen-peer-urls=http://0.0.0.0:2380",
		"--data-dir=/var/data/etcd",
		"--initial-cluster-token=pach-cluster", // unique ID
		"--initial-advertise-peer-urls=http://${ETCD_NAME}.etcd-headless.default.svc.cluster.local:2380",
		"--initial-cluster=" + strings.Join(initialCluster, ","),
	}
	for i, str := range etcdCmd {
		etcdCmd[i] = fmt.Sprintf("\"%s\"", str)
	}

	// As of March 17, 2017, the Kubernetes client does not include structs for
	// Stateful Set, so we generate the kubernetes manifest using raw json.
	return map[string]interface{}{
		"apiVersion": "apps/v1beta1",
		"kind":       "StatefulSet",
		"metadata": map[string]interface{}{
			"name":   etcdName,
			"labels": labels(etcdName),
		},
		"spec": map[string]interface{}{
			// Effectively configures a RC
			"serviceName": etcdHeadlessServiceName,
			"replicas":    int(opts.EtcdNodes),
			"selector": map[string]interface{}{
				"matchLabels": labels(etcdName),
			},

			// pod template
			"template": map[string]interface{}{
				"metadata": map[string]interface{}{
					"name":   etcdName,
					"labels": labels(etcdName),
				},
				"spec": map[string]interface{}{
					"containers": []interface{}{
						map[string]interface{}{
							"name":    etcdName,
							"image":   etcdImage,
							"command": []string{"/bin/sh", "-c"},
							"args":    []string{strings.Join(etcdCmd, " ")},
							// Use the downward API to pass the pod name to etcd. This sets
							// the etcd-internal name of each node to its pod name.
							"env": []map[string]interface{}{{
								"name": "ETCD_NAME",
								"valueFrom": map[string]interface{}{
									"fieldRef": map[string]interface{}{
										"apiVersion": "v1",
										"fieldPath":  "metadata.name",
									},
								},
							}},
							"ports": []interface{}{
								map[string]interface{}{
									"containerPort": 2379,
									"name":          "client-port",
								},
								map[string]interface{}{
									"containerPort": 2380,
									"name":          "peer-port",
								},
							},
							"volumeMounts": []interface{}{
								map[string]interface{}{
									"name":      etcdVolumeClaimName,
									"mountPath": "/var/data/etcd",
								},
							},
							"imagePullPolicy": "IfNotPresent",
							"resources": map[string]interface{}{
								"requests": map[string]interface{}{
								// TODO figure out resource requirements
								},
							},
						},
					},
				},
			},
			"volumeClaimTemplates": []interface{}{
				map[string]interface{}{
					"metadata": map[string]interface{}{
						"name":   etcdVolumeClaimName,
						"labels": labels(etcdName),
					},
					"spec": map[string]interface{}{
						"resources": map[string]interface{}{
							"requests": map[string]interface{}{
								"storage": resource.MustParse(fmt.Sprintf("%vGi", diskSpace)),
							},
						},
						"accessModes": []string{"ReadWriteOnce"},
					},
				},
			},
		},
	}
}

// MinioSecret creates an amazon secret with the following parameters:
//   bucket - S3 bucket name
//   id     - S3 access key id
//   secret - S3 secret access key
//   endpoint  - S3 compatible endpoint
//   secure - set to true for a secure connection.
func MinioSecret(bucket string, id string, secret string, endpoint string, secure bool) *api.Secret {
	secureV := "0"
	if secure {
		secureV = "1"
	}
	return &api.Secret{
		TypeMeta: unversioned.TypeMeta{
			Kind:       "Secret",
			APIVersion: "v1",
		},
		ObjectMeta: api.ObjectMeta{
			Name:   minioSecretName,
			Labels: labels(minioSecretName),
		},
		Data: map[string][]byte{
			"bucket":   []byte(bucket),
			"id":       []byte(id),
			"secret":   []byte(secret),
			"endpoint": []byte(endpoint),
			"secure":   []byte(secureV),
		},
	}
}

// AmazonSecret creates an amazon secret with the following parameters:
//   bucket - S3 bucket name
//   id     - AWS access key id
//   secret - AWS secret access key
//   token  - AWS access token
//   region - AWS region
func AmazonSecret(bucket string, id string, secret string, token string, region string) *api.Secret {
	return &api.Secret{
		TypeMeta: unversioned.TypeMeta{
			Kind:       "Secret",
			APIVersion: "v1",
		},
		ObjectMeta: api.ObjectMeta{
			Name:   amazonSecretName,
			Labels: labels(amazonSecretName),
		},
		Data: map[string][]byte{
			"bucket": []byte(bucket),
			"id":     []byte(id),
			"secret": []byte(secret),
			"token":  []byte(token),
			"region": []byte(region),
		},
	}
}

// GoogleSecret creates a google secret with a bucket name.
func GoogleSecret(bucket string) *api.Secret {
	return &api.Secret{
		TypeMeta: unversioned.TypeMeta{
			Kind:       "Secret",
			APIVersion: "v1",
		},
		ObjectMeta: api.ObjectMeta{
			Name:   googleSecretName,
			Labels: labels(googleSecretName),
		},
		Data: map[string][]byte{
			"bucket": []byte(bucket),
		},
	}
}

// MicrosoftSecret creates a microsoft secret with following parameters:
//   container - Azure blob container
//   id    	   - Azure storage account name
//   secret    - Azure storage account key
func MicrosoftSecret(container string, id string, secret string) *api.Secret {
	return &api.Secret{
		TypeMeta: unversioned.TypeMeta{
			Kind:       "Secret",
			APIVersion: "v1",
		},
		ObjectMeta: api.ObjectMeta{
			Name:   microsoftSecretName,
			Labels: labels(microsoftSecretName),
		},
		Data: map[string][]byte{
			"container": []byte(container),
			"id":        []byte(id),
			"secret":    []byte(secret),
		},
	}
}

<<<<<<< HEAD
// AssetOpts are options that are applicable to all the asset types.
type AssetOpts struct {
	PachdShards uint64
	Version     string
	LogLevel    string
	Metrics     bool
	EtcdNodes   int
}

=======
>>>>>>> d81f5b55
// WriteAssets writes the assets to w.
func WriteAssets(w io.Writer, opts *AssetOpts, objectStoreBackend backend,
	persistentDiskBackend backend, volumeNames []string, volumeSize int,
	hostPath string) error {
	// If either backend is "local", both must be "local"
	if (persistentDiskBackend == localBackend || objectStoreBackend == localBackend) &&
		persistentDiskBackend != objectStoreBackend {
		return fmt.Errorf("if either persistentDiskBackend or objectStoreBackend "+
			"is \"local\", both must be \"local\", but persistentDiskBackend==%d, \n"+
			"and objectStoreBackend==%d", persistentDiskBackend, objectStoreBackend)
	}
	encoder := codec.NewEncoder(w, jsonEncoderHandle)

	ServiceAccount().CodecEncodeSelf(encoder)
	fmt.Fprintf(w, "\n")

<<<<<<< HEAD
	WriteEtcdVolumes(w, backend, opts, hostPath, volumeNames, volumeSize)
	if opts.EtcdNodes > 1 {
		EtcdHeadlessService().CodecEncodeSelf(encoder)
		fmt.Fprintf(w, "\n")
		encoder.Encode(EtcdStatefulSet(opts, volumeSize))
		fmt.Fprintf(w, "\n")
	} else {
		EtcdVolumeClaim(volumeSize).CodecEncodeSelf(encoder)
		EtcdRc(hostPath).CodecEncodeSelf(encoder)
		fmt.Fprintf(w, "\n")
	}
	EtcdNodePortService(backend == localBackend).CodecEncodeSelf(encoder)
=======
	EtcdRc(hostPath).CodecEncodeSelf(encoder)
	fmt.Fprintf(w, "\n")
	EtcdService(objectStoreBackend == localBackend).CodecEncodeSelf(encoder)
>>>>>>> d81f5b55
	fmt.Fprintf(w, "\n")

	PachdService().CodecEncodeSelf(encoder)
	fmt.Fprintf(w, "\n")
	PachdRc(opts, objectStoreBackend, hostPath).CodecEncodeSelf(encoder)
	fmt.Fprintf(w, "\n")
	return nil
}

// WriteLocalAssets writes assets to a local backend.
func WriteLocalAssets(w io.Writer, opts *AssetOpts, hostPath string) error {
	return WriteAssets(w, opts, localBackend, localBackend, nil, 1 /* = volume size (gb) */, hostPath)
}

// WriteCustomAssets writes assets to a custom combination of object-store and persistent disk.
func WriteCustomAssets(w io.Writer, opts *AssetOpts, args []string, objectStoreBackend string,
	persistentDiskBackend string, secure bool) error {
	switch objectStoreBackend {
	case "s3":
		if len(args) != s3CustomArgs {
			return fmt.Errorf("Expected %d arguments for disk+s3 backend", s3CustomArgs)
		}
		volumeSize, err := strconv.Atoi(args[1])
		if err != nil {
			return fmt.Errorf("volume size needs to be an integer; instead got %v", args[1])
		}
		switch persistentDiskBackend {
		case "aws":
			if err := WriteAssets(w, opts, minioBackend, amazonBackend, strings.Split(args[0], ","), volumeSize, ""); err != nil {
				return err
			}
		case "google":
			if err := WriteAssets(w, opts, minioBackend, googleBackend, strings.Split(args[0], ","), volumeSize, ""); err != nil {
				return err
			}
		case "azure":
			if err := WriteAssets(w, opts, minioBackend, microsoftBackend, strings.Split(args[0], ","), volumeSize, ""); err != nil {
				return err
			}
		default:
			return fmt.Errorf("Did not recognize the choice of persistent-disk")
		}
		encoder := codec.NewEncoder(w, jsonEncoderHandle)
		MinioSecret(args[2], args[3], args[4], args[5], secure).CodecEncodeSelf(encoder)
		fmt.Fprintf(w, "\n")
		return nil
	default:
		return fmt.Errorf("Did not recognize the choice of object-store")
	}
}

// WriteAmazonAssets writes assets to an amazon backend.
func WriteAmazonAssets(w io.Writer, opts *AssetOpts, bucket string, id string, secret string,
	token string, region string, volumeNames []string, volumeSize int) error {
	if err := WriteAssets(w, opts, amazonBackend, amazonBackend, volumeNames, volumeSize, ""); err != nil {
		return err
	}
	encoder := codec.NewEncoder(w, jsonEncoderHandle)
	AmazonSecret(bucket, id, secret, token, region).CodecEncodeSelf(encoder)
	fmt.Fprintf(w, "\n")
	return nil
}

// WriteGoogleAssets writes assets to a google backend.
func WriteGoogleAssets(w io.Writer, opts *AssetOpts, bucket string, volumeNames []string, volumeSize int) error {
	if err := WriteAssets(w, opts, googleBackend, googleBackend, volumeNames, volumeSize, ""); err != nil {
		return err
	}
	encoder := codec.NewEncoder(w, jsonEncoderHandle)
	GoogleSecret(bucket).CodecEncodeSelf(encoder)
	fmt.Fprintf(w, "\n")
	return nil
}

// WriteMicrosoftAssets writes assets to a microsoft backend
func WriteMicrosoftAssets(w io.Writer, opts *AssetOpts, container string, id string, secret string, volumeURIs []string, volumeSize int) error {
	if err := WriteAssets(w, opts, microsoftBackend, microsoftBackend, volumeURIs, volumeSize, ""); err != nil {
		return err
	}
	encoder := codec.NewEncoder(w, jsonEncoderHandle)
	MicrosoftSecret(container, id, secret).CodecEncodeSelf(encoder)
	fmt.Fprintf(w, "\n")
	return nil
}

func labels(name string) map[string]string {
	return map[string]string{
		"app":   name,
		"suite": suite,
	}
}<|MERGE_RESOLUTION|>--- conflicted
+++ resolved
@@ -55,6 +55,7 @@
 	Version     string
 	LogLevel    string
 	Metrics     bool
+	EtcdNodes   int
 	// BlockCacheSize is the amount of memory each PachD node allocates towards
 	// its cache of PFS blocks.
 	BlockCacheSize string
@@ -363,7 +364,7 @@
 
 // EtcdVolumeClaim creates a persistent volume claim of 'size' GB.
 //
-// Note that if you're controlling EtcdDB with a Stateful Set, this is
+// Note that if you're controlling Etcd with a Stateful Set, this is
 // unneccessary (the stateful set controller will create PVCs automatically).
 func EtcdVolumeClaim(size int) *api.PersistentVolumeClaim {
 	return &api.PersistentVolumeClaim{
@@ -386,13 +387,15 @@
 	}
 }
 
-// WriteEtcdVolumes creates 'shards' persistent volumes, either backed by IAAS persistent volumes (EBS volumes for amazon, GCP volumes for Google, etc)
-// or local volumes (if 'backend' == 'local'). All volumes are created with size 'size'.
+// WriteEtcdVolumes creates 'shards' persistent volumes, either backed by IAAS
+// persistent volumes (EBS volumes for amazon, GCP volumes for Google, etc) or
+// local volumes (if 'backend' == 'local'). All volumes are created with size
+// 'size'.
 func WriteEtcdVolumes(w io.Writer, persistentDiskBackend backend,
 	opts *AssetOpts, hostPath string, names []string,
 	size int) error {
 	if persistentDiskBackend != localBackend && len(names) < opts.EtcdNodes {
-		return fmt.Errorf("could not create non-local rethink cluster with %d shards, as there are only %d external volumes", opts.EtcdNodes, len(names))
+		return fmt.Errorf("could not create non-local etcd cluster with %d shards, as there are only %d external volumes", opts.EtcdNodes, len(names))
 	}
 	encoder := codec.NewEncoder(w, jsonEncoderHandle)
 	for i := 0; i < opts.EtcdNodes; i++ {
@@ -461,10 +464,8 @@
 // pods talk to etcd
 func EtcdNodePortService(local bool) *api.Service {
 	var clientNodePort int32
-	serviceType := api.ServiceTypeNodePort
 	if local {
 		clientNodePort = 32379
-		serviceType = api.ServiceTypeNodePort
 	}
 	return &api.Service{
 		TypeMeta: unversioned.TypeMeta{
@@ -476,7 +477,7 @@
 			Labels: labels(etcdName),
 		},
 		Spec: api.ServiceSpec{
-			Type: serviceType,
+			Type: api.ServiceTypeNodePort,
 			Selector: map[string]string{
 				"app": etcdName,
 			},
@@ -523,12 +524,8 @@
 	initialCluster := make([]string, 0, opts.EtcdNodes)
 	for i := 0; i < opts.EtcdNodes; i++ {
 		url := fmt.Sprintf("http://etcd-%d.etcd-headless.default.svc.cluster.local:2380", i)
-		// TODO(msteffen): give each node a name using the downward API, and use it
-		// here instead of "default"
 		initialCluster = append(initialCluster, fmt.Sprintf("etcd-%d=%s", i, url))
 	}
-	fmt.Println("opts.EtcdNodes: ", opts.EtcdNodes)
-	fmt.Println("initialCluster: ", initialCluster)
 	// Because we need to refer to some environment variables set the by the
 	// k8s downward API, we define the command for running etcd here, and then
 	// actually run it below via '/bin/sh -c ${CMD}'
@@ -543,7 +540,7 @@
 		"--initial-cluster=" + strings.Join(initialCluster, ","),
 	}
 	for i, str := range etcdCmd {
-		etcdCmd[i] = fmt.Sprintf("\"%s\"", str)
+		etcdCmd[i] = fmt.Sprintf("\"%s\"", str) // quote all arguments, for shell
 	}
 
 	// As of March 17, 2017, the Kubernetes client does not include structs for
@@ -604,11 +601,6 @@
 								},
 							},
 							"imagePullPolicy": "IfNotPresent",
-							"resources": map[string]interface{}{
-								"requests": map[string]interface{}{
-								// TODO figure out resource requirements
-								},
-							},
 						},
 					},
 				},
@@ -728,18 +720,6 @@
 	}
 }
 
-<<<<<<< HEAD
-// AssetOpts are options that are applicable to all the asset types.
-type AssetOpts struct {
-	PachdShards uint64
-	Version     string
-	LogLevel    string
-	Metrics     bool
-	EtcdNodes   int
-}
-
-=======
->>>>>>> d81f5b55
 // WriteAssets writes the assets to w.
 func WriteAssets(w io.Writer, opts *AssetOpts, objectStoreBackend backend,
 	persistentDiskBackend backend, volumeNames []string, volumeSize int,
@@ -756,8 +736,7 @@
 	ServiceAccount().CodecEncodeSelf(encoder)
 	fmt.Fprintf(w, "\n")
 
-<<<<<<< HEAD
-	WriteEtcdVolumes(w, backend, opts, hostPath, volumeNames, volumeSize)
+	WriteEtcdVolumes(w, persistentDiskBackend, opts, hostPath, volumeNames, volumeSize)
 	if opts.EtcdNodes > 1 {
 		EtcdHeadlessService().CodecEncodeSelf(encoder)
 		fmt.Fprintf(w, "\n")
@@ -765,15 +744,11 @@
 		fmt.Fprintf(w, "\n")
 	} else {
 		EtcdVolumeClaim(volumeSize).CodecEncodeSelf(encoder)
+		fmt.Fprintf(w, "\n")
 		EtcdRc(hostPath).CodecEncodeSelf(encoder)
 		fmt.Fprintf(w, "\n")
 	}
-	EtcdNodePortService(backend == localBackend).CodecEncodeSelf(encoder)
-=======
-	EtcdRc(hostPath).CodecEncodeSelf(encoder)
-	fmt.Fprintf(w, "\n")
-	EtcdService(objectStoreBackend == localBackend).CodecEncodeSelf(encoder)
->>>>>>> d81f5b55
+	EtcdNodePortService(objectStoreBackend == localBackend).CodecEncodeSelf(encoder)
 	fmt.Fprintf(w, "\n")
 
 	PachdService().CodecEncodeSelf(encoder)
