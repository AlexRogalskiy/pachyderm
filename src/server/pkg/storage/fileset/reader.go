--- conflicted
+++ resolved
@@ -14,34 +14,30 @@
 
 // Reader is an abstraction for reading a fileset.
 type Reader struct {
-	chunks *chunk.Storage
-	ir     *index.Reader
+	chunks       *chunk.Storage
+	indexFactory func(ctx context.Context) (*index.Reader, error)
 }
 
-<<<<<<< HEAD
-func newReader(ctx context.Context, store Store, chunks *chunk.Storage, p string, opts ...index.Option) (*Reader, error) {
-	topIdx, err := store.GetIndex(ctx, p)
-	if err != nil {
-		return nil, err
-	}
-	cr := chunks.NewReader(ctx)
-	return &Reader{
-		ctx: ctx,
-		ir:  index.NewReader(ctx, topIdx, chunks, opts...),
-		cr:  cr,
-	}, nil
-=======
-func newReader(objC obj.Client, chunks *chunk.Storage, path string, opts ...index.Option) *Reader {
+func newReader(store Store, chunks *chunk.Storage, p string, opts ...index.Option) *Reader {
 	return &Reader{
 		chunks: chunks,
-		ir:     index.NewReader(objC, chunks, path, opts...),
+		indexFactory: func(ctx context.Context) (*index.Reader, error) {
+			topIdx, err := store.GetIndex(ctx, p)
+			if err != nil {
+				return nil, err
+			}
+			return index.NewReader(chunks, topIdx, opts...), nil
+		},
 	}
->>>>>>> 641e5f6c
 }
 
 // Iterate iterates over the files in the fileset.
 func (r *Reader) Iterate(ctx context.Context, cb func(File) error) error {
-	return r.ir.Iterate(ctx, func(idx *index.Index) error {
+	ir, err := r.indexFactory(ctx)
+	if err != nil {
+		return err
+	}
+	return ir.Iterate(ctx, func(idx *index.Index) error {
 		return cb(newFileReader(ctx, r.chunks, idx))
 	})
 }
