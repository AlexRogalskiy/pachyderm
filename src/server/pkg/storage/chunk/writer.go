--- conflicted
+++ resolved
@@ -30,7 +30,6 @@
 // WriterFunc is a callback that returns a data reference to the next chunk and the annotations within the chunk.
 type WriterFunc func(*DataRef, []*Annotation) error
 
-<<<<<<< HEAD
 type byteSet struct {
 	data        []byte
 	annotations []*Annotation
@@ -99,66 +98,6 @@
 		w.resetHash()
 	}
 	return nil
-=======
-// Writer splits a byte stream into content defined chunks that are hashed and deduplicated/uploaded to object storage.
-// Chunk split points are determined by a bit pattern in a rolling hash function (buzhash64 at https://github.com/chmduquesne/rollinghash).
-type Writer struct {
-	ctx                context.Context
-	objC               obj.Client
-	buf                *bytes.Buffer
-	hash               *buzhash64.Buzhash64
-	splitMask          uint64
-	f                  WriterFunc
-	annotations        []*Annotation
-	chunkCount         int64
-	annotatedBytesSize int64
-}
-
-// newWriter creates a new Writer.
-func newWriter(ctx context.Context, objC obj.Client, averageBits int, f WriterFunc) *Writer {
-	// Initialize buzhash64 with WindowSize window.
-	hash := buzhash64.New()
-	w := &Writer{
-		ctx:       ctx,
-		objC:      objC,
-		buf:       &bytes.Buffer{},
-		hash:      hash,
-		splitMask: (1 << uint64(averageBits)) - 1,
-		f:         f,
-	}
-	w.resetHash()
-	return w
-}
-
-func (w *Writer) resetHash() {
-	w.hash.Reset()
-	w.hash.Write(initialWindow)
-}
-
-// Annotate associates an annotation with the next set of bytes that are written.
-func (w *Writer) Annotate(a *Annotation) {
-	a.Offset = int64(w.buf.Len())
-	// Handle the edge case when the last annotation from the prior chunk
-	// should not carry over into the next.
-	if a.Offset == 0 {
-		w.annotations = nil
-	}
-	w.annotations = append(w.annotations, a)
-	w.annotatedBytesSize = 0
-	// Reset hash between annotations.
-	w.resetHash()
-}
-
-// AnnotatedBytesSize returns the size of the bytes for the current annotation.
-func (w *Writer) AnnotatedBytesSize() int64 {
-	return w.annotatedBytesSize
-}
-
-// ChunkCount returns a count of the number of chunks created/referenced by
-// the writer.
-func (w *Writer) ChunkCount() int64 {
-	return w.chunkCount
->>>>>>> 7b89a983
 }
 
 func joinAnnotations(as []*Annotation, a *Annotation) []*Annotation {
@@ -197,12 +136,7 @@
 		}
 	}
 	w.buf.Write(data[offset:])
-<<<<<<< HEAD
 	return nil
-=======
-	w.annotatedBytesSize += int64(len(data))
-	return len(data), nil
->>>>>>> 7b89a983
 }
 
 func (w *worker) put() error {
@@ -212,7 +146,6 @@
 	if !w.objC.Exists(w.ctx, path) {
 		if err := w.upload(path); err != nil {
 			return err
-<<<<<<< HEAD
 		}
 	}
 	chunkRef := &DataRef{
@@ -270,39 +203,21 @@
 }
 
 func (w *worker) upload(path string) error {
-=======
-		}
-	}
-	w.chunkCount++
-	chunkRef := &DataRef{
-		Chunk:     chunk,
-		SizeBytes: int64(len(w.buf.Bytes())),
-	}
-	return w.executeFunc(chunkRef)
-}
-
-func (w *Writer) upload(path string) error {
->>>>>>> 7b89a983
 	objW, err := w.objC.Writer(w.ctx, path)
 	if err != nil {
 		return err
 	}
 	defer objW.Close()
-<<<<<<< HEAD
 	gzipW, err := gzip.NewWriterLevel(objW, gzip.BestSpeed)
 	if err != nil {
 		return err
 	}
-=======
-	gzipW := gzip.NewWriter(objW)
->>>>>>> 7b89a983
 	defer gzipW.Close()
 	// (bryce) Encrypt?
 	_, err = io.Copy(gzipW, bytes.NewReader(w.buf.Bytes()))
 	return err
 }
 
-<<<<<<< HEAD
 func (w *worker) executeFuncs() error {
 	// Wait for the prior worker in the chain to signal
 	// that it is done.
@@ -326,8 +241,8 @@
 }
 
 type stats struct {
-	chunkCount     int64
-	annotationSize int64
+	chunkCount         int64
+	annotatedBytesSize int64
 }
 
 // Writer splits a byte stream into content defined chunks that are hashed and deduplicated/uploaded to object storage.
@@ -382,12 +297,12 @@
 		w.annotations = nil
 	}
 	w.annotations = append(w.annotations, a)
-	w.stats.annotationSize = 0
-}
-
-// AnnotationSize returns the size of the current annotation.
-func (w *Writer) AnnotationSize() int64 {
-	return w.stats.annotationSize
+	w.stats.annotatedBytesSize = 0
+}
+
+// AnnotatedBytesSize returns the size of the bytes for the current annotation.
+func (w *Writer) AnnotatedBytesSize() int64 {
+	return w.stats.annotatedBytesSize
 }
 
 // Flush flushes the buffered data.
@@ -410,7 +325,7 @@
 	// (bryce) should cancel all workers.
 	w.buf = &bytes.Buffer{}
 	w.annotations = nil
-	w.stats.annotationSize = 0
+	w.stats.annotatedBytesSize = 0
 }
 
 // ChunkCount returns a count of the number of chunks created/referenced by
@@ -433,7 +348,7 @@
 	}
 	w.buf.Write(data)
 	written += len(data)
-	w.stats.annotationSize += int64(written)
+	w.stats.annotatedBytesSize += int64(written)
 	return written, nil
 }
 
@@ -474,7 +389,7 @@
 	for _, chunkRef := range c.chunkRefs {
 		w.stats.chunkCount++
 		// (bryce) might want to double check if this is correct.
-		w.stats.annotationSize += chunkRef.SizeBytes
+		w.stats.annotatedBytesSize += chunkRef.SizeBytes
 		updateAnnotations(chunkRef, nil, w.annotations)
 		if err := w.f(chunkRef, w.annotations); err != nil {
 			return err
@@ -487,59 +402,4 @@
 // Close closes the writer.
 func (w *Writer) Close() error {
 	return w.Flush()
-=======
-func (w *Writer) executeFunc(chunkRef *DataRef) error {
-	// Update the annotations for the current chunk.
-	w.updateAnnotations(chunkRef)
-	// Execute the chunk callback.
-	if err := w.f(chunkRef, w.annotations); err != nil {
-		return err
-	}
-	// Keep the last annotation because it may span into the next chunk.
-	lastA := w.annotations[len(w.annotations)-1]
-	a := &Annotation{Meta: lastA.Meta}
-	if lastA.NextDataRef != nil {
-		a.NextDataRef = &DataRef{}
-	}
-	w.annotations = []*Annotation{a}
-	return nil
-}
-
-func (w *Writer) updateAnnotations(chunkRef *DataRef) {
-	// Fast path for next data reference being full chunk.
-	if len(w.annotations) == 1 && w.annotations[0].NextDataRef != nil {
-		w.annotations[0].NextDataRef = chunkRef
-	}
-	for i, a := range w.annotations {
-		// (bryce) probably a better way to communicate whether to compute datarefs for an annotation.
-		if a.NextDataRef != nil {
-			a.NextDataRef.Chunk = chunkRef.Chunk
-			data := w.buf.Bytes()
-			if i == len(w.annotations)-1 {
-				data = data[a.Offset:w.buf.Len()]
-			} else {
-				data = data[a.Offset:w.annotations[i+1].Offset]
-			}
-			a.NextDataRef.Hash = hash.EncodeHash(hash.Sum(data))
-			a.NextDataRef.OffsetBytes = a.Offset
-			a.NextDataRef.SizeBytes = int64(len(data))
-		}
-	}
-}
-
-func (w *Writer) atSplit() bool {
-	return w.buf.Len() == 0
-}
-
-func (w *Writer) writeChunk(chunkRef *DataRef) error {
-	w.chunkCount++
-	w.annotatedBytesSize += chunkRef.SizeBytes
-	return w.executeFunc(chunkRef)
-}
-
-// Close closes the writer and flushes the remaining bytes to a chunk and finishes
-// the final range.
-func (w *Writer) Close() error {
-	return w.put()
->>>>>>> 7b89a983
 }