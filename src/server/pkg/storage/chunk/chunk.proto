syntax = "proto3";

package chunk;
option go_package = "github.com/pachyderm/pachyderm/src/server/pkg/storage/chunk";

// DataRef is a reference to data within a chunk.
message DataRef {
  // The chunk the referenced data is located in.
  ChunkRef chunk_ref = 1;
  // The hash of the data being referenced.
  // This field is empty when it is equal to the chunk hash (the ref is the whole chunk).
  string hash = 2;
  // The offset and size used for accessing the data within the chunk.
  int64 offset_bytes = 3;
  int64 size_bytes = 4;
}

message ChunkRef {
  bytes id = 1;
  int64 size_bytes = 2;
  bool edge = 3;
<<<<<<< HEAD

  // TODO: compression, encryption
}

message Tag {
  string id = 1;
  int64 size_bytes = 2;
=======
>>>>>>> 641e5f6c
}<|MERGE_RESOLUTION|>--- conflicted
+++ resolved
@@ -6,7 +6,7 @@
 // DataRef is a reference to data within a chunk.
 message DataRef {
   // The chunk the referenced data is located in.
-  ChunkRef chunk_ref = 1;
+  Ref ref = 1;
   // The hash of the data being referenced.
   // This field is empty when it is equal to the chunk hash (the ref is the whole chunk).
   string hash = 2;
@@ -15,18 +15,10 @@
   int64 size_bytes = 4;
 }
 
-message ChunkRef {
+message Ref {
   bytes id = 1;
   int64 size_bytes = 2;
   bool edge = 3;
-<<<<<<< HEAD
 
   // TODO: compression, encryption
-}
-
-message Tag {
-  string id = 1;
-  int64 size_bytes = 2;
-=======
->>>>>>> 641e5f6c
 }