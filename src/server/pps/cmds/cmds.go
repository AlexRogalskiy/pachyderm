--- conflicted
+++ resolved
@@ -224,10 +224,7 @@
 						return err
 					}
 				}
-<<<<<<< HEAD
-=======
 				return nil
->>>>>>> 704cadf8
 			}
 			writer := tabwriter.NewWriter(os.Stdout, 20, 1, 3, ' ', 0)
 			pretty.PrintDatumInfoHeader(writer)
@@ -237,11 +234,8 @@
 			return writer.Flush()
 		}),
 	}
-<<<<<<< HEAD
-=======
 	rawFlag(listDatum)
 
->>>>>>> 704cadf8
 	inspectDatum := &cobra.Command{
 		Use:   "inspect-datum job-id datum-id",
 		Short: "Display detailed info about a single datum.",
@@ -256,13 +250,7 @@
 				return err
 			}
 			if raw {
-<<<<<<< HEAD
-				if err := marshaller.Marshal(os.Stdout, datumInfo); err != nil {
-					return err
-				}
-=======
 				return marshaller.Marshal(os.Stdout, datumInfo)
->>>>>>> 704cadf8
 			}
 			writer := tabwriter.NewWriter(os.Stdout, 10, 1, 3, ' ', 0)
 			pretty.PrintDetailedDatumInfo(writer, datumInfo)
@@ -271,10 +259,7 @@
 			return writer.Flush()
 		}),
 	}
-<<<<<<< HEAD
-=======
 	rawFlag(inspectDatum)
->>>>>>> 704cadf8
 
 	var (
 		jobID       string
