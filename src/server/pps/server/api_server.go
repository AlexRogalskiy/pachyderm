package server

import (
	"bufio"
	"bytes"
	"fmt"
	"io"
	"sort"
	"strconv"
	"strings"
	"sync"
	"time"

	client "github.com/pachyderm/pachyderm/src/client"
	"github.com/pachyderm/pachyderm/src/client/limit"
	"github.com/pachyderm/pachyderm/src/client/pfs"
	"github.com/pachyderm/pachyderm/src/client/pkg/grpcutil"
	"github.com/pachyderm/pachyderm/src/client/pkg/uuid"
	"github.com/pachyderm/pachyderm/src/client/pps"
	"github.com/pachyderm/pachyderm/src/server/pkg/backoff"
	col "github.com/pachyderm/pachyderm/src/server/pkg/collection"
	"github.com/pachyderm/pachyderm/src/server/pkg/hashtree"
	"github.com/pachyderm/pachyderm/src/server/pkg/metrics"
	"github.com/pachyderm/pachyderm/src/server/pkg/ppsdb"
	"github.com/pachyderm/pachyderm/src/server/pkg/watch"
	workerpkg "github.com/pachyderm/pachyderm/src/server/pkg/worker"
	ppsserver "github.com/pachyderm/pachyderm/src/server/pps"

	etcd "github.com/coreos/etcd/clientv3"
	"github.com/gogo/protobuf/jsonpb"
	"github.com/gogo/protobuf/types"
	"go.pedge.io/lion/proto"
	"go.pedge.io/proto/rpclog"
	"golang.org/x/net/context"
	"golang.org/x/sync/errgroup"
	"google.golang.org/grpc"

	"k8s.io/kubernetes/pkg/api"
	"k8s.io/kubernetes/pkg/api/errors"
	"k8s.io/kubernetes/pkg/api/resource"
	"k8s.io/kubernetes/pkg/api/unversioned"
	kube "k8s.io/kubernetes/pkg/client/unversioned"
	kube_labels "k8s.io/kubernetes/pkg/labels"
)

const (
	// MaxPodsPerChunk is the maximum number of pods we can schedule for each
	// chunk in case of failures.
	MaxPodsPerChunk = 3
	// DefaultUserImage is the image used for jobs when the user does not specify
	// an image.
	DefaultUserImage = "ubuntu:16.04"
)

var (
	trueVal = true
	suite   = "pachyderm"
)

func newErrJobNotFound(job string) error {
	return fmt.Errorf("job %v not found", job)
}

func newErrPipelineNotFound(pipeline string) error {
	return fmt.Errorf("pipeline %v not found", pipeline)
}

func newErrPipelineExists(pipeline string) error {
	return fmt.Errorf("pipeline %v already exists", pipeline)
}

type errEmptyInput struct {
	error
}

func newErrEmptyInput(commitID string) *errEmptyInput {
	return &errEmptyInput{
		error: fmt.Errorf("job was not started due to empty input at commit %v", commitID),
	}
}

func newErrParentInputsMismatch(parent string) error {
	return fmt.Errorf("job does not have the same set of inputs as its parent %v", parent)
}

type ctxAndCancel struct {
	ctx    context.Context
	cancel context.CancelFunc
}

type apiServer struct {
	protorpclog.Logger
	etcdPrefix            string
	hasher                *ppsserver.Hasher
	address               string
	etcdClient            *etcd.Client
	pachConn              *grpc.ClientConn
	pachConnOnce          sync.Once
	kubeClient            *kube.Client
	namespace             string
	workerImage           string
	workerSidecarImage    string
	workerImagePullPolicy string
	storageRoot           string
	storageBackend        string
	storageHostPath       string
	reporter              *metrics.Reporter
	// collections
	pipelines col.Collection
	jobs      col.Collection
}

func (a *apiServer) validateInput(ctx context.Context, input *pps.Input, job bool) error {
	names := make(map[string]bool)
	repoBranch := make(map[string]string)
	var result error
	pps.VisitInput(input, func(input *pps.Input) {
		set := false
		if input.Atom != nil {
			set = true
			switch {
			case len(input.Atom.Name) == 0:
				result = fmt.Errorf("input must specify a name")
				return
			case input.Atom.Name == "out":
				result = fmt.Errorf("input cannot be named \"out\", as pachyderm " +
					"already creates /pfs/out to collect job output")
				return
			case input.Atom.Repo == "":
				result = fmt.Errorf("input must specify a repo")
				return
			case input.Atom.Branch == "" && !job:
				result = fmt.Errorf("input must specify a branch")
				return
			case input.Atom.Commit == "" && job:
				result = fmt.Errorf("input must specify a commit")
				return
			case len(input.Atom.Glob) == 0:
				result = fmt.Errorf("input must specify a glob")
				return
			}
			if _, ok := names[input.Atom.Name]; ok {
				result = fmt.Errorf("conflicting input names: %s", input.Atom.Name)
				return
			}
			names[input.Atom.Name] = true
			if repoBranch[input.Atom.Repo] != "" && repoBranch[input.Atom.Repo] != input.Atom.Branch {
				result = fmt.Errorf("cannot use the same repo in multiple inputs with different branches")
				return
			}
			repoBranch[input.Atom.Repo] = input.Atom.Branch
			pfsClient, err := a.getPFSClient()
			if err != nil {
				result = err
				return
			}
			if job {
				// for jobs we check that the input commit exists
				_, err = pfsClient.InspectCommit(ctx, &pfs.InspectCommitRequest{
					Commit: client.NewCommit(input.Atom.Repo, input.Atom.Commit),
				})
				if err != nil {
					result = err
					return
				}
			} else {
				// for pipelines we only check that the repo exists
				_, err = pfsClient.InspectRepo(ctx, &pfs.InspectRepoRequest{
					Repo: client.NewRepo(input.Atom.Repo),
				})
				if err != nil {
					result = err
					return
				}
			}
		}
		if input.Cross != nil {
			if set {
				result = fmt.Errorf("multiple input types set")
				return
			}
			set = true
		}
		if input.Union != nil {
			if set {
				result = fmt.Errorf("multiple input types set")
				return
			}
			set = true
		}
		if !set {
			result = fmt.Errorf("no input set")
			return
		}
	})
	return result
}

func validateTransform(transform *pps.Transform) error {
	if len(transform.Cmd) == 0 {
		return fmt.Errorf("no cmd set")
	}
	return nil
}

func (a *apiServer) validateJob(ctx context.Context, jobInfo *pps.JobInfo) error {
	if err := validateTransform(jobInfo.Transform); err != nil {
		return err
	}
	return a.validateInput(ctx, jobInfo.Input, true)
}

func translateJobInputs(inputs []*pps.JobInput) *pps.Input {
	result := &pps.Input{}
	for _, input := range inputs {
		result.Cross = append(result.Cross,
			&pps.Input{
				Atom: &pps.AtomInput{
					Name:   input.Name,
					Repo:   input.Commit.Repo.Name,
					Commit: input.Commit.ID,
					Glob:   input.Glob,
					Lazy:   input.Lazy,
				},
			})
	}
	return result
}

func untranslateJobInputs(input *pps.Input) []*pps.JobInput {
	var result []*pps.JobInput
	if input.Cross != nil {
		for _, input := range input.Cross {
			if input.Atom == nil {
				return nil
			}
			result = append(result, &pps.JobInput{
				Name:   input.Atom.Name,
				Commit: client.NewCommit(input.Atom.Repo, input.Atom.Commit),
				Glob:   input.Atom.Glob,
				Lazy:   input.Atom.Lazy,
			})
		}
	}
	return result
}

func (a *apiServer) CreateJob(ctx context.Context, request *pps.CreateJobRequest) (response *pps.Job, retErr error) {
	func() { a.Log(request, nil, nil, 0) }()
	defer func(start time.Time) { a.Log(request, response, retErr, time.Since(start)) }(time.Now())

	// First translate Inputs field to Input field.
	if len(request.Inputs) > 0 {
		if request.Input != nil {
			return nil, fmt.Errorf("cannot set both Inputs and Input field")
		}
		request.Input = translateJobInputs(request.Inputs)
	}

	job := &pps.Job{uuid.NewWithoutUnderscores()}
	pps.SortInput(request.Input)
	_, err := col.NewSTM(ctx, a.etcdClient, func(stm col.STM) error {
		jobInfo := &pps.JobInfo{
			Job:             job,
			Transform:       request.Transform,
			Pipeline:        request.Pipeline,
			ParallelismSpec: request.ParallelismSpec,
			Input:           request.Input,
			OutputRepo:      request.OutputRepo,
			OutputBranch:    request.OutputBranch,
			Started:         now(),
			Finished:        nil,
			OutputCommit:    nil,
			Service:         request.Service,
			ParentJob:       request.ParentJob,
			ResourceSpec:    request.ResourceSpec,
			NewBranch:       request.NewBranch,
			Incremental:     request.Incremental,
		}
		if request.Pipeline != nil {
			pipelineInfo := new(pps.PipelineInfo)
			if err := a.pipelines.ReadWrite(stm).Get(request.Pipeline.Name, pipelineInfo); err != nil {
				return err
			}
			jobInfo.PipelineVersion = pipelineInfo.Version
			jobInfo.Transform = pipelineInfo.Transform
			jobInfo.ParallelismSpec = pipelineInfo.ParallelismSpec
			jobInfo.OutputRepo = &pfs.Repo{pipelineInfo.Pipeline.Name}
			jobInfo.OutputBranch = pipelineInfo.OutputBranch
			jobInfo.Egress = pipelineInfo.Egress
			jobInfo.ResourceSpec = pipelineInfo.ResourceSpec
			jobInfo.Incremental = pipelineInfo.Incremental
		} else {
			if jobInfo.OutputRepo == nil {
				jobInfo.OutputRepo = &pfs.Repo{job.ID}
			}
		}
		if err := a.validateJob(ctx, jobInfo); err != nil {
			return err
		}
		return a.updateJobState(stm, jobInfo, pps.JobState_JOB_STARTING)
	})
	if err != nil {
		return nil, err
	}
	return job, nil
}

func (a *apiServer) InspectJob(ctx context.Context, request *pps.InspectJobRequest) (response *pps.JobInfo, retErr error) {
	func() { a.Log(request, nil, nil, 0) }()
	defer func(start time.Time) { a.Log(request, response, retErr, time.Since(start)) }(time.Now())

	jobs := a.jobs.ReadOnly(ctx)

	if request.BlockState {
		watcher, err := jobs.WatchOne(request.Job.ID)
		if err != nil {
			return nil, err
		}
		defer watcher.Close()

		for {
			ev, ok := <-watcher.Watch()
			if !ok {
				return nil, fmt.Errorf("the stream for job updates closed unexpectedly")
			}
			switch ev.Type {
			case watch.EventError:
				return nil, ev.Err
			case watch.EventDelete:
				return nil, fmt.Errorf("job %s was deleted", request.Job.ID)
			case watch.EventPut:
				var jobID string
				var jobInfo pps.JobInfo
				if err := ev.Unmarshal(&jobID, &jobInfo); err != nil {
					return nil, err
				}
				if jobStateToStopped(jobInfo.State) {
					return &jobInfo, nil
				}
			}
		}
	}

	jobInfo := new(pps.JobInfo)
	if err := jobs.Get(request.Job.ID, jobInfo); err != nil {
		return nil, err
	}
	if jobInfo.Input == nil {
		jobInfo.Input = translateJobInputs(jobInfo.Inputs)
	}
	// If the job is running we fill in WorkerStatus field, otherwise we just
	// return the jobInfo.
	if jobInfo.State != pps.JobState_JOB_RUNNING {
		return jobInfo, nil
	}
	workerPoolID := ppsserver.PipelineRcName(jobInfo.Pipeline.Name, jobInfo.PipelineVersion)
	workerStatus, err := status(ctx, workerPoolID, a.etcdClient, a.etcdPrefix)
	if err != nil {
		protolion.Errorf("failed to get worker status with err: %s", err.Error())
	} else {
		// It's possible that the workers might be working on datums for other
		// jobs, we omit those since they're not part of the status for this
		// job.
		for _, status := range workerStatus {
			if status.JobID == jobInfo.Job.ID {
				jobInfo.WorkerStatus = append(jobInfo.WorkerStatus, status)
			}
		}
	}
	return jobInfo, nil
}

func (a *apiServer) ListJob(ctx context.Context, request *pps.ListJobRequest) (response *pps.JobInfos, retErr error) {
	func() { a.Log(request, nil, nil, 0) }()
	defer func(start time.Time) { a.Log(request, response, retErr, time.Since(start)) }(time.Now())

	jobs := a.jobs.ReadOnly(ctx)
	var iter col.Iterator
	var err error
	if request.Pipeline != nil {
		iter, err = jobs.GetByIndex(ppsdb.JobsPipelineIndex, request.Pipeline)
	} else {
		iter, err = jobs.List()
	}
	if err != nil {
		return nil, err
	}

	var jobInfos []*pps.JobInfo
	for {
		var jobID string
		var jobInfo pps.JobInfo
		ok, err := iter.Next(&jobID, &jobInfo)
		if err != nil {
			return nil, err
		}
		if !ok {
			break
		}
		if jobInfo.Input == nil {
			jobInfo.Input = translateJobInputs(jobInfo.Inputs)
		}
		jobInfos = append(jobInfos, &jobInfo)
	}

	return &pps.JobInfos{jobInfos}, nil
}

func (a *apiServer) DeleteJob(ctx context.Context, request *pps.DeleteJobRequest) (response *types.Empty, retErr error) {
	func() { a.Log(request, nil, nil, 0) }()
	defer func(start time.Time) { a.Log(request, response, retErr, time.Since(start)) }(time.Now())

	_, err := col.NewSTM(ctx, a.etcdClient, func(stm col.STM) error {
		return a.jobs.ReadWrite(stm).Delete(request.Job.ID)
	})
	if err != nil {
		return nil, err
	}
	return &types.Empty{}, nil
}

func (a *apiServer) StopJob(ctx context.Context, request *pps.StopJobRequest) (response *types.Empty, retErr error) {
	func() { a.Log(request, nil, nil, 0) }()
	defer func(start time.Time) { a.Log(request, response, retErr, time.Since(start)) }(time.Now())

	_, err := col.NewSTM(ctx, a.etcdClient, func(stm col.STM) error {
		jobs := a.jobs.ReadWrite(stm)
		jobInfo := new(pps.JobInfo)
		if err := jobs.Get(request.Job.ID, jobInfo); err != nil {
			return err
		}
		return a.updateJobState(stm, jobInfo, pps.JobState_JOB_KILLED)
	})
	if err != nil {
		return nil, err
	}
	return &types.Empty{}, nil
}

func (a *apiServer) RestartDatum(ctx context.Context, request *pps.RestartDatumRequest) (response *types.Empty, retErr error) {
	func() { a.Log(request, nil, nil, 0) }()
	defer func(start time.Time) { a.Log(request, response, retErr, time.Since(start)) }(time.Now())

	jobInfo, err := a.InspectJob(ctx, &pps.InspectJobRequest{
		Job: request.Job,
	})
	if err != nil {
		return nil, err
	}
	workerPoolID := ppsserver.PipelineRcName(jobInfo.Pipeline.Name, jobInfo.PipelineVersion)
	if err := cancel(ctx, workerPoolID, a.etcdClient, a.etcdPrefix, request.Job.ID, request.DataFilters); err != nil {
		return nil, err
	}
	return &types.Empty{}, nil
}

func (a *apiServer) lookupRcNameForPipeline(ctx context.Context, pipeline *pps.Pipeline) (string, error) {
	var pipelineInfo pps.PipelineInfo
	err := a.pipelines.ReadOnly(ctx).Get(pipeline.Name, &pipelineInfo)
	if err != nil {
		return "", fmt.Errorf("could not get pipeline information for %s: %s", pipeline.Name, err.Error())
	}
	return ppsserver.PipelineRcName(pipeline.Name, pipelineInfo.Version), nil
}

func (a *apiServer) GetLogs(request *pps.GetLogsRequest, apiGetLogsServer pps.API_GetLogsServer) (retErr error) {
	func() { a.Log(request, nil, nil, 0) }()
	defer func(start time.Time) { a.Log(request, nil, retErr, time.Since(start)) }(time.Now())
	// No deadline in request, but we create one here, since we do expect the call
	// to finish reasonably quickly
	ctx, _ := context.WithTimeout(context.Background(), 60*time.Second)

	// Validate request
	if request.Pipeline == nil && request.Job == nil {
		return fmt.Errorf("must set either pipeline or job filter in call to GetLogs")
	}

	// Get list of pods containing logs we're interested in (based on pipeline and
	// job filters)
	var rcName string
	if request.Pipeline != nil {
		// If the user provides a pipeline, get logs from the pipeline RC directly
		var err error
		rcName, err = a.lookupRcNameForPipeline(ctx, request.Pipeline)
		if err != nil {
			return err
		}
	} else if request.Job != nil {
		// If user provides a job, lookup the pipeline from the job info, and then
		// get the pipeline RC
		var jobInfo pps.JobInfo
		err := a.jobs.ReadOnly(ctx).Get(request.Job.ID, &jobInfo)
		if err != nil {
			return fmt.Errorf("could not get job information for %s: %s", request.Job.ID, err.Error())
		}
		rcName, err = a.lookupRcNameForPipeline(ctx, jobInfo.Pipeline)
		if err != nil {
			return err
		}
	}

	pods, err := a.rcPods(rcName)
	if err != nil {
		return fmt.Errorf("could not get pods in rc \"%s\" containing logs: %s", rcName, err.Error())
	}
	if len(pods) == 0 {
		return fmt.Errorf("no pods belonging to the rc \"%s\" were found", rcName)
	}

	// Spawn one goroutine per pod. Each goro writes its pod's logs to a channel
	// and channels are read into the output server in a stable order.
	// (sort the pods to make sure that the order of log lines is stable)
	sort.Sort(podSlice(pods))
	logChs := make([]chan *pps.LogMessage, len(pods))
	errCh := make(chan error)
	done := make(chan struct{})
	defer close(done)
	for i := 0; i < len(pods); i++ {
		logChs[i] = make(chan *pps.LogMessage)
	}
	for i, pod := range pods {
		i, pod := i, pod
		go func() {
			defer close(logChs[i]) // Main thread reads from here, so must close
			// Get full set of logs from pod i
			err := backoff.Retry(func() error {
				result := a.kubeClient.Pods(a.namespace).GetLogs(
					pod.ObjectMeta.Name, &api.PodLogOptions{
						Container: client.PPSWorkerUserContainerName,
					}).Timeout(10 * time.Second).Do()
				fullLogs, err := result.Raw()
				if err != nil {
					if apiStatus, ok := err.(errors.APIStatus); ok &&
						strings.Contains(apiStatus.Status().Message, "PodInitializing") {
						return nil // No logs to collect from this node yet, just skip it
					}
					return err
				}
				// Occasionally, fullLogs is truncated and contains the string
				// 'unexpected stream type ""' at the end. I believe this is a recent
				// bug in k8s (https://github.com/kubernetes/kubernetes/issues/47800)
				// so we're adding a special handler for this corner case.
				// TODO(msteffen) remove this handling once the issue is fixed
				if bytes.HasSuffix(fullLogs, []byte("unexpected stream type \"\"")) {
					return fmt.Errorf("interrupted log stream due to kubernetes/kubernetes/issues/47800")
				}

				// Parse pods' log lines, and filter out irrelevant ones
				scanner := bufio.NewScanner(bytes.NewReader(fullLogs))
				for scanner.Scan() {
					logBytes := scanner.Bytes()
					msg := new(pps.LogMessage)
					if err := jsonpb.Unmarshal(bytes.NewReader(logBytes), msg); err != nil {
						continue
					}

					// Filter out log lines that don't match on pipeline or job
					if request.Pipeline != nil && request.Pipeline.Name != msg.PipelineName {
						continue
					}
					if request.Job != nil && request.Job.ID != msg.JobID {
						continue
					}

					if !workerpkg.MatchDatum(request.DataFilters, msg.Data) {
						continue
					}

					// Log message passes all filters -- return it
					select {
					case logChs[i] <- msg:
					case <-done:
						return nil
					}
				}
				return nil
			}, backoff.New10sBackoff())

			// Used up all retries -- no logs from worker
			if err != nil {
				select {
				case errCh <- err:
				case <-done:
				}
			}
		}()
	}
nextLogCh:
	for _, logCh := range logChs {
		for {
			select {
			case msg, ok := <-logCh:
				if !ok {
					continue nextLogCh
				}
				if err := apiGetLogsServer.Send(msg); err != nil {
					return err
				}
			case err := <-errCh:
				return err
			}
		}
	}
	return nil
}

func (a *apiServer) validatePipeline(ctx context.Context, pipelineInfo *pps.PipelineInfo) error {
	if err := a.validateInput(ctx, pipelineInfo.Input, false); err != nil {
		return err
	}
	if err := validateTransform(pipelineInfo.Transform); err != nil {
		return err
	}
	if pipelineInfo.ParallelismSpec != nil {
		if pipelineInfo.ParallelismSpec.Constant < 0 {
			return fmt.Errorf("ParallelismSpec.Constant must be > 0")
		}
		if pipelineInfo.ParallelismSpec.Coefficient < 0 {
			return fmt.Errorf("ParallelismSpec.Coefficient must be > 0")
		}
		if pipelineInfo.ParallelismSpec.Constant != 0 &&
			pipelineInfo.ParallelismSpec.Coefficient != 0 {
			return fmt.Errorf("contradictory parallelism strategies: must set at " +
				"most one of ParallelismSpec.Constant and ParallelismSpec.Coefficient")
		}
	}
	if pipelineInfo.OutputBranch == "" {
		return fmt.Errorf("pipeline needs to specify an output branch")
	}
	if _, err := resource.ParseQuantity(pipelineInfo.CacheSize); err != nil {
		return fmt.Errorf("could not parse cacheSize '%s': %v", pipelineInfo.CacheSize, err)
	}
	if pipelineInfo.Incremental {
		pfsClient, err := a.getPFSClient()
		if err != nil {
			return err
		}
		// for incremental jobs we can't have shared provenance
		var provenance []*pfs.Repo
		for _, commit := range pps.InputCommits(pipelineInfo.Input) {
			provenance = append(provenance, commit.Repo)
		}
		provMap := make(map[string]bool)
		for _, provRepo := range provenance {
			if provMap[provRepo.Name] {
				return fmt.Errorf("can't create an incremental pipeline with inputs that share provenance")
			}
			provMap[provRepo.Name] = true
			repoInfo, err := pfsClient.InspectRepo(ctx, &pfs.InspectRepoRequest{Repo: provRepo})
			if err != nil {
				return err
			}
			for _, provRepo := range repoInfo.Provenance {
				if provMap[provRepo.Name] {
					return fmt.Errorf("can't create an incremental pipeline with inputs that share provenance")
				}
				provMap[provRepo.Name] = true
			}
		}
	}
	return nil
}

func translatePipelineInputs(inputs []*pps.PipelineInput) *pps.Input {
	result := &pps.Input{}
	for _, input := range inputs {
		var fromCommitID string
		if input.From != nil {
			fromCommitID = input.From.ID
		}
		atomInput := &pps.AtomInput{
			Name:       input.Name,
			Repo:       input.Repo.Name,
			Branch:     input.Branch,
			Glob:       input.Glob,
			Lazy:       input.Lazy,
			FromCommit: fromCommitID,
		}
		result.Cross = append(result.Cross, &pps.Input{
			Atom: atomInput,
		})
	}
	return result
}

func (a *apiServer) CreatePipeline(ctx context.Context, request *pps.CreatePipelineRequest) (response *types.Empty, retErr error) {
	func() { a.Log(request, nil, nil, 0) }()
	defer func(start time.Time) { a.Log(request, response, retErr, time.Since(start)) }(time.Now())
	metricsFn := metrics.ReportUserAction(ctx, a.reporter, "CreatePipeline")
	defer func(start time.Time) { metricsFn(start, retErr) }(time.Now())
	// First translate Inputs field to Input field.
	if len(request.Inputs) > 0 {
		if request.Input != nil {
			return nil, fmt.Errorf("cannot set both Inputs and Input field")
		}
		request.Input = translatePipelineInputs(request.Inputs)
	}

	pipelineInfo := &pps.PipelineInfo{
		Pipeline:           request.Pipeline,
		Version:            1,
		Transform:          request.Transform,
		ParallelismSpec:    request.ParallelismSpec,
		Input:              request.Input,
		OutputBranch:       request.OutputBranch,
		Egress:             request.Egress,
		CreatedAt:          now(),
		ScaleDownThreshold: request.ScaleDownThreshold,
		ResourceSpec:       request.ResourceSpec,
		Description:        request.Description,
		Incremental:        request.Incremental,
<<<<<<< HEAD
		Salt:               uuid.NewWithoutDashes(),
=======
		CacheSize:          request.CacheSize,
>>>>>>> 8cf4d266
	}
	setPipelineDefaults(pipelineInfo)
	if err := a.validatePipeline(ctx, pipelineInfo); err != nil {
		return nil, err
	}

	pfsClient, err := a.getPFSClient()
	if err != nil {
		return nil, err
	}

	pipelineName := pipelineInfo.Pipeline.Name

	var provenance []*pfs.Repo
	for _, commit := range pps.InputCommits(pipelineInfo.Input) {
		provenance = append(provenance, commit.Repo)
	}

	pps.SortInput(pipelineInfo.Input)
	if request.Update {
		if _, err := a.StopPipeline(ctx, &pps.StopPipelineRequest{request.Pipeline}); err != nil {
			return nil, err
		}
		var oldPipelineInfo pps.PipelineInfo
		_, err := col.NewSTM(ctx, a.etcdClient, func(stm col.STM) error {
			pipelines := a.pipelines.ReadWrite(stm)
			if err := pipelines.Get(pipelineName, &oldPipelineInfo); err != nil {
				return err
			}
			pipelineInfo.Version = oldPipelineInfo.Version + 1
			if !request.Reprocess {
				pipelineInfo.Salt = oldPipelineInfo.Salt
			}
			pipelines.Put(pipelineName, pipelineInfo)
			return nil
		})
		if err != nil {
			return nil, err
		}

		// Rename the original output branch to `outputBranch-vN`, where N
		// is the previous version number of the pipeline.
		// We ignore NotFound errors because this pipeline might not have
		// even output anything yet, in which case the output branch
		// may not actually exist.
		if _, err := pfsClient.SetBranch(ctx, &pfs.SetBranchRequest{
			Commit: &pfs.Commit{
				Repo: &pfs.Repo{pipelineName},
				ID:   oldPipelineInfo.OutputBranch,
			},
			Branch: fmt.Sprintf("%s-v%d", oldPipelineInfo.OutputBranch, oldPipelineInfo.Version),
		}); err != nil && !isNotFoundErr(err) {
			return nil, err
		}

		if _, err := pfsClient.DeleteBranch(ctx, &pfs.DeleteBranchRequest{
			Repo:   &pfs.Repo{pipelineName},
			Branch: oldPipelineInfo.OutputBranch,
		}); err != nil && !isNotFoundErr(err) {
			return nil, err
		}

		if _, err := a.StartPipeline(ctx, &pps.StartPipelineRequest{request.Pipeline}); err != nil {
			return nil, err
		}

		// We only need to restart downstream pipelines if the provenance
		// of our output repo changed.
		outputRepo := &pfs.Repo{pipelineInfo.Pipeline.Name}
		repoInfo, err := pfsClient.InspectRepo(ctx, &pfs.InspectRepoRequest{
			Repo: outputRepo,
		})
		if err != nil {
			return nil, err
		}

		// Check if the new and old provenance are equal
		provSet := make(map[string]bool)
		for _, oldProv := range repoInfo.Provenance {
			provSet[oldProv.Name] = true
		}
		for _, newProv := range provenance {
			delete(provSet, newProv.Name)
		}
		provenanceChanged := len(provSet) > 0 || len(repoInfo.Provenance) != len(provenance)

		if _, err := pfsClient.CreateRepo(ctx, &pfs.CreateRepoRequest{
			Repo:       outputRepo,
			Provenance: provenance,
			Update:     true,
		}); err != nil && !isAlreadyExistsErr(err) {
			return nil, err
		}

		if provenanceChanged {

			// Restart all downstream pipelines so they relaunch with the
			// correct provenance.
			repoInfos, err := pfsClient.ListRepo(ctx, &pfs.ListRepoRequest{
				Provenance: []*pfs.Repo{{request.Pipeline.Name}},
			})
			if err != nil {
				return nil, err
			}
			for _, repoInfo := range repoInfos.RepoInfo {
				if _, err := a.StopPipeline(ctx, &pps.StopPipelineRequest{&pps.Pipeline{repoInfo.Repo.Name}}); err != nil {
					if isNotFoundErr(err) {
						continue
					}
					return nil, err
				}
				if _, err := a.StartPipeline(ctx, &pps.StartPipelineRequest{&pps.Pipeline{repoInfo.Repo.Name}}); err != nil {
					return nil, err
				}
			}
		}
	} else {
		_, err := col.NewSTM(ctx, a.etcdClient, func(stm col.STM) error {
			pipelines := a.pipelines.ReadWrite(stm)
			err := pipelines.Create(pipelineName, pipelineInfo)
			if isAlreadyExistsErr(err) {
				return newErrPipelineExists(pipelineName)
			}
			return err
		})
		if err != nil {
			return nil, err
		}
		// Create output repo
		// The pipeline manager also creates the output repo, but we want to
		// also create the repo here to make sure that the output repo is
		// guaranteed to be there after CreatePipeline returns.  This is
		// because it's a very common pattern to create many pipelines in a
		// row, some of which depend on the existence of the output repos
		// of upstream pipelines.
		if _, err := pfsClient.CreateRepo(ctx, &pfs.CreateRepoRequest{
			Repo:       &pfs.Repo{pipelineInfo.Pipeline.Name},
			Provenance: provenance,
		}); err != nil && !isAlreadyExistsErr(err) {
			return nil, err
		}
	}

	return &types.Empty{}, nil
}

// setPipelineDefaults sets the default values for a pipeline info
func setPipelineDefaults(pipelineInfo *pps.PipelineInfo) {
	pps.VisitInput(pipelineInfo.Input, func(input *pps.Input) {
		if input.Atom != nil {
			if input.Atom.Branch == "" {
				input.Atom.Branch = "master"
			}
			if input.Atom.Name == "" {
				input.Atom.Name = input.Atom.Repo
			}
		}
	})
	if pipelineInfo.OutputBranch == "" {
		// Output branches default to master
		pipelineInfo.OutputBranch = "master"
	}
	if pipelineInfo.CacheSize == "" {
		pipelineInfo.CacheSize = "64M"
	}
	if pipelineInfo.ResourceSpec == nil && pipelineInfo.CacheSize != "" {
		pipelineInfo.ResourceSpec = &pps.ResourceSpec{
			Memory: pipelineInfo.CacheSize,
		}
	}
}

func (a *apiServer) InspectPipeline(ctx context.Context, request *pps.InspectPipelineRequest) (response *pps.PipelineInfo, retErr error) {
	func() { a.Log(request, nil, nil, 0) }()
	defer func(start time.Time) { a.Log(request, response, retErr, time.Since(start)) }(time.Now())

	pipelineInfo := new(pps.PipelineInfo)
	if err := a.pipelines.ReadOnly(ctx).Get(request.Pipeline.Name, pipelineInfo); err != nil {
		return nil, err
	}
	if pipelineInfo.Input == nil {
		pipelineInfo.Input = translatePipelineInputs(pipelineInfo.Inputs)
	}
	return pipelineInfo, nil
}

func (a *apiServer) ListPipeline(ctx context.Context, request *pps.ListPipelineRequest) (response *pps.PipelineInfos, retErr error) {
	func() { a.Log(request, nil, nil, 0) }()
	defer func(start time.Time) { a.Log(request, response, retErr, time.Since(start)) }(time.Now())

	pipelineIter, err := a.pipelines.ReadOnly(ctx).List()
	if err != nil {
		return nil, err
	}

	pipelineInfos := new(pps.PipelineInfos)

	for {
		var pipelineName string
		pipelineInfo := new(pps.PipelineInfo)
		ok, err := pipelineIter.Next(&pipelineName, pipelineInfo)
		if err != nil {
			return nil, err
		}
		if ok {
			if pipelineInfo.Input == nil {
				pipelineInfo.Input = translatePipelineInputs(pipelineInfo.Inputs)
			}
			pipelineInfos.PipelineInfo = append(pipelineInfos.PipelineInfo, pipelineInfo)
		} else {
			break
		}
	}
	return pipelineInfos, nil
}

func (a *apiServer) DeletePipeline(ctx context.Context, request *pps.DeletePipelineRequest) (response *types.Empty, retErr error) {
	func() { a.Log(request, nil, nil, 0) }()
	defer func(start time.Time) { a.Log(request, response, retErr, time.Since(start)) }(time.Now())

	if request.All {
		pipelineInfos, err := a.ListPipeline(ctx, &pps.ListPipelineRequest{})
		if err != nil {
			return nil, err
		}

		for _, pipelineInfo := range pipelineInfos.PipelineInfo {
			request.Pipeline = pipelineInfo.Pipeline
			if _, err := a.deletePipeline(ctx, request); err != nil {
				return nil, err
			}
		}
		return &types.Empty{}, nil
	}
	return a.deletePipeline(ctx, request)
}

func (a *apiServer) deletePipeline(ctx context.Context, request *pps.DeletePipelineRequest) (response *types.Empty, retErr error) {
	iter, err := a.jobs.ReadOnly(ctx).GetByIndex(ppsdb.JobsPipelineIndex, request.Pipeline)
	if err != nil {
		return nil, err
	}

	for {
		var jobID string
		var jobInfo pps.JobInfo
		ok, err := iter.Next(&jobID, &jobInfo)
		if err != nil {
			return nil, err
		}
		if !ok {
			break
		}
		if request.DeleteJobs {
			if _, err := a.DeleteJob(ctx, &pps.DeleteJobRequest{&pps.Job{jobID}}); err != nil {
				return nil, err
			}
		} else {
			if !jobStateToStopped(jobInfo.State) {
				if _, err := col.NewSTM(ctx, a.etcdClient, func(stm col.STM) error {
					jobs := a.jobs.ReadWrite(stm)
					var jobInfo pps.JobInfo
					if err := jobs.Get(jobID, &jobInfo); err != nil {
						return err
					}
					// We need to check again here because the job's state
					// might've changed since we first retrieved it
					if !jobStateToStopped(jobInfo.State) {
						jobInfo.State = pps.JobState_JOB_KILLED
					}
					jobs.Put(jobID, &jobInfo)
					return nil
				}); err != nil {
					return nil, err
				}
			}
		}
	}

	if _, err := col.NewSTM(ctx, a.etcdClient, func(stm col.STM) error {
		return a.pipelines.ReadWrite(stm).Delete(request.Pipeline.Name)
	}); err != nil {
		return nil, err
	}

	// Delete output repo
	if request.DeleteRepo {
		pfsClient, err := a.getPFSClient()
		if err != nil {
			return nil, err
		}
		if _, err := pfsClient.DeleteRepo(ctx, &pfs.DeleteRepoRequest{
			Repo:  &pfs.Repo{request.Pipeline.Name},
			Force: true,
		}); err != nil {
			return nil, err
		}
	}

	return &types.Empty{}, nil
}

func (a *apiServer) StartPipeline(ctx context.Context, request *pps.StartPipelineRequest) (response *types.Empty, retErr error) {
	func() { a.Log(request, nil, nil, 0) }()
	defer func(start time.Time) { a.Log(request, response, retErr, time.Since(start)) }(time.Now())

	if err := a.updatePipelineState(ctx, request.Pipeline.Name, pps.PipelineState_PIPELINE_RUNNING); err != nil {
		return nil, err
	}
	return &types.Empty{}, nil
}

func (a *apiServer) StopPipeline(ctx context.Context, request *pps.StopPipelineRequest) (response *types.Empty, retErr error) {
	func() { a.Log(request, nil, nil, 0) }()
	defer func(start time.Time) { a.Log(request, response, retErr, time.Since(start)) }(time.Now())

	if err := a.updatePipelineState(ctx, request.Pipeline.Name, pps.PipelineState_PIPELINE_PAUSED); err != nil {
		return nil, err
	}
	return &types.Empty{}, nil
}

func (a *apiServer) RerunPipeline(ctx context.Context, request *pps.RerunPipelineRequest) (response *types.Empty, retErr error) {
	func() { a.Log(request, nil, nil, 0) }()
	defer func(start time.Time) { a.Log(request, response, retErr, time.Since(start)) }(time.Now())

	return nil, fmt.Errorf("TODO")
}

func (a *apiServer) DeleteAll(ctx context.Context, request *types.Empty) (response *types.Empty, retErr error) {
	func() { a.Log(request, nil, nil, 0) }()
	defer func(start time.Time) { a.Log(request, response, retErr, time.Since(start)) }(time.Now())

	pipelineInfos, err := a.ListPipeline(ctx, &pps.ListPipelineRequest{})
	if err != nil {
		return nil, err
	}

	for _, pipelineInfo := range pipelineInfos.PipelineInfo {
		if _, err := a.DeletePipeline(ctx, &pps.DeletePipelineRequest{
			Pipeline: pipelineInfo.Pipeline,
		}); err != nil {
			return nil, err
		}
	}

	jobInfos, err := a.ListJob(ctx, &pps.ListJobRequest{})
	if err != nil {
		return nil, err
	}

	for _, jobInfo := range jobInfos.JobInfo {
		if _, err := a.DeleteJob(ctx, &pps.DeleteJobRequest{jobInfo.Job}); err != nil {
			return nil, err
		}
	}

	return &types.Empty{}, err
}

func (a *apiServer) GarbageCollect(ctx context.Context, request *pps.GarbageCollectRequest) (response *pps.GarbageCollectResponse, retErr error) {
	func() { a.Log(request, nil, nil, 0) }()
	defer func(start time.Time) { a.Log(request, response, retErr, time.Since(start)) }(time.Now())

	pfsClient, err := a.getPFSClient()
	if err != nil {
		return nil, err
	}

	objClient, err := a.getObjectClient()
	if err != nil {
		return nil, err
	}

	// The set of objects that are in use.
	activeObjects := make(map[string]bool)
	var activeObjectsMu sync.Mutex
	// A helper function for adding active objects in a thread-safe way
	addActiveObjects := func(objects ...*pfs.Object) {
		activeObjectsMu.Lock()
		defer activeObjectsMu.Unlock()
		for _, object := range objects {
			if object != nil {
				activeObjects[object.Hash] = true
			}
		}
	}
	// A helper function for adding objects that are actually hash trees,
	// which in turn contain active objects.
	addActiveTree := func(object *pfs.Object) error {
		if object == nil {
			return nil
		}
		addActiveObjects(object)
		getObjectClient, err := objClient.GetObject(ctx, object)
		if err != nil {
			return fmt.Errorf("error getting commit tree: %v", err)
		}

		var buf bytes.Buffer
		if err := grpcutil.WriteFromStreamingBytesClient(getObjectClient, &buf); err != nil {
			return fmt.Errorf("error reading commit tree: %v", err)
		}

		tree, err := hashtree.Deserialize(buf.Bytes())
		if err != nil {
			return err
		}

		return tree.Walk(func(path string, node *hashtree.NodeProto) error {
			if node.FileNode != nil {
				addActiveObjects(node.FileNode.Objects...)
			}
			return nil
		})
	}

	// Get all repos
	repoInfos, err := pfsClient.ListRepo(ctx, &pfs.ListRepoRequest{})
	if err != nil {
		return nil, err
	}

	// Get all commit trees
	limiter := limit.New(100)
	var eg errgroup.Group
	for _, repo := range repoInfos.RepoInfo {
		repo := repo
		commitInfos, err := pfsClient.ListCommit(ctx, &pfs.ListCommitRequest{
			Repo: repo.Repo,
		})
		if err != nil {
			return nil, err
		}
		for _, commit := range commitInfos.CommitInfo {
			commit := commit
			limiter.Acquire()
			eg.Go(func() error {
				defer limiter.Release()
				return addActiveTree(commit.Tree)
			})
		}
	}
	if err := eg.Wait(); err != nil {
		return nil, err
	}

	// Get all objects referenced by pipeline tags
	pipelineInfos, err := a.ListPipeline(ctx, &pps.ListPipelineRequest{})
	if err != nil {
		return nil, err
	}

	// The set of tags that are active
	activeTags := make(map[string]bool)
	for _, pipelineInfo := range pipelineInfos.PipelineInfo {
		tags, err := objClient.ListTags(ctx, &pfs.ListTagsRequest{
			Prefix:        client.HashPipelineName(pipelineInfo.Pipeline.Name),
			IncludeObject: true,
		})
		if err != nil {
			return nil, fmt.Errorf("error listing tagged objects: %v", err)
		}

		for resp, err := tags.Recv(); err != io.EOF; resp, err = tags.Recv() {
			resp := resp
			if err != nil {
				return nil, err
			}
			activeTags[resp.Tag] = true
			limiter.Acquire()
			eg.Go(func() error {
				defer limiter.Release()
				return addActiveTree(resp.Object)
			})
		}
	}
	if err := eg.Wait(); err != nil {
		return nil, err
	}

	// Iterate through all objects.  If they are not active, delete them.
	objects, err := objClient.ListObjects(ctx, &pfs.ListObjectsRequest{})
	if err != nil {
		return nil, err
	}

	var objectsToDelete []*pfs.Object
	deleteObjectsIfMoreThan := func(n int) error {
		if len(objectsToDelete) > n {
			if _, err := objClient.DeleteObjects(ctx, &pfs.DeleteObjectsRequest{
				Objects: objectsToDelete,
			}); err != nil {
				return fmt.Errorf("error deleting objects: %v", err)
			}
			objectsToDelete = []*pfs.Object{}
		}
		return nil
	}
	for object, err := objects.Recv(); err != io.EOF; object, err = objects.Recv() {
		if err != nil {
			return nil, fmt.Errorf("error receiving objects from ListObjects: %v", err)
		}
		if !activeObjects[object.Hash] {
			objectsToDelete = append(objectsToDelete, object)
		}
		// Delete objects in batches
		if err := deleteObjectsIfMoreThan(100); err != nil {
			return nil, err
		}
	}
	if err := deleteObjectsIfMoreThan(0); err != nil {
		return nil, err
	}

	// Iterate through all tags.  If they are not active, delete them
	tags, err := objClient.ListTags(ctx, &pfs.ListTagsRequest{})
	if err != nil {
		return nil, err
	}
	var tagsToDelete []string
	deleteTagsIfMoreThan := func(n int) error {
		if len(tagsToDelete) > n {
			if _, err := objClient.DeleteTags(ctx, &pfs.DeleteTagsRequest{
				Tags: tagsToDelete,
			}); err != nil {
				return fmt.Errorf("error deleting tags: %v", err)
			}
			tagsToDelete = []string{}
		}
		return nil
	}
	for resp, err := tags.Recv(); err != io.EOF; resp, err = tags.Recv() {
		if err != nil {
			return nil, fmt.Errorf("error receiving tags from ListTags: %v", err)
		}
		if !activeTags[resp.Tag] {
			tagsToDelete = append(tagsToDelete, resp.Tag)
		}
		if err := deleteTagsIfMoreThan(100); err != nil {
			return nil, err
		}
	}
	if err := deleteTagsIfMoreThan(0); err != nil {
		return nil, err
	}

	if err := a.incrementGCGeneration(ctx); err != nil {
		return nil, err
	}

	return &pps.GarbageCollectResponse{}, nil
}

// incrementGCGeneration increments the GC generation number in etcd
func (a *apiServer) incrementGCGeneration(ctx context.Context) error {
	resp, err := a.etcdClient.Get(ctx, client.GCGenerationKey)
	if err != nil {
		return err
	}

	if resp.Count == 0 {
		// If the generation number does not exist, create it.
		// It's important that the new generation is 1, as the first
		// generation is assumed to be 0.
		if _, err := a.etcdClient.Put(ctx, client.GCGenerationKey, "1"); err != nil {
			return err
		}
	} else {
		oldGen, err := strconv.Atoi(string(resp.Kvs[0].Value))
		if err != nil {
			return err
		}
		newGen := oldGen + 1
		if _, err := a.etcdClient.Put(ctx, client.GCGenerationKey, strconv.Itoa(newGen)); err != nil {
			return err
		}
	}
	return nil
}

func isAlreadyExistsErr(err error) bool {
	return err != nil && strings.Contains(err.Error(), "already exists")
}

func isNotFoundErr(err error) bool {
	return err != nil && strings.Contains(err.Error(), "not found")
}

// pipelineStateToStopped defines what pipeline states are "stopped"
// states, meaning that pipelines in this state should not be managed
// by pipelineManager
func pipelineStateToStopped(state pps.PipelineState) bool {
	switch state {
	case pps.PipelineState_PIPELINE_STARTING:
		return false
	case pps.PipelineState_PIPELINE_RUNNING:
		return false
	case pps.PipelineState_PIPELINE_RESTARTING:
		return false
	case pps.PipelineState_PIPELINE_PAUSED:
		return true
	case pps.PipelineState_PIPELINE_FAILURE:
		return true
	default:
		panic(fmt.Sprintf("unrecognized pipeline state: %s", state))
	}
}

func (a *apiServer) updatePipelineState(ctx context.Context, pipelineName string, state pps.PipelineState) error {
	_, err := col.NewSTM(ctx, a.etcdClient, func(stm col.STM) error {
		pipelines := a.pipelines.ReadWrite(stm)
		pipelineInfo := new(pps.PipelineInfo)
		if err := pipelines.Get(pipelineName, pipelineInfo); err != nil {
			return err
		}
		pipelineInfo.State = state
		pipelines.Put(pipelineName, pipelineInfo)
		return nil
	})
	if isNotFoundErr(err) {
		return newErrPipelineNotFound(pipelineName)
	}
	return err
}

func (a *apiServer) updateJobState(stm col.STM, jobInfo *pps.JobInfo, state pps.JobState) error {
	// Update job counts
	if jobInfo.Pipeline != nil {
		pipelines := a.pipelines.ReadWrite(stm)
		pipelineInfo := new(pps.PipelineInfo)
		if err := pipelines.Get(jobInfo.Pipeline.Name, pipelineInfo); err != nil {
			return err
		}
		if pipelineInfo.JobCounts == nil {
			pipelineInfo.JobCounts = make(map[int32]int32)
		}
		if pipelineInfo.JobCounts[int32(jobInfo.State)] != 0 {
			pipelineInfo.JobCounts[int32(jobInfo.State)]--
		}
		pipelineInfo.JobCounts[int32(state)]++
		pipelines.Put(pipelineInfo.Pipeline.Name, pipelineInfo)
	}
	jobInfo.State = state
	jobs := a.jobs.ReadWrite(stm)
	jobs.Put(jobInfo.Job.ID, jobInfo)
	return nil
}

func jobStateToStopped(state pps.JobState) bool {
	switch state {
	case pps.JobState_JOB_STARTING:
		return false
	case pps.JobState_JOB_RUNNING:
		return false
	case pps.JobState_JOB_SUCCESS:
		return true
	case pps.JobState_JOB_FAILURE:
		return true
	case pps.JobState_JOB_KILLED:
		return true
	default:
		panic(fmt.Sprintf("unrecognized job state: %s", state))
	}
}

func parseResourceList(resources *pps.ResourceSpec, cacheSize string) (*api.ResourceList, error) {
	cpuQuantity, err := resource.ParseQuantity(fmt.Sprintf("%f", resources.Cpu))
	if err != nil {
		return nil, fmt.Errorf("could not parse cpu quantity: %s", err)
	}

	memQuantity, err := resource.ParseQuantity(resources.Memory)
	if err != nil {
		return nil, fmt.Errorf("could not parse memory quantity: %s", err)
	}
	cacheQuantity, err := resource.ParseQuantity(cacheSize)
	if err != nil {
		return nil, fmt.Errorf("could not parse cache quantity: %s", err)
	}
	// Here we are sanity checking.  A pipeline should request at least
	// as much memory as it needs for caching.
	if cacheQuantity.Cmp(memQuantity) > 0 {
		memQuantity = cacheQuantity
	}

	gpuQuantity, err := resource.ParseQuantity(fmt.Sprintf("%d", resources.Gpu))
	if err != nil {
		return nil, fmt.Errorf("could not parse gpu quantity: %s", err)
	}
	var result api.ResourceList = map[api.ResourceName]resource.Quantity{
		api.ResourceCPU:       cpuQuantity,
		api.ResourceMemory:    memQuantity,
		api.ResourceNvidiaGPU: gpuQuantity,
	}
	return &result, nil
}

func (a *apiServer) getPFSClient() (pfs.APIClient, error) {
	if a.pachConn == nil {
		var onceErr error
		a.pachConnOnce.Do(func() {
			pachConn, err := grpc.Dial(a.address, client.PachDialOptions()...)
			if err != nil {
				onceErr = err
			}
			a.pachConn = pachConn
		})
		if onceErr != nil {
			return nil, onceErr
		}
	}
	return pfs.NewAPIClient(a.pachConn), nil
}

func (a *apiServer) getObjectClient() (pfs.ObjectAPIClient, error) {
	if a.pachConn == nil {
		var onceErr error
		a.pachConnOnce.Do(func() {
			pachConn, err := grpc.Dial(a.address, client.PachDialOptions()...)
			if err != nil {
				onceErr = err
			}
			a.pachConn = pachConn
		})
		if onceErr != nil {
			return nil, onceErr
		}
	}
	return pfs.NewObjectAPIClient(a.pachConn), nil
}

// RepoNameToEnvString is a helper which uppercases a repo name for
// use in environment variable names.
func RepoNameToEnvString(repoName string) string {
	return strings.ToUpper(repoName)
}

func (a *apiServer) rcPods(rcName string) ([]api.Pod, error) {
	podList, err := a.kubeClient.Pods(a.namespace).List(api.ListOptions{
		TypeMeta: unversioned.TypeMeta{
			Kind:       "ListOptions",
			APIVersion: "v1",
		},
		LabelSelector: kube_labels.SelectorFromSet(labels(rcName)),
	})
	if err != nil {
		return nil, err
	}
	return podList.Items, nil
}

func labels(app string) map[string]string {
	return map[string]string{
		"app":   app,
		"suite": suite,
	}
}

type podSlice []api.Pod

func (s podSlice) Len() int {
	return len(s)
}
func (s podSlice) Swap(i, j int) {
	s[i], s[j] = s[j], s[i]
}
func (s podSlice) Less(i, j int) bool {
	return s[i].ObjectMeta.Name < s[j].ObjectMeta.Name
}

func now() *types.Timestamp {
	t, err := types.TimestampProto(time.Now())
	if err != nil {
		panic(err)
	}
	return t
}<|MERGE_RESOLUTION|>--- conflicted
+++ resolved
@@ -710,11 +710,8 @@
 		ResourceSpec:       request.ResourceSpec,
 		Description:        request.Description,
 		Incremental:        request.Incremental,
-<<<<<<< HEAD
+		CacheSize:          request.CacheSize,
 		Salt:               uuid.NewWithoutDashes(),
-=======
-		CacheSize:          request.CacheSize,
->>>>>>> 8cf4d266
 	}
 	setPipelineDefaults(pipelineInfo)
 	if err := a.validatePipeline(ctx, pipelineInfo); err != nil {
