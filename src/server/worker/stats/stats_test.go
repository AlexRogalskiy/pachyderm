package stats

import (
	"fmt"
	"os"
	"strings"
	"testing"
	"time"

	"golang.org/x/net/context"

	"github.com/pachyderm/pachyderm/v2/src/client"
	"github.com/pachyderm/pachyderm/v2/src/internal/require"
	tu "github.com/pachyderm/pachyderm/v2/src/internal/testutil"
	"github.com/pachyderm/pachyderm/v2/src/pfs"
	"github.com/pachyderm/pachyderm/v2/src/pps"

	prom_api "github.com/prometheus/client_golang/api"
	prom_api_v1 "github.com/prometheus/client_golang/api/prometheus/v1"
	prom_model "github.com/prometheus/common/model"
)

func TestPrometheusStats(t *testing.T) {
	c := tu.GetPachClient(t)
	defer require.NoError(t, c.DeleteAll())
	tu.ActivateEnterprise(t, c)

	dataRepo := tu.UniqueString("TestSimplePipeline_data")
	require.NoError(t, c.CreateRepo(dataRepo))

	pipeline := tu.UniqueString("TestSimplePipeline")
	// We want several commits (for multiple jobs) and several datums per job
	// For semi meaningful time series results
	numCommits := 5
	numDatums := 10

	_, err := c.PpsAPIClient.CreatePipeline(
		c.Ctx(),
		&pps.CreatePipelineRequest{
			Pipeline: client.NewPipeline(pipeline),
			Transform: &pps.Transform{
				Cmd: []string{"bash"},
				Stdin: []string{
					// We want non const runtime vals so histogram rate queries return
					// real results (not NaNs):
					"sleep $(( ( RANDOM % 10 )  + 1 ))",
					// Include case where we will err:
					fmt.Sprintf("touch /pfs/%s/test; if [[ $(cat /pfs/%s/test) == 'fail' ]]; then echo 'Failing'; exit 1; fi", dataRepo, dataRepo),
					fmt.Sprintf("cp /pfs/%s/* /pfs/out/", dataRepo),
				},
			},
			ParallelismSpec: &pps.ParallelismSpec{
				Constant: uint64(numDatums),
			},
			Input:        client.NewPFSInput(dataRepo, "/*"),
			OutputBranch: "",
			Update:       false,
			EnableStats:  true,
		},
	)
	require.NoError(t, err)

	var commit *pfs.Commit
	// Do numCommits-1 commits w good data
	for i := 0; i < numCommits-1; i++ {
		commit, err = c.StartCommit(dataRepo, "master")
		require.NoError(t, err)
		// We want several datums per job so that we have multiple data points
		// per job time series
		for j := 0; j < numDatums; j++ {
			require.NoError(t, c.PutFile(commit, fmt.Sprintf("file%v", j), strings.NewReader("bar")))
		}
		require.NoError(t, err)
		require.NoError(t, c.FinishCommit(dataRepo, commit.Branch.Name, commit.ID))
		// Prometheus scrapes every 10s
		// We run a new job outside this window so that we see a more organic
		// time series
		time.Sleep(15 * time.Second)
	}
	// Now write data that'll make the job fail
	commit, err = c.StartCommit(dataRepo, "master")
	require.NoError(t, err)
	require.NoError(t, c.PutFile(commit, "test", strings.NewReader("fail")))
	require.NoError(t, c.FinishCommit(dataRepo, commit.Branch.Name, commit.ID))

	_, err = c.FlushJobAll([]*pfs.Commit{commit}, nil)
	require.NoError(t, err)

	port := os.Getenv("PROM_PORT")
	promClient, err := prom_api.NewClient(prom_api.Config{
		Address: fmt.Sprintf("http://127.0.0.1:%v", port),
	})
	require.NoError(t, err)
	promAPI := prom_api_v1.NewAPI(promClient)

	// Prometheus scrapes ~ every 15s, but empirically, we miss data unless I
	// wait this long. This is annoying, and also why this is a single giant
	// test, not many little ones
	time.Sleep(45 * time.Second)

	datumCountQuery := func(t *testing.T, query string) float64 {
		result, _, err := promAPI.Query(context.Background(), query, time.Now())
		require.NoError(t, err)
		resultVec := result.(prom_model.Vector)
		require.Equal(t, 1, len(resultVec))
		return float64(resultVec[0].Value)
	}
	// Datum count queries
	t.Run("DatumCountStarted", func(t *testing.T) {
		query := fmt.Sprintf("sum(pachyderm_worker_datum_count{pipelineName=\"%v\", state=\"started\"})", pipeline)
		result := datumCountQuery(t, query)
		require.Equal(t, float64((numCommits-1)*numDatums+3), result) // 3 extra for failed datum restarts on the last job
	})

	t.Run("DatumCountFinished", func(t *testing.T) {
		query := fmt.Sprintf("sum(pachyderm_worker_datum_count{pipelineName=\"%v\", state=\"finished\"})", pipeline)
		result := datumCountQuery(t, query)
		require.Equal(t, float64((numCommits-1)*numDatums), result)
	})

	t.Run("DatumCountErrored", func(t *testing.T) {
		query := fmt.Sprintf("sum(pachyderm_worker_datum_count{pipelineName=\"%v\", state=\"errored\"})", pipeline)
		result := datumCountQuery(t, query)
		require.Equal(t, float64(3.0), result)
	})

	// Bytes Counters
	t.Run("DatumDownloadBytes", func(t *testing.T) {
		query := fmt.Sprintf("sum(pachyderm_worker_datum_download_bytes_count{pipelineName=\"%v\"}) without (instance, exported_job)", pipeline)
		result := datumCountQuery(t, query)
		// Each run adds 30 bytes to the total
		require.Equal(t, float64(30.0*(numCommits-1.0)*numCommits/2.0), result)
	})
	t.Run("DatumUploadBytes", func(t *testing.T) {
		query := fmt.Sprintf("sum(pachyderm_worker_datum_upload_bytes_count{pipelineName=\"%v\"}) without (instance, exported_job)", pipeline)
		result := datumCountQuery(t, query)
		// Each run adds 30 bytes to the total
		require.Equal(t, float64(30.0*(numCommits-1.0)*numCommits/2.0), result)
	})

	// Time Counters
	t.Run("DatumUploadSeconds", func(t *testing.T) {
		query := fmt.Sprintf("sum(pachyderm_worker_datum_upload_seconds_count{pipelineName=\"%v\"}) without (instance, exported_job)", pipeline)
		datumCountQuery(t, query) // Just check query has a result
	})
	t.Run("DatumProcSeconds", func(t *testing.T) {
		query := fmt.Sprintf("sum(pachyderm_worker_datum_proc_seconds_count{pipelineName=\"%v\"}) without (instance, exported_job)", pipeline)
		datumCountQuery(t, query) // Just check query has a result
	})
	t.Run("DatumDownloadSeconds", func(t *testing.T) {
		query := fmt.Sprintf("sum(pachyderm_worker_datum_download_seconds_count{pipelineName=\"%v\"}) without (instance, exported_job)", pipeline)
		datumCountQuery(t, query) // Just check query has a result
	})

	// Test queries across all jobs
	filter := "(instance,exported_job)"
	// 'instance' is an auto recorded label w the IP of the pod ... this will
	// become helpful when debugging certain workers. For now, we filter it out
	// to see results across instances
	// 'exported_job' is just the job ID, but is named as such because 'job' is
	// a reserved keyword for prometheus labels. We filter it out so we see
	// results across all jobs

	// Avg Datum Time Queries
	avgDatumQuery := func(t *testing.T, sumQuery string, countQuery string, expected int) {
		query := "(" + sumQuery + ")/(" + countQuery + ")"
		result, _, err := promAPI.Query(context.Background(), query, time.Now())
		require.NoError(t, err)
		resultVec := result.(prom_model.Vector)
		require.Equal(t, expected, len(resultVec))
	}
	for _, segment := range []string{"download", "upload"} {
		t.Run(fmt.Sprintf("AcrossJobsDatumTime=%v", segment), func(t *testing.T) {
			sum := fmt.Sprintf("sum(pachyderm_worker_datum_%v_time_sum{pipelineName=\"%v\"}) without %v", segment, pipeline, filter)
			count := fmt.Sprintf("sum(pachyderm_worker_datum_%v_time_count{pipelineName=\"%v\"}) without %v", segment, pipeline, filter)
			avgDatumQuery(t, sum, count, 1)
		})
	}
	segment := "proc"
	t.Run(fmt.Sprintf("AcrossJobsDatumTime=%v", segment), func(t *testing.T) {
		sum := fmt.Sprintf("sum(pachyderm_worker_datum_%v_time_sum{pipelineName=\"%v\"}) without %v", segment, pipeline, filter)
		count := fmt.Sprintf("sum(pachyderm_worker_datum_%v_time_count{pipelineName=\"%v\"}) without %v", segment, pipeline, filter)
		// sum gets aggregated no matter how many datums ran, but we get one result for finished datums, and one for errored datums
		avgDatumQuery(t, sum, count, 2)
	})

	// Avg Datum Size Queries
	for _, segment := range []string{"download", "upload"} {
		t.Run(fmt.Sprintf("AcrossJobsDatumSize=%v", segment), func(t *testing.T) {
			sum := fmt.Sprintf("sum(pachyderm_worker_datum_%v_size_sum{pipelineName=\"%v\"}) without %v", segment, pipeline, filter)
			count := fmt.Sprintf("sum(pachyderm_worker_datum_%v_size_count{pipelineName=\"%v\"}) without %v", segment, pipeline, filter)
			avgDatumQuery(t, sum, count, 1)
		})
	}

	// Now test aggregating per job
	filter = "(instance)"

	// Avg Datum Time Queries
	expectedCounts := map[string]int{
		"download": numCommits + 1, // We expect 5 jobs, plus there's always an extra value w no job label
		"upload":   numCommits - 1, // Since 1 job failed, there will only be 4 upload times
	}
	for _, segment := range []string{"download", "upload"} {
		t.Run(fmt.Sprintf("PerJobDatumTime=%v", segment), func(t *testing.T) {
			sum := fmt.Sprintf("sum(pachyderm_worker_datum_%v_time_sum{pipelineName=\"%v\"}) without %v", segment, pipeline, filter)
			count := fmt.Sprintf("sum(pachyderm_worker_datum_%v_time_count{pipelineName=\"%v\"}) without %v", segment, pipeline, filter)
			avgDatumQuery(t, sum, count, expectedCounts[segment])
		})
	}
	segment = "proc"
	t.Run(fmt.Sprintf("PerJobDatumTime=%v", segment), func(t *testing.T) {
		sum := fmt.Sprintf("sum(pachyderm_worker_datum_%v_time_sum{pipelineName=\"%v\"}) without %v", segment, pipeline, filter)
		count := fmt.Sprintf("sum(pachyderm_worker_datum_%v_time_count{pipelineName=\"%v\"}) without %v", segment, pipeline, filter)
		avgDatumQuery(t, sum, count, numCommits)
	})

	// Avg Datum Size Queries
	expectedCounts = map[string]int{
		"download": numCommits - 1, // Download size gets reported after job completion, and one job fails
		"upload":   numCommits - 1, // Since 1 job failed, there will only be 4 upload times
	}
	for _, segment := range []string{"download", "upload"} {
		t.Run(fmt.Sprintf("PerJobDatumSize=%v", segment), func(t *testing.T) {
			sum := fmt.Sprintf("sum(pachyderm_worker_datum_%v_size_sum{pipelineName=\"%v\"}) without %v", segment, pipeline, filter)
			count := fmt.Sprintf("sum(pachyderm_worker_datum_%v_size_count{pipelineName=\"%v\"}) without %v", segment, pipeline, filter)
			avgDatumQuery(t, sum, count, expectedCounts[segment])
		})
	}
}

// Regression: stats commits would not close when there were no input datums.
//For more info, see github.com/pachyderm/pachyderm/v2/issues/3337
func TestCloseStatsCommitWithNoInputDatums(t *testing.T) {
	c := tu.GetPachClient(t)
	defer require.NoError(t, c.DeleteAll())
	tu.ActivateEnterprise(t, c)

	dataRepo := tu.UniqueString("TestSimplePipeline_data")
	require.NoError(t, c.CreateRepo(dataRepo))

	pipeline := tu.UniqueString("TestSimplePipeline")
	_, err := c.PpsAPIClient.CreatePipeline(
		c.Ctx(),
		&pps.CreatePipelineRequest{
			Pipeline: client.NewPipeline(pipeline),
			Transform: &pps.Transform{
				Cmd:   []string{"bash"},
				Stdin: []string{"sleep 1"},
			},
			Input:        client.NewPFSInput(dataRepo, "/*"),
			OutputBranch: "",
			Update:       false,
			EnableStats:  true,
		},
	)
	require.NoError(t, err)

	commit, err := c.StartCommit(dataRepo, "master")
	require.NoError(t, err)
	require.NoError(t, c.FinishCommit(dataRepo, commit.Branch.Name, commit.ID))

	// If the error exists, the stats commit will never close, and this will
	// timeout
	_, err = c.FlushJobAll([]*pfs.Commit{commit}, nil)
	require.NoError(t, err)

	// Make sure the job succeeded as well
	jobs, err := c.ListJob(pipeline, nil, nil, -1, true)
	require.NoError(t, err)
<<<<<<< HEAD
	require.Equal(t, 1, len(pipelineJobs))
	pipelineJobInfo, err := c.BlockPipelineJob(pipeline, pipelineJobs[0].PipelineJob.ID)
=======
	require.Equal(t, 1, len(jobs))
	jobInfo, err := c.InspectJob(jobs[0].Job.ID, true)
>>>>>>> b62ede97
	require.NoError(t, err)
	require.Equal(t, pps.JobState_JOB_SUCCESS, jobInfo.State)
}<|MERGE_RESOLUTION|>--- conflicted
+++ resolved
@@ -268,13 +268,8 @@
 	// Make sure the job succeeded as well
 	jobs, err := c.ListJob(pipeline, nil, nil, -1, true)
 	require.NoError(t, err)
-<<<<<<< HEAD
-	require.Equal(t, 1, len(pipelineJobs))
-	pipelineJobInfo, err := c.BlockPipelineJob(pipeline, pipelineJobs[0].PipelineJob.ID)
-=======
 	require.Equal(t, 1, len(jobs))
-	jobInfo, err := c.InspectJob(jobs[0].Job.ID, true)
->>>>>>> b62ede97
+	jobInfo, err := c.BlockJob(pipeline, jobs[0].Job.ID)
 	require.NoError(t, err)
 	require.Equal(t, pps.JobState_JOB_SUCCESS, jobInfo.State)
 }