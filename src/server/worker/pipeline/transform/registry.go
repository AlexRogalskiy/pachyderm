package transform

import (
	"context"
	"fmt"
	"path/filepath"
	"strings"
	"sync"
	"time"

	"github.com/gogo/protobuf/types"
	"github.com/jmoiron/sqlx"
	"golang.org/x/sync/errgroup"

	"github.com/pachyderm/pachyderm/v2/src/client"
	"github.com/pachyderm/pachyderm/v2/src/client/limit"
	"github.com/pachyderm/pachyderm/v2/src/internal/backoff"
	col "github.com/pachyderm/pachyderm/v2/src/internal/collection"
	"github.com/pachyderm/pachyderm/v2/src/internal/errors"
	"github.com/pachyderm/pachyderm/v2/src/internal/errutil"
	"github.com/pachyderm/pachyderm/v2/src/internal/grpcutil"
	"github.com/pachyderm/pachyderm/v2/src/internal/pfsdb"
	"github.com/pachyderm/pachyderm/v2/src/internal/ppsdb"
	"github.com/pachyderm/pachyderm/v2/src/internal/ppsutil"
	"github.com/pachyderm/pachyderm/v2/src/internal/storage/renew"
	"github.com/pachyderm/pachyderm/v2/src/internal/uuid"
	"github.com/pachyderm/pachyderm/v2/src/internal/work"
	"github.com/pachyderm/pachyderm/v2/src/pfs"
	"github.com/pachyderm/pachyderm/v2/src/pps"
	pfsserver "github.com/pachyderm/pachyderm/v2/src/server/pfs"
	"github.com/pachyderm/pachyderm/v2/src/server/worker/common"
	"github.com/pachyderm/pachyderm/v2/src/server/worker/datum"
	"github.com/pachyderm/pachyderm/v2/src/server/worker/driver"
	"github.com/pachyderm/pachyderm/v2/src/server/worker/logs"
	"github.com/pachyderm/pachyderm/v2/src/server/worker/pipeline/transform/chain"
)

// TODO: Job failures are propagated through commits with pfs.EmptyStr in the description, would be better to have general purpose metadata associated with a commit.

type hasher struct {
	name string
	salt string
}

func (h *hasher) Hash(inputs []*common.Input) string {
	return common.HashDatum(h.name, h.salt, inputs)
}

type pendingJob struct {
	driver                     driver.Driver
	logger                     logs.TaggedLogger
	ji                         *pps.JobInfo
	commitInfo, metaCommitInfo *pfs.CommitInfo
	jdit                       *chain.JobDatumIterator
	taskMaster                 *work.Master
	cancel                     context.CancelFunc
}

func (pj *pendingJob) writeJobInfo() error {
	pj.logger.Logf("updating job info, state: %s", pj.ji.State)
	return ppsutil.WriteJobInfo(pj.driver.PachClient(), pj.ji)
}

// TODO: The job info should eventually just have a field with type *datum.Stats
func (pj *pendingJob) saveJobStats(stats *datum.Stats) {
	// TODO: Need to clean up the setup of process stats.
	if pj.ji.Stats == nil {
		pj.ji.Stats = &pps.ProcessStats{}
	}
	datum.MergeProcessStats(pj.ji.Stats, stats.ProcessStats)
	pj.ji.DataProcessed += stats.Processed
	pj.ji.DataSkipped += stats.Skipped
	pj.ji.DataFailed += stats.Failed
	pj.ji.DataRecovered += stats.Recovered
	pj.ji.DataTotal += stats.Processed + stats.Skipped + stats.Failed + stats.Recovered
}

func (pj *pendingJob) withDeleter(pachClient *client.APIClient, cb func() error) error {
	defer pj.jdit.SetDeleter(nil)
	// Setup file operation client for output Meta commit.
	metaCommit := pj.metaCommitInfo.Commit
	return pachClient.WithModifyFileClient(metaCommit, func(mfMeta client.ModifyFile) error {
		// Setup file operation client for output PFS commit.
		outputCommit := pj.commitInfo.Commit
		return pachClient.WithModifyFileClient(outputCommit, func(mfPFS client.ModifyFile) error {
			parentMetaCommit := pj.metaCommitInfo.ParentCommit
			metaFileWalker := func(path string) ([]string, error) {
				var files []string
				if err := pachClient.WalkFile(parentMetaCommit, path, func(fi *pfs.FileInfo) error {
					if fi.FileType == pfs.FileType_FILE {
						files = append(files, fi.File.Path)
					}
					return nil
				}); err != nil {
					return nil, err
				}
				return files, nil
			}
			pj.jdit.SetDeleter(datum.NewDeleter(metaFileWalker, mfMeta, mfPFS))
			return cb()
		})
	})
}

type registry struct {
	driver      driver.Driver
	logger      logs.TaggedLogger
	taskQueue   *work.TaskQueue
	concurrency int64
	limiter     limit.ConcurrencyLimiter
	jobChain    *chain.JobChain
}

// TODO:
// Prometheus stats? (previously in the driver, which included testing we should reuse if possible)
// capture logs (reuse driver tests and reintroduce tagged logger).
func newRegistry(driver driver.Driver, logger logs.TaggedLogger) (*registry, error) {
	// Determine the maximum number of concurrent tasks we will allow
	concurrency, err := driver.ExpectedNumWorkers()
	if err != nil {
		return nil, err
	}
	taskQueue, err := driver.NewTaskQueue()
	if err != nil {
		return nil, err
	}
	return &registry{
		driver:      driver,
		logger:      logger,
		taskQueue:   taskQueue,
		concurrency: concurrency,
		limiter:     limit.New(int(concurrency)),
	}, nil
}

func (reg *registry) succeedJob(pj *pendingJob) error {
	pj.logger.Logf("job successful, closing commits")
	defer pj.jdit.Finish()
	// Use the registry's driver so that the job's supervision goroutine cannot cancel us
	return ppsutil.FinishJob(reg.driver.PachClient(), pj.ji, pps.JobState_JOB_SUCCESS, "")
}

func (reg *registry) failJob(pj *pendingJob, reason string) error {
	pj.logger.Logf("failing job with reason: %s", reason)
	defer pj.jdit.Finish()
	// Use the registry's driver so that the job's supervision goroutine cannot cancel us
	return ppsutil.FinishJob(reg.driver.PachClient(), pj.ji, pps.JobState_JOB_FAILURE, reason)
}

func (reg *registry) killJob(pj *pendingJob, reason string) error {
	pj.logger.Logf("killing job with reason: %s", reason)
	defer pj.jdit.Finish()
	// Use the registry's driver so that the job's supervision goroutine cannot cancel us
	_, err := reg.driver.PachClient().PpsAPIClient.StopJob(
		reg.driver.PachClient().Ctx(),
		&pps.StopJobRequest{
			Job:    pj.ji.Job,
			Reason: reason,
		},
	)
	return err
}

func (reg *registry) initializeJobChain(metaCommitInfo *pfs.CommitInfo) error {
	if reg.jobChain == nil {
		pi := reg.driver.PipelineInfo()
		hasher := &hasher{
			name: pi.Pipeline.Name,
			salt: pi.Salt,
		}
		var opts []chain.JobChainOption
		if pi.ReprocessSpec == client.ReprocessSpecEveryJob || pi.S3Out {
			opts = append(opts, chain.WithNoSkip())
		}
		pachClient := reg.driver.PachClient()
		if metaCommitInfo.ParentCommit == nil {
			reg.jobChain = chain.NewJobChain(pachClient, hasher, opts...)
			return nil
		}
		parentMetaCommitInfo, err := pachClient.PfsAPIClient.InspectCommit(pachClient.Ctx(),
			&pfs.InspectCommitRequest{
				Commit:     metaCommitInfo.ParentCommit,
				BlockState: pfs.CommitState_FINISHED,
			})
		if err != nil {
			return err
		}
		commit := parentMetaCommitInfo.Commit
		reg.jobChain = chain.NewJobChain(
			pachClient,
			hasher,
			append(opts, chain.WithBase(datum.NewCommitIterator(pachClient, commit)))...,
		)
	}
	return nil
}

<<<<<<< HEAD
func (reg *registry) startPipelineJob(pipelineJobInfo *pps.PipelineJobInfo) error {
=======
func (reg *registry) ensureJob(commitInfo *pfs.CommitInfo) (*pps.JobInfo, error) {
	pachClient := reg.driver.PachClient()
	pipelineInfo := reg.driver.PipelineInfo()
	jobInfo, err := pachClient.InspectJobOutputCommit(pipelineInfo.Pipeline.Name, commitInfo.Commit.Branch.Name, commitInfo.Commit.ID, false)
	if err != nil {
		// TODO: It would be better for this to be a structured error.
		if strings.Contains(err.Error(), "not found") {
			job, err := pachClient.CreateJob(pipelineInfo.Pipeline.Name, commitInfo.Commit, ppsutil.GetStatsCommit(commitInfo))
			if err != nil {
				return nil, err
			}
			jobInfo, err = pachClient.InspectJob(job.ID, false)
			if err != nil {
				return nil, err
			}
			reg.logger.Logf("created new job %q for output commit %q", jobInfo.Job.ID, jobInfo.OutputCommit.ID)
			return jobInfo, nil
		}
		return nil, err
	}
	reg.logger.Logf("found existing job %q for output commit %q", jobInfo.Job.ID, commitInfo.Commit.ID)
	return jobInfo, nil
}

func (reg *registry) startJob(commitInfo *pfs.CommitInfo) error {
>>>>>>> 86668d82
	var asyncEg *errgroup.Group
	reg.limiter.Acquire()
	defer func() {
		if asyncEg == nil {
			// The async errgroup never got started, so give up the limiter lock
			reg.limiter.Release()
		}
	}()
<<<<<<< HEAD
	if pipelineJobInfo.Started == nil {
		pipelineJobInfo.Started = types.TimestampNow()
	}
	commitInfo, err := reg.driver.PachClient().PfsAPIClient.InspectCommit(
		reg.driver.PachClient().Ctx(),
		&pfs.InspectCommitRequest{
			Commit:     pipelineJobInfo.OutputCommit,
			BlockState: pfs.CommitState_STARTED,
		})
=======
	jobInfo, err := reg.ensureJob(commitInfo)
>>>>>>> 86668d82
	if err != nil {
		return err
	}
	metaCommitInfo, err := reg.driver.PachClient().PfsAPIClient.InspectCommit(
		reg.driver.PachClient().Ctx(),
		&pfs.InspectCommitRequest{
<<<<<<< HEAD
			Commit:     ppsutil.MetaCommit(pipelineJobInfo.OutputCommit),
=======
			Commit:     jobInfo.StatsCommit,
>>>>>>> 86668d82
			BlockState: pfs.CommitState_STARTED,
		})
	if err != nil {
		return err
	}
	if err := reg.initializeJobChain(metaCommitInfo); err != nil {
		return err
	}
	jobCtx, cancel := context.WithCancel(reg.driver.PachClient().Ctx())
	driver := reg.driver.WithContext(jobCtx)
	// Build the pending job to send out to workers - this will block if
	// we have too many already
	pj := &pendingJob{
		driver:         driver,
		ji:             jobInfo,
		logger:         reg.logger.WithJob(jobInfo.Job.ID),
		commitInfo:     commitInfo,
		metaCommitInfo: metaCommitInfo,
		cancel:         cancel,
	}
	// Inputs must be ready before we can construct a datum iterator, so do this
	// synchronously to ensure correct order in the jobChain.
	if err := pj.logger.LogStep("waiting for job inputs", func() error {
		return reg.processJobStarting(pj)
	}); err != nil {
		return err
	}
	// TODO: This could probably be scoped to a callback, and we could move job specific features
	// in the chain package (timeouts for example).
	// TODO: I use the registry pachclient for the iterators, so I can reuse across jobs for skipping.
	pachClient := reg.driver.PachClient()
	dit, err := datum.NewIterator(pachClient, pj.ji.Input)
	if err != nil {
		return err
	}
<<<<<<< HEAD
	outputDit := datum.NewCommitIterator(pachClient, ppj.metaCommitInfo.Commit)
	ppj.jdit = reg.jobChain.CreateJob(ppj.driver.PachClient().Ctx(), ppj.pji.PipelineJob, dit, outputDit)
=======
	outputDit := datum.NewCommitIterator(pachClient, pj.metaCommitInfo.Commit)
	pj.jdit = reg.jobChain.CreateJob(pj.driver.PachClient().Ctx(), pj.ji.Job.ID, dit, outputDit)
>>>>>>> 86668d82
	var afterTime time.Duration
	if pj.ji.JobTimeout != nil {
		startTime, err := types.TimestampFromProto(pj.ji.Started)
		if err != nil {
			return err
		}
		timeout, err := types.DurationFromProto(pj.ji.JobTimeout)
		if err != nil {
			return err
		}
		afterTime = time.Until(startTime.Add(timeout))
	}
	asyncEg, jobCtx = errgroup.WithContext(pj.driver.PachClient().Ctx())
	pj.driver = reg.driver.WithContext(jobCtx)
	asyncEg.Go(func() error {
		defer pj.cancel()
		if pj.ji.JobTimeout != nil {
			pj.logger.Logf("cancelling job at: %+v", afterTime)
			timer := time.AfterFunc(afterTime, func() {
				reg.killJob(pj, "job timed out")
			})
			defer timer.Stop()
		}
		return backoff.RetryUntilCancel(pj.driver.PachClient().Ctx(), func() error {
			return reg.superviseJob(pj)
		}, backoff.NewInfiniteBackOff(), func(err error, d time.Duration) error {
			pj.logger.Logf("error in superviseJob: %v, retrying in %+v", err, d)
			return nil
		})
	})
	asyncEg.Go(func() error {
		defer pj.cancel()
		mutex := &sync.Mutex{}
		mutex.Lock()
		defer mutex.Unlock()
		// This runs the callback asynchronously, but we want to block the errgroup until it completes
		if err := reg.taskQueue.RunTask(pj.driver.PachClient().Ctx(), func(master *work.Master) {
			defer mutex.Unlock()
			pj.taskMaster = master
			backoff.RetryUntilCancel(pj.driver.PachClient().Ctx(), func() error {
				var err error
				for err == nil {
					err = reg.processJob(pj)
				}
				if errors.Is(err, errutil.ErrBreak) {
					return nil
				}
				return err
			}, backoff.NewInfiniteBackOff(), func(err error, d time.Duration) error {
				pj.logger.Logf("processJob error: %v, retrying in %v", err, d)
				for err != nil {
					if st, ok := err.(errors.StackTracer); ok {
						pj.logger.Logf("error stack: %+v", st.StackTrace())
					}
					err = errors.Unwrap(err)
				}
				// Get job state, increment restarts, write job state
<<<<<<< HEAD
				ppj.pji, err = ppj.driver.PachClient().InspectPipelineJob(ppj.pji.PipelineJob.Pipeline.Name, ppj.pji.PipelineJob.ID, false)
=======
				pj.ji, err = pj.driver.PachClient().InspectJob(pj.ji.Job.ID, false)
>>>>>>> 86668d82
				if err != nil {
					return err
				}
				pj.ji.Restart++
				if err := pj.writeJobInfo(); err != nil {
					pj.logger.Logf("error incrementing restart count for job (%s): %v", pj.ji.Job.ID, err)
				}
				// Reload the job's commitInfo(s) as they may have changed and clear the state of the commit(s).
				pachClient := reg.driver.PachClient()
				pj.commitInfo, err = pachClient.PfsAPIClient.InspectCommit(
					pachClient.Ctx(),
					&pfs.InspectCommitRequest{
						Commit:     pj.commitInfo.Commit,
						BlockState: pfs.CommitState_STARTED,
					})
				if err != nil {
					return grpcutil.ScrubGRPC(err)
				}
				if _, err := pachClient.PfsAPIClient.ClearCommit(
					pachClient.Ctx(),
					&pfs.ClearCommitRequest{
						Commit: pj.commitInfo.Commit,
					}); err != nil {
					return grpcutil.ScrubGRPC(err)
				}
				pj.metaCommitInfo, err = pachClient.PfsAPIClient.InspectCommit(
					pachClient.Ctx(),
					&pfs.InspectCommitRequest{
						Commit:     pj.metaCommitInfo.Commit,
						BlockState: pfs.CommitState_STARTED,
					})
				if err != nil {
					return grpcutil.ScrubGRPC(err)
				}
				_, err = pachClient.PfsAPIClient.ClearCommit(
					pachClient.Ctx(),
					&pfs.ClearCommitRequest{
						Commit: pj.metaCommitInfo.Commit,
					})
				return grpcutil.ScrubGRPC(err)
			})
			pj.logger.Logf("master done running processJobs")
		}); err != nil {
			return err
		}
		// This should block until the callback has completed
		mutex.Lock()
		return nil
	})
	go func() {
		defer reg.limiter.Release()
		// Make sure the job has been removed from the job chain.
		defer pj.jdit.Finish()
		if err := asyncEg.Wait(); err != nil {
			pj.logger.Logf("fatal job error: %v", err)
		}
	}()
	return nil
}

// superviseJob watches for the output commit closing and cancels the job, or
// deletes it if the output commit is removed.
func (reg *registry) superviseJob(pj *pendingJob) error {
	defer pj.cancel()
	ci, err := pj.driver.PachClient().PfsAPIClient.InspectCommit(pj.driver.PachClient().Ctx(),
		&pfs.InspectCommitRequest{
			Commit:     pj.ji.OutputCommit,
			BlockState: pfs.CommitState_FINISHED,
		})
	if err != nil {
		if pfsserver.IsCommitNotFoundErr(err) || pfsserver.IsCommitDeletedErr(err) {
			// Stop the job and clean up any job state in the registry
			if err := reg.killJob(pj, "output commit missing"); err != nil {
				return err
			}
			// Output commit was deleted. Delete job as well
			if err := pj.driver.NewSQLTx(func(sqlTx *sqlx.Tx) error {
				// Delete the job if no other worker has deleted it yet
<<<<<<< HEAD
				jobPtr := &pps.StoredPipelineJobInfo{}
				if err := ppj.driver.PipelineJobs().ReadWrite(sqlTx).Get(ppsdb.JobKey(ppj.pji.PipelineJob), jobPtr); err != nil {
=======
				jobPtr := &pps.StoredJobInfo{}
				if err := pj.driver.Jobs().ReadWrite(sqlTx).Get(pj.ji.Job.ID, jobPtr); err != nil {
>>>>>>> 86668d82
					return err
				}
				return pj.driver.DeleteJob(sqlTx, jobPtr)
			}); err != nil && !col.IsErrNotFound(err) {
				return err
			}
			return nil
		}
		return err
	}
	if strings.Contains(ci.Description, pfs.EmptyStr) {
		return reg.killJob(pj, "output commit closed")
	}
	return nil

}

func (reg *registry) processJob(pj *pendingJob) error {
	state := pj.ji.State
	if ppsutil.IsTerminal(state) {
		return errutil.ErrBreak
	}
	switch state {
	case pps.JobState_JOB_STARTING:
		return errors.New("job should have been moved out of the STARTING state before processJob")
	case pps.JobState_JOB_RUNNING:
		return pj.logger.LogStep("processing job running", func() error {
			return reg.processJobRunning(pj)
		})
	case pps.JobState_JOB_EGRESSING:
		return pj.logger.LogStep("processing job egressing", func() error {
			return reg.processJobEgressing(pj)
		})
	}
	panic(fmt.Sprintf("unrecognized job state: %s", state))
}

func (reg *registry) processJobStarting(pj *pendingJob) error {
	// block until job inputs are ready
	failed, err := failedInputs(pj.driver.PachClient(), pj.ji)
	if err != nil {
		return err
	}
	if len(failed) > 0 {
		reason := fmt.Sprintf("inputs failed: %s", strings.Join(failed, ", "))
		return reg.failJob(pj, reason)
	}
	pj.ji.State = pps.JobState_JOB_RUNNING
	return pj.writeJobInfo()
}

// TODO:
// Need to put some more thought into the context use.
func (reg *registry) processJobRunning(pj *pendingJob) error {
	pachClient := pj.driver.PachClient()
	eg, ctx := errgroup.WithContext(pachClient.Ctx())
	pachClient = pachClient.WithCtx(ctx)
	stats := &datum.Stats{ProcessStats: &pps.ProcessStats{}}
	// TODO: We need to delete the output for S3Out since we don't have a clear way to track the output in the stats commit (which means datums cannot be skipped with S3Out).
	// If we had a way to map the output added through the S3 gateway back to the datums, and stored this in the appropriate place in the stats commit, then we would be able
	// handle datums the same way we handle normal pipelines.
	if pj.driver.PipelineInfo().S3Out {
		if err := pachClient.DeleteFile(pj.commitInfo.Commit, "/"); err != nil {
			return err
		}
	}
	// Generate the deletion operations and count the number of datums for the job.
	var numDatums int64
	if err := pj.withDeleter(pachClient, func() error {
		return pj.jdit.Iterate(func(_ *datum.Meta) error {
			numDatums++
			return nil
		})
	}); err != nil {
		return err
	}
	// Set up the datum set spec for the job.
	// When the datum set spec is not set, evenly distribute the datums.
	var setSpec *datum.SetSpec
	if pj.driver.PipelineInfo().ChunkSpec != nil {
		setSpec = &datum.SetSpec{
			Number:    pj.driver.PipelineInfo().ChunkSpec.Number,
			SizeBytes: pj.driver.PipelineInfo().ChunkSpec.SizeBytes,
		}
	}
	if setSpec == nil || (setSpec.Number == 0 && setSpec.SizeBytes == 0) {
		setSpec = &datum.SetSpec{Number: numDatums / int64(reg.concurrency)}
		if setSpec.Number == 0 {
			setSpec.Number = 1
		}
	}
	// Setup datum set subtask channel.
	subtasks := make(chan *work.Task)
	if err := pachClient.WithRenewer(func(ctx context.Context, renewer *renew.StringSet) error {
		// Setup goroutine for creating datum set subtasks.
		eg.Go(func() error {
			defer close(subtasks)
			storageRoot := filepath.Join(pj.driver.InputDir(), client.PPSScratchSpace, uuid.NewWithoutDashes())
			return datum.CreateSets(pj.jdit, storageRoot, setSpec, func(upload func(client.ModifyFile) error) error {
				subtask, err := createDatumSetSubtask(pachClient, pj, upload, renewer)
				if err != nil {
					return err
				}
				select {
				case subtasks <- subtask:
				case <-ctx.Done():
					return ctx.Err()
				}
				return nil
			})
		})
		// Setup goroutine for running and collecting datum set subtasks.
		eg.Go(func() error {
			return pj.logger.LogStep("running and collecting datum set subtasks", func() error {
				return pj.taskMaster.RunSubtasksChan(
					subtasks,
					func(ctx context.Context, taskInfo *work.TaskInfo) error {
						if taskInfo.State == work.State_FAILURE {
							return errors.Errorf("datum set subtask failed: %s", taskInfo.Reason)
						}
						data, err := deserializeDatumSet(taskInfo.Task.Data)
						if err != nil {
							return err
						}
						renewer.Remove(data.FilesetId)
						if _, err := pachClient.PfsAPIClient.AddFileset(
							pachClient.Ctx(),
							&pfs.AddFilesetRequest{
								Commit:    pj.commitInfo.Commit,
								FilesetId: data.OutputFilesetId,
							},
						); err != nil {
							return grpcutil.ScrubGRPC(err)
						}
						if _, err := pachClient.PfsAPIClient.AddFileset(
							pachClient.Ctx(),
							&pfs.AddFilesetRequest{
								Commit:    pj.metaCommitInfo.Commit,
								FilesetId: data.MetaFilesetId,
							},
						); err != nil {
							return grpcutil.ScrubGRPC(err)
						}
						return datum.MergeStats(stats, data.Stats)
					},
				)
			})
		})
		return eg.Wait()
	}); err != nil {
		return err
	}
	// TODO: This shouldn't be necessary.
	select {
	case <-pj.driver.PachClient().Ctx().Done():
		return pj.driver.PachClient().Ctx().Err()
	default:
	}
	pj.saveJobStats(pj.jdit.Stats())
	pj.saveJobStats(stats)
	if stats.FailedID != "" {
		return reg.failJob(pj, fmt.Sprintf("datum %v failed", stats.FailedID))
	}
	if pj.ji.Egress != nil {
		pj.ji.State = pps.JobState_JOB_EGRESSING
		return pj.writeJobInfo()
	}
	return reg.succeedJob(pj)
}

func createDatumSetSubtask(pachClient *client.APIClient, pj *pendingJob, upload func(client.ModifyFile) error, renewer *renew.StringSet) (*work.Task, error) {
	resp, err := pachClient.WithCreateFilesetClient(func(mf client.ModifyFile) error {
		return upload(mf)
	})
	if err != nil {
		return nil, err
	}
	renewer.Add(resp.FilesetId)
	data, err := serializeDatumSet(&DatumSet{
		JobID:        pj.ji.Job.ID,
		OutputCommit: pj.commitInfo.Commit,
		// TODO: It might make sense for this to be a hash of the constituent datums?
		// That could make it possible to recover from a master restart.
		FilesetId: resp.FilesetId,
	})
	if err != nil {
		return nil, err
	}
	return &work.Task{
		// TODO: Should this just be a uuid?
		ID:   uuid.NewWithoutDashes(),
		Data: data,
	}, nil
}

func serializeDatumSet(data *DatumSet) (*types.Any, error) {
	serialized, err := types.MarshalAny(data)
	if err != nil {
		return nil, err
	}
	return serialized, nil
}

func deserializeDatumSet(any *types.Any) (*DatumSet, error) {
	data := &DatumSet{}
	if err := types.UnmarshalAny(any, data); err != nil {
		return nil, err
	}
	return data, nil
}

func (reg *registry) processJobEgressing(pj *pendingJob) error {
	url := pj.ji.Egress.URL
	if err := pj.driver.PachClient().GetFileURL(pj.commitInfo.Commit, "/", url); err != nil {
		return err
	}
	return reg.succeedJob(pj)
}

func failedInputs(pachClient *client.APIClient, jobInfo *pps.JobInfo) ([]string, error) {
	var failed []string
	blockCommit := func(name string, commit *pfs.Commit) error {
		ci, err := pachClient.BlockCommit(commit.Branch.Repo.Name, commit.Branch.Name, commit.ID)
		if err != nil {
			return errors.Wrapf(err, "error blocking on commit %s", pfsdb.CommitKey(commit))
		}
		if strings.Contains(ci.Description, pfs.EmptyStr) {
			failed = append(failed, name)
		}
		return nil
	}
	visitErr := pps.VisitInput(jobInfo.Input, func(input *pps.Input) error {
		if input.Pfs != nil && input.Pfs.Commit != "" {
			if err := blockCommit(input.Pfs.Name, client.NewCommit(input.Pfs.Repo, input.Pfs.Branch, input.Pfs.Commit)); err != nil {
				return err
			}
		}
		if input.Git != nil && input.Git.Commit != "" {
			if err := blockCommit(input.Git.Name, client.NewCommit(input.Git.Name, input.Git.Branch, input.Git.Commit)); err != nil {
				return err
			}
		}
		return nil
	})
	if visitErr != nil {
		return nil, visitErr
	}
	return failed, nil
}<|MERGE_RESOLUTION|>--- conflicted
+++ resolved
@@ -195,35 +195,7 @@
 	return nil
 }
 
-<<<<<<< HEAD
-func (reg *registry) startPipelineJob(pipelineJobInfo *pps.PipelineJobInfo) error {
-=======
-func (reg *registry) ensureJob(commitInfo *pfs.CommitInfo) (*pps.JobInfo, error) {
-	pachClient := reg.driver.PachClient()
-	pipelineInfo := reg.driver.PipelineInfo()
-	jobInfo, err := pachClient.InspectJobOutputCommit(pipelineInfo.Pipeline.Name, commitInfo.Commit.Branch.Name, commitInfo.Commit.ID, false)
-	if err != nil {
-		// TODO: It would be better for this to be a structured error.
-		if strings.Contains(err.Error(), "not found") {
-			job, err := pachClient.CreateJob(pipelineInfo.Pipeline.Name, commitInfo.Commit, ppsutil.GetStatsCommit(commitInfo))
-			if err != nil {
-				return nil, err
-			}
-			jobInfo, err = pachClient.InspectJob(job.ID, false)
-			if err != nil {
-				return nil, err
-			}
-			reg.logger.Logf("created new job %q for output commit %q", jobInfo.Job.ID, jobInfo.OutputCommit.ID)
-			return jobInfo, nil
-		}
-		return nil, err
-	}
-	reg.logger.Logf("found existing job %q for output commit %q", jobInfo.Job.ID, commitInfo.Commit.ID)
-	return jobInfo, nil
-}
-
-func (reg *registry) startJob(commitInfo *pfs.CommitInfo) error {
->>>>>>> 86668d82
+func (reg *registry) startJob(jobInfo *pps.JobInfo) error {
 	var asyncEg *errgroup.Group
 	reg.limiter.Acquire()
 	defer func() {
@@ -232,30 +204,22 @@
 			reg.limiter.Release()
 		}
 	}()
-<<<<<<< HEAD
-	if pipelineJobInfo.Started == nil {
-		pipelineJobInfo.Started = types.TimestampNow()
+	if jobInfo.Started == nil {
+		jobInfo.Started = types.TimestampNow()
 	}
 	commitInfo, err := reg.driver.PachClient().PfsAPIClient.InspectCommit(
 		reg.driver.PachClient().Ctx(),
 		&pfs.InspectCommitRequest{
-			Commit:     pipelineJobInfo.OutputCommit,
+			Commit:     jobInfo.OutputCommit,
 			BlockState: pfs.CommitState_STARTED,
 		})
-=======
-	jobInfo, err := reg.ensureJob(commitInfo)
->>>>>>> 86668d82
 	if err != nil {
 		return err
 	}
 	metaCommitInfo, err := reg.driver.PachClient().PfsAPIClient.InspectCommit(
 		reg.driver.PachClient().Ctx(),
 		&pfs.InspectCommitRequest{
-<<<<<<< HEAD
-			Commit:     ppsutil.MetaCommit(pipelineJobInfo.OutputCommit),
-=======
-			Commit:     jobInfo.StatsCommit,
->>>>>>> 86668d82
+			Commit:     ppsutil.MetaCommit(jobInfo.OutputCommit),
 			BlockState: pfs.CommitState_STARTED,
 		})
 	if err != nil {
@@ -291,13 +255,8 @@
 	if err != nil {
 		return err
 	}
-<<<<<<< HEAD
-	outputDit := datum.NewCommitIterator(pachClient, ppj.metaCommitInfo.Commit)
-	ppj.jdit = reg.jobChain.CreateJob(ppj.driver.PachClient().Ctx(), ppj.pji.PipelineJob, dit, outputDit)
-=======
 	outputDit := datum.NewCommitIterator(pachClient, pj.metaCommitInfo.Commit)
-	pj.jdit = reg.jobChain.CreateJob(pj.driver.PachClient().Ctx(), pj.ji.Job.ID, dit, outputDit)
->>>>>>> 86668d82
+	pj.jdit = reg.jobChain.CreateJob(pj.driver.PachClient().Ctx(), pj.ji.Job, dit, outputDit)
 	var afterTime time.Duration
 	if pj.ji.JobTimeout != nil {
 		startTime, err := types.TimestampFromProto(pj.ji.Started)
@@ -355,11 +314,7 @@
 					err = errors.Unwrap(err)
 				}
 				// Get job state, increment restarts, write job state
-<<<<<<< HEAD
-				ppj.pji, err = ppj.driver.PachClient().InspectPipelineJob(ppj.pji.PipelineJob.Pipeline.Name, ppj.pji.PipelineJob.ID, false)
-=======
-				pj.ji, err = pj.driver.PachClient().InspectJob(pj.ji.Job.ID, false)
->>>>>>> 86668d82
+				pj.ji, err = pj.driver.PachClient().InspectJob(pj.ji.Job.Pipeline.Name, pj.ji.Job.ID, false)
 				if err != nil {
 					return err
 				}
@@ -438,13 +393,8 @@
 			// Output commit was deleted. Delete job as well
 			if err := pj.driver.NewSQLTx(func(sqlTx *sqlx.Tx) error {
 				// Delete the job if no other worker has deleted it yet
-<<<<<<< HEAD
-				jobPtr := &pps.StoredPipelineJobInfo{}
-				if err := ppj.driver.PipelineJobs().ReadWrite(sqlTx).Get(ppsdb.JobKey(ppj.pji.PipelineJob), jobPtr); err != nil {
-=======
 				jobPtr := &pps.StoredJobInfo{}
-				if err := pj.driver.Jobs().ReadWrite(sqlTx).Get(pj.ji.Job.ID, jobPtr); err != nil {
->>>>>>> 86668d82
+				if err := pj.driver.Jobs().ReadWrite(sqlTx).Get(ppsdb.JobKey(pj.ji.Job), jobPtr); err != nil {
 					return err
 				}
 				return pj.driver.DeleteJob(sqlTx, jobPtr)
