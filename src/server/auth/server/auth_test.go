--- conflicted
+++ resolved
@@ -2566,7 +2566,6 @@
 	require.Nil(t, authResp)
 }
 
-<<<<<<< HEAD
 func TestS3GatewayAuthRequests(t *testing.T) {
 	if testing.Short() {
 		t.Skip("Skipping integration tests in short mode")
@@ -2606,7 +2605,8 @@
 	require.NoError(t, err)
 	_, err = minioClientV2.ListBuckets()
 	require.NoError(t, err)
-=======
+}
+
 // TestDeleteFailedPipeline creates a pipeline with an invalid image and then
 // tries to delete it (which shouldn't be blocked by the auth system)
 func TestDeleteFailedPipeline(t *testing.T) {
@@ -2698,5 +2698,4 @@
 		}
 		return nil
 	})
->>>>>>> 42d43b4a
 }