package server

import (
	goerr "errors"
	"fmt"
	"net/http"
	"net/url"
	"time"

	"github.com/pachyderm/pachyderm/v2/src/auth"
	"github.com/pachyderm/pachyderm/v2/src/internal/backoff"
	col "github.com/pachyderm/pachyderm/v2/src/internal/collection"
	"github.com/pachyderm/pachyderm/v2/src/internal/errors"
	"github.com/pachyderm/pachyderm/v2/src/internal/random"
	"github.com/pachyderm/pachyderm/v2/src/internal/watch"

	oidc "github.com/coreos/go-oidc"
	logrus "github.com/sirupsen/logrus"
	"golang.org/x/net/context"
	"golang.org/x/oauth2"
)

const threeMinutes = 3 * 60 // Passed to col.PutTTL (so value is in seconds)

// various oidc invalid argument errors. Use 'goerror' instead of internal
// 'errors' library b/c stack trace isn't useful
var (
	errNotConfigured = goerr.New("OIDC ID provider configuration not found")
	errAuthFailed    = goerr.New("authorization failed")
	errWatchFailed   = goerr.New("error watching OIDC state token (has it expired?)")
	errTokenDeleted  = goerr.New("error during authorization: OIDC state token expired")
)

// IDTokenClaims represents the set of claims in an OIDC ID token that we're concerned with
type IDTokenClaims struct {
	Email         string   `json:"email"`
	EmailVerified bool     `json:"email_verified"`
	Groups        []string `json:"groups"`
}

func scopes(additionalScopes []string) []string {
	return append([]string{oidc.ScopeOpenID, "profile", "email"}, additionalScopes...)
}

// validateOIDC validates an OIDC configuration before it's stored in etcd.
func validateOIDCConfig(ctx context.Context, config *auth.OIDCConfig) error {
	if _, err := url.Parse(config.Issuer); err != nil {
		return errors.Wrapf(err, "OIDC issuer must be a valid URL")
	}

	// this does a request to <issuer>/.well-known/openid-configuration to see if it works
	_, err := oidcProvider(ctx, config)

	if err != nil {
		return errors.Wrapf(err, "provided OIDC issuer does not implement OIDC protocol")
	}

	if _, err := url.Parse(config.RedirectURI); err != nil {
		return errors.Wrapf(err, "OIDC redirect_uri must be a valid URL")
	}

	if config.ClientID == "" {
		return errors.Errorf("OIDC configuration must have a non-empty client_id")
	}

	return nil
}

// half is a helper function used to log the first half of OIDC state tokens in
// logs.
//
// Per the description of handleOIDCLogin, we currently don't give error details
// to callers of Authenticate/handleOIDCCallback, to avoid accidentally leaking
// sensitive information to untrusted users, and instead log error information
// from pachd (where only kubernetes administrators can see it) with the state
// token inline. This way, legitimate users having trouble authenticating can
// show their state token to a cluster administrator and get error information
// from them. However, to avoid giving too much user information to Kubernetes
// cluster administrators, we don't want to log users' private credentials. So
// this function is used to log part of an OIDC state token--enough to associate
// error logs with a failing authentication flow, but not enough for a cluster
// administrator to impersonate a user.
func half(state string) string {
	return fmt.Sprintf("%s.../%d", state[:len(state)/2], len(state))
}

<<<<<<< HEAD
// NewOIDCSP creates a new InternalOIDCProvider object from the given parameters
func (a *apiServer) NewOIDCSP(name, issuer, clientID, clientSecret, redirectURI string, additionalScopes []string, ignoreEmailVerified bool) (*InternalOIDCProvider, error) {
	// "openid" is a required scope for OpenID Connect flows.
	// "profile" and "email" are necessary for using the email as an identifier
	scopes := append([]string{oidc.ScopeOpenID, "profile", "email"}, additionalScopes...)
	o := &InternalOIDCProvider{
		a:                   a,
		Prefix:              name,
		Issuer:              issuer,
		ClientID:            clientID,
		ClientSecret:        clientSecret,
		RedirectURI:         redirectURI,
		Scopes:              scopes,
		IgnoreEmailVerified: ignoreEmailVerified,
		States: col.NewEtcdCollection(
			a.env.GetEtcdClient(),
			path.Join(oidcAuthnPrefix),
			nil,
			&auth.SessionInfo{},
			nil,
			nil,
		),
=======
// oidcProvider creates a short-lived oidc.Provider tied to a request context.
// TODO: we should cache and reuse the provider as long as the config hasn't changed.
// When we start caching it, we'll need to use a separate context.
func oidcProvider(ctx context.Context, c *auth.OIDCConfig) (*oidc.Provider, error) {
	if c.LocalhostIssuer {
		client, err := LocalhostRewriteClient(c.Issuer)
		if err != nil {
			return nil, err
		}
		ctx = oidc.ClientContext(ctx, client)
>>>>>>> 348986a5
	}

	return oidc.NewProvider(ctx, c.Issuer)
}

func (a *apiServer) getOIDCConfig() (*auth.OIDCConfig, error) {
	config, ok := a.configCache.Load().(*auth.OIDCConfig)
	if !ok {
		return nil, errors.New("unable to load cached OIDC configuration")
	}
	if config.Issuer == "" {
		return nil, errors.WithStack(errNotConfigured)
	}
	return config, nil
}

// GetOIDCLoginURL uses the given state to generate a login URL for the OIDC provider object
func (a *apiServer) GetOIDCLoginURL(ctx context.Context) (string, string, error) {
	config, err := a.getOIDCConfig()
	if err != nil {
		return "", "", err
	}

	provider, err := oidcProvider(ctx, config)
	if err != nil {
		return "", "", err
	}

	state := random.String(30)
	nonce := random.String(30)
	conf := oauth2.Config{
		ClientID:     config.ClientID,
		ClientSecret: config.ClientSecret,
		RedirectURL:  config.RedirectURI,
		Endpoint:     provider.Endpoint(),
		Scopes:       scopes(config.AdditionalScopes),
	}

	if _, err := col.NewSTM(ctx, a.env.GetEtcdClient(), func(stm col.STM) error {
		return a.oidcStates.ReadWrite(stm).PutTTL(state, &auth.SessionInfo{
			Nonce: nonce, // read & verified by /authorization-code/callback
		}, threeMinutes)
	}); err != nil {
		return "", "", errors.Wrap(err, "could not create OIDC login session")
	}

	url := conf.AuthCodeURL(state,
		oauth2.SetAuthURLParam("response_type", "code"),
		oauth2.SetAuthURLParam("nonce", nonce))
	return url, state, nil
}

// OIDCStateToEmail takes the state token created for the OIDC session and
// uses it discover the email of the user who obtained the code (or verify that
// the code belongs to them). This is how Pachyderm currently implements OIDC
// authorization in a production cluster
func (a *apiServer) OIDCStateToEmail(ctx context.Context, state string) (email string, retErr error) {
	defer func() {
		logrus.Infof("converted OIDC state %q to email %q (or err: %v)",
			half(state), email, retErr)
	}()
	// reestablish watch in a loop, in case there's a watch error
	if err := backoff.RetryNotify(func() error {
		watcher, err := a.oidcStates.ReadOnly(ctx).WatchOne(state)
		if err != nil {
			logrus.Errorf("error watching OIDC state token %q during authorization: %v",
				half(state), err)
			return errors.WithStack(errWatchFailed)
		}
		defer watcher.Close()

		// lookup the token from the given state
		for e := range watcher.Watch() {
			if e.Type == watch.EventError {
				// reestablish watch (error not returned to user)
				return e.Err
			} else if e.Type == watch.EventDelete {
				return errors.WithStack(errTokenDeleted)
			}

			// see if there's an ID token attached to the OIDC state now
			var key string
			var si auth.SessionInfo
			if err := e.Unmarshal(&key, &si); err != nil {
				// retry watch (maybe a valid SessionInfo will appear later?)
				return errors.Wrapf(err, "error unmarshalling OIDC SessionInfo")
			}
			if si.ConversionErr {
				return errors.WithStack(errAuthFailed)
			} else if si.Email != "" {
				// Success
				email = si.Email
				return nil
			}
		}
		return nil
	}, backoff.New60sBackOff(), func(err error, d time.Duration) error {
		logrus.Errorf("error watching OIDC state token %q during authorization (retrying in %s): %v",
			half(state), d, err)
		if errors.Is(err, errWatchFailed) || errors.Is(err, errTokenDeleted) || errors.Is(err, errAuthFailed) {
			return err // don't retry, just return the error
		}
		return nil
	}); err != nil {
		return "", err
	}
	return email, nil
}

// handleOIDCExchange implements the /authorization-code/callback endpoint. In
// the success case, it converts the passed authorization code to an email
// address and associates the email address with the passed OIDC state token in
// the 'oidc-authns' collection.
//
// The error handling from this function is slightly delicate, as callers may
// have network access to Pachyderm, but may not have an OIDC account or any
// legitimate access to this cluster, so we want to avoid accidentally leaking
// operational details. In general:
// - This should not return an HTTP error with more information than pachctl
//   prints. Currently, pachctl only prints the OIDC state token presented by
//   the user and "Authorization failed" if the token exchange doesn't work
//   (indicated by SessionInfo.ConversionErr == true).
// - More information may be included in logs (which should only be accessible
//   Pachyderm administrators with kubectl access), and logs include enough
//   characters of any relevant OIDC state token to identify a particular login
//   flow. Thus if a user is legitimate, they can present their OIDC state token
//   (displayed by pachctl or their browser) to a cluster administrator, and the
//   cluster administrator can locate a detailed error in pachctl's logs.
//   Together they can resolve any authorization issues.
// - This should also not log any user credentials that would allow a
//   kubernetes cluster administrator to impersonate an individual user
//   undetected in Pachyderm or elsewhere. Where this logs OIDC state tokens, to
//   correlate authentication flows to error logs, it only logs the first half,
//   which is not enough to authenticate.
//
// If needed, Pachyderm cluster administrators can impersonate users by calling
// GetAuthToken(), but that call is logged and auditable.
func (a *apiServer) handleOIDCExchange(w http.ResponseWriter, req *http.Request) {
	ctx := req.Context()
	code := req.URL.Query()["code"][0]
	state := req.URL.Query()["state"][0]
	if state == "" || code == "" {
		http.Error(w,
			"invalid OIDC callback request: missing OIDC state token or authorization code",
			http.StatusBadRequest)
		return
	}

	// Verify the ID token, and if it's valid, add it to this state's SessionInfo
	// in etcd, so that any concurrent Authorize() calls can discover it and give
	// the caller a Pachyderm token.
	nonce, email, conversionErr := a.handleOIDCExchangeInternal(
		context.Background(), code, state)
	_, etcdErr := col.NewSTM(ctx, a.env.GetEtcdClient(), func(stm col.STM) error {
		var si auth.SessionInfo
		return a.oidcStates.ReadWrite(stm).Update(state, &si, func() error {
			// nonce can only be checked inside etcd txn, but if nonces don't match
			// that's a non-retryable authentication error, so set conversionErr as
			// if handleOIDCExchangeInternal had errored and proceed
			if conversionErr == nil && nonce != si.Nonce {
				conversionErr = fmt.Errorf(
					"IDP nonce %v did not match Pachyderm's session nonce %v",
					nonce, si.Nonce)
			}
			if conversionErr == nil {
				si.Email = email
			} else {
				si.ConversionErr = true
			}
			return nil
		})
	})
	// Make exactly one call, to http.Error or http.Write, with either
	// conversionErr (non-retryable) or etcdErr (retryable) if either is set
	switch {
	case conversionErr != nil:
		// Don't give the user specific error information
		http.Error(w,
			fmt.Sprintf("authorization failed (OIDC state token: %q; Pachyderm "+
				"logs may contain more information)", half(state)),
			http.StatusUnauthorized)
	case etcdErr != nil:
		http.Error(w,
			fmt.Sprintf("temporary error during authorization (OIDC state token: "+
				"%q; Pachyderm logs may contain more information)", half(state)),
			http.StatusInternalServerError)
	default:
		// Success
		fmt.Fprintf(w, "You are now logged in. Go back to the terminal to use Pachyderm!")
	}
	// Wite more detailed error information into pachd's logs, if appropriate
	// (use two ifs here vs switch in case both are set)
	if conversionErr != nil {
		logrus.Errorf("could not convert authorization code (OIDC state: %q) %v",
			half(state), conversionErr)
	}
	if etcdErr != nil {
		logrus.Errorf("error storing OIDC authorization code in etcd (OIDC state: %q): %v",
			half(state), etcdErr)
	}
}

func (a *apiServer) validateIDToken(ctx context.Context, rawIDToken string) (*oidc.IDToken, *IDTokenClaims, error) {
	config, err := a.getOIDCConfig()
	if err != nil {
		return nil, nil, err
	}

	provider, err := oidcProvider(ctx, config)
	if err != nil {
		return nil, nil, err
	}

	var verifier = provider.Verifier(&oidc.Config{ClientID: config.ClientID})
	idToken, err := verifier.Verify(ctx, rawIDToken)
	if err != nil {
		return nil, nil, errors.Wrapf(err, "could not verify token")
	}

	var claims IDTokenClaims
	if err := idToken.Claims(&claims); err != nil {
		return nil, nil, errors.Wrapf(err, "could not get claims")
	}

	if !claims.EmailVerified && !config.IgnoreEmailVerified {
		return nil, nil, errors.New("email_verified claim was false, and ignore_email_verified was not set")
	}
	return idToken, &claims, nil
}

func (a *apiServer) syncGroupMembership(ctx context.Context, claims *IDTokenClaims) error {
	groups := make([]string, len(claims.Groups))
	for i, g := range claims.Groups {
		groups[i] = fmt.Sprintf("group:%s", g)
	}
	// Sync group membership based on the groups claim, if any
	return a.setGroupsForUserInternal(ctx, claims.Email, groups)
}

// handleOIDCExchangeInternal is a convenience function for converting an
// authorization code into an access token. The caller (handleOIDCExchange) is
// responsible for storing any responses from this in etcd and sending an HTTP
// response to the user's browser.
func (a *apiServer) handleOIDCExchangeInternal(ctx context.Context, authCode, state string) (nonce, email string, retErr error) {
	// log request, but do not log auth code (short-lived, but senstive user authenticator)
	logrus.Infof("auth.OIDC.handleOIDCExchange { \"state\": %q }", half(state))
	defer func() {
		logrus.Infof("auth.OIDC.handleOIDCExchange { \"state\": %q, \"nonce\": %q, \"email\": %q }",
			half(state), nonce, email)
	}()

	config, err := a.getOIDCConfig()
	if err != nil {
		return "", "", err
	}

	provider, err := oidcProvider(ctx, config)
	if err != nil {
		return "", "", err
	}

	conf := &oauth2.Config{
		ClientID:     config.ClientID,
		ClientSecret: config.ClientSecret,
		RedirectURL:  config.RedirectURI,
		Scopes:       scopes(config.AdditionalScopes),
		Endpoint:     provider.Endpoint(),
	}

	if config.LocalhostIssuer {
		client, err := LocalhostRewriteClient(config.Issuer)
		if err != nil {
			return "", "", err
		}
		ctx = oidc.ClientContext(ctx, client)
	}

	// Use the authorization code that is pushed to the redirect
	tok, err := conf.Exchange(ctx, authCode)
	if err != nil {
		return "", "", errors.Wrapf(err, "failed to exchange code")
	}

	// Extract the ID Token from OAuth2 token.
	rawIDToken, ok := tok.Extra("id_token").(string)
	if !ok {
		return "", "", errors.New("missing id token")
	}

	// Parse and verify ID Token payload.
	idToken, claims, err := a.validateIDToken(ctx, rawIDToken)
	if err != nil {
		return "", "", errors.Wrapf(err, "could not verify token")
	}

	if err := a.syncGroupMembership(ctx, claims); err != nil {
		return "", "", errors.Wrapf(err, "could not sync group membership")
	}

	return idToken.Nonce, claims.Email, nil
}

func (a *apiServer) serveOIDC() error {
	// serve OIDC handler to exchange the auth code
	http.HandleFunc("/authorization-code/callback", a.handleOIDCExchange)
	return http.ListenAndServe(fmt.Sprintf(":%v", a.env.OidcPort), nil)
}<|MERGE_RESOLUTION|>--- conflicted
+++ resolved
@@ -84,30 +84,6 @@
 	return fmt.Sprintf("%s.../%d", state[:len(state)/2], len(state))
 }
 
-<<<<<<< HEAD
-// NewOIDCSP creates a new InternalOIDCProvider object from the given parameters
-func (a *apiServer) NewOIDCSP(name, issuer, clientID, clientSecret, redirectURI string, additionalScopes []string, ignoreEmailVerified bool) (*InternalOIDCProvider, error) {
-	// "openid" is a required scope for OpenID Connect flows.
-	// "profile" and "email" are necessary for using the email as an identifier
-	scopes := append([]string{oidc.ScopeOpenID, "profile", "email"}, additionalScopes...)
-	o := &InternalOIDCProvider{
-		a:                   a,
-		Prefix:              name,
-		Issuer:              issuer,
-		ClientID:            clientID,
-		ClientSecret:        clientSecret,
-		RedirectURI:         redirectURI,
-		Scopes:              scopes,
-		IgnoreEmailVerified: ignoreEmailVerified,
-		States: col.NewEtcdCollection(
-			a.env.GetEtcdClient(),
-			path.Join(oidcAuthnPrefix),
-			nil,
-			&auth.SessionInfo{},
-			nil,
-			nil,
-		),
-=======
 // oidcProvider creates a short-lived oidc.Provider tied to a request context.
 // TODO: we should cache and reuse the provider as long as the config hasn't changed.
 // When we start caching it, we'll need to use a separate context.
@@ -118,7 +94,6 @@
 			return nil, err
 		}
 		ctx = oidc.ClientContext(ctx, client)
->>>>>>> 348986a5
 	}
 
 	return oidc.NewProvider(ctx, c.Issuer)
