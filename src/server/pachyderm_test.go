package server

import (
	"archive/tar"
	"bytes"
	"compress/gzip"
	"context"
	"encoding/base64"
	"fmt"
	"io"
	"io/ioutil"
	"math"
	"net"
	"net/http"
	"net/url"
	"os"
	"path"
	"reflect"
	"sort"
	"strconv"
	"strings"
	"testing"
	"time"

	"github.com/docker/go-units"
	"github.com/pachyderm/pachyderm/v2/src/auth"
	"github.com/pachyderm/pachyderm/v2/src/client"
	"github.com/pachyderm/pachyderm/v2/src/internal/ancestry"
	"github.com/pachyderm/pachyderm/v2/src/internal/backoff"
	"github.com/pachyderm/pachyderm/v2/src/internal/errors"
	"github.com/pachyderm/pachyderm/v2/src/internal/errutil"
	"github.com/pachyderm/pachyderm/v2/src/internal/grpcutil"
	"github.com/pachyderm/pachyderm/v2/src/internal/ppsutil"
	"github.com/pachyderm/pachyderm/v2/src/internal/pretty"
	"github.com/pachyderm/pachyderm/v2/src/internal/require"
	tu "github.com/pachyderm/pachyderm/v2/src/internal/testutil"
	"github.com/pachyderm/pachyderm/v2/src/internal/testutil/random"
	"github.com/pachyderm/pachyderm/v2/src/internal/uuid"
	"github.com/pachyderm/pachyderm/v2/src/pfs"
	"github.com/pachyderm/pachyderm/v2/src/pps"
	pfspretty "github.com/pachyderm/pachyderm/v2/src/server/pfs/pretty"
	ppspretty "github.com/pachyderm/pachyderm/v2/src/server/pps/pretty"

	"github.com/gogo/protobuf/types"
	globlib "github.com/pachyderm/ohmyglob"
	"golang.org/x/sync/errgroup"
	v1 "k8s.io/api/core/v1"
	metav1 "k8s.io/apimachinery/pkg/apis/meta/v1"
)

func newCountBreakFunc(maxCount int) func(func() error) error {
	var count int
	return func(cb func() error) error {
		if err := cb(); err != nil {
			return err
		}
		count++
		if count == maxCount {
			return errutil.ErrBreak
		}
		return nil
	}
}

func TestSimplePipeline(t *testing.T) {
	if testing.Short() {
		t.Skip("Skipping integration tests in short mode")
	}

	c := tu.GetPachClient(t)
	require.NoError(t, c.DeleteAll())

	dataRepo := tu.UniqueString("TestSimplePipeline_data")
	require.NoError(t, c.CreateRepo(dataRepo))

	commit1, err := c.StartCommit(dataRepo, "master")
	require.NoError(t, err)
	require.NoError(t, c.PutFile(commit1, "file", strings.NewReader("foo"), client.WithAppendPutFile()))
	require.NoError(t, c.FinishCommit(dataRepo, commit1.Branch.Name, commit1.ID))

	pipeline := tu.UniqueString("TestSimplePipeline")
	require.NoError(t, c.CreatePipeline(
		pipeline,
		"",
		[]string{"bash"},
		[]string{
			fmt.Sprintf("cp /pfs/%s/* /pfs/out/", dataRepo),
		},
		&pps.ParallelismSpec{
			Constant: 1,
		},
		client.NewPFSInput(dataRepo, "/*"),
		"",
		false,
	))

	commitInfo, err := c.InspectCommit(pipeline, "master", "")
	require.NoError(t, err)
	commitInfos, err := c.BlockCommitsetAll(commitInfo.Commit.ID)
	require.NoError(t, err)
	// The commitset should have a commit in: data, spec, pipeline, meta
	require.Equal(t, 4, len(commitInfos))
	// First two are not deterministically ordered
	require.Equal(t, pipeline, commitInfos[2].Commit.Branch.Repo.Name)
	require.Equal(t, pfs.UserRepoType, commitInfos[2].Commit.Branch.Repo.Type)
	require.Equal(t, pipeline, commitInfos[3].Commit.Branch.Repo.Name)
	require.Equal(t, pfs.MetaRepoType, commitInfos[3].Commit.Branch.Repo.Type)

	var buf bytes.Buffer
	require.NoError(t, c.GetFile(commitInfos[2].Commit, "file", &buf))
	require.Equal(t, "foo", buf.String())
}

func TestRepoSize(t *testing.T) {
	if testing.Short() {
		t.Skip("Skipping integration tests in short mode")
	}

	c := tu.GetPachClient(t)
	require.NoError(t, c.DeleteAll())

	// create a data repo
	dataRepo := tu.UniqueString("TestRepoSize_data")
	require.NoError(t, c.CreateRepo(dataRepo))

	// create a pipeline
	pipeline := tu.UniqueString("TestRepoSize")
	require.NoError(t, c.CreatePipeline(
		pipeline,
		"",
		[]string{"bash"},
		[]string{
			fmt.Sprintf("cp /pfs/%s/* /pfs/out/", dataRepo),
		},
		&pps.ParallelismSpec{
			Constant: 1,
		},
		client.NewPFSInput(dataRepo, "/*"),
		"",
		false,
	))

	// put a file without an open commit - should count towards repo size
	require.NoError(t, c.PutFile(client.NewCommit(dataRepo, "master", ""), "file2", strings.NewReader("foo"), client.WithAppendPutFile()))

	// put a file on another branch - should not count towards repo size
	require.NoError(t, c.PutFile(client.NewCommit(dataRepo, "develop", ""), "file3", strings.NewReader("foo"), client.WithAppendPutFile()))

	// put a file on an open commit - should count toward repo size
	commit1, err := c.StartCommit(dataRepo, "master")
	require.NoError(t, err)
	require.NoError(t, c.PutFile(commit1, "file1", strings.NewReader("foo"), client.WithAppendPutFile()))
	require.NoError(t, c.FinishCommit(dataRepo, commit1.Branch.Name, commit1.ID))

	// wait for everything to be processed
	commitInfos, err := c.BlockCommitsetAll(commit1.ID)
	require.NoError(t, err)
	require.Equal(t, 2, len(commitInfos))

	// check data repo size
	repoInfo, err := c.InspectRepo(dataRepo)
	require.NoError(t, err)
	require.Equal(t, uint64(6), repoInfo.SizeBytes)

	// check pipeline repo size
	repoInfo, err = c.InspectRepo(pipeline)
	require.NoError(t, err)
	require.Equal(t, uint64(6), repoInfo.SizeBytes)

	// ensure size is updated when we delete a commit
	require.NoError(t, c.SquashCommitset(commit1.ID))
	repoInfo, err = c.InspectRepo(dataRepo)
	require.NoError(t, err)
	require.Equal(t, uint64(3), repoInfo.SizeBytes)
	repoInfo, err = c.InspectRepo(pipeline)
	require.NoError(t, err)
	require.Equal(t, uint64(3), repoInfo.SizeBytes)
}

func TestPFSPipeline(t *testing.T) {
	if testing.Short() {
		t.Skip("Skipping integration tests in short mode")
	}

	c := tu.GetPachClient(t)
	require.NoError(t, c.DeleteAll())

	dataRepo := tu.UniqueString("TestPFSPipeline_data")
	require.NoError(t, c.CreateRepo(dataRepo))

	commit1, err := c.StartCommit(dataRepo, "master")
	require.NoError(t, err)
	require.NoError(t, c.PutFile(commit1, "file", strings.NewReader("foo"), client.WithAppendPutFile()))
	require.NoError(t, c.FinishCommit(dataRepo, commit1.Branch.Name, commit1.ID))

	pipeline := tu.UniqueString("TestPFSPipeline")
	require.NoError(t, c.CreatePipeline(
		pipeline,
		"",
		[]string{"bash"},
		[]string{
			fmt.Sprintf("cp /pfs/%s/* /pfs/out/", dataRepo),
		},
		&pps.ParallelismSpec{
			Constant: 1,
		},
		client.NewPFSInput(dataRepo, "/*"),
		"",
		false,
	))

	commitInfos, err := c.BlockCommitsetAll(commit1.ID)
	require.NoError(t, err)
	require.Equal(t, 2, len(commitInfos))

	var buf bytes.Buffer
	require.NoError(t, c.GetFile(commitInfos[0].Commit, "file", &buf))
	require.Equal(t, "foo", buf.String())
}

func TestPipelineWithParallelism(t *testing.T) {
	if testing.Short() {
		t.Skip("Skipping integration tests in short mode")
	}

	c := tu.GetPachClient(t)
	require.NoError(t, c.DeleteAll())

	dataRepo := tu.UniqueString("TestPipelineWithParallelism_data")
	require.NoError(t, c.CreateRepo(dataRepo))

	numFiles := 200
	commit1, err := c.StartCommit(dataRepo, "master")
	require.NoError(t, err)
	for i := 0; i < numFiles; i++ {
		require.NoError(t, c.PutFile(commit1, fmt.Sprintf("file-%d", i), strings.NewReader(fmt.Sprintf("%d", i)), client.WithAppendPutFile()))
	}
	require.NoError(t, c.FinishCommit(dataRepo, commit1.Branch.Name, commit1.ID))

	pipeline := tu.UniqueString("pipeline")
	require.NoError(t, c.CreatePipeline(
		pipeline,
		"",
		[]string{"bash"},
		[]string{
			fmt.Sprintf("cp /pfs/%s/* /pfs/out/", dataRepo),
		},
		&pps.ParallelismSpec{
			Constant: 4,
		},
		client.NewPFSInput(dataRepo, "/*"),
		"",
		false,
	))

	commitInfos, err := c.BlockCommitsetAll(commit1.ID)
	require.NoError(t, err)
	require.Equal(t, 2, len(commitInfos))

	for i := 0; i < numFiles; i++ {
		var buf bytes.Buffer
		require.NoError(t, c.GetFile(commitInfos[0].Commit, fmt.Sprintf("file-%d", i), &buf))
		require.Equal(t, fmt.Sprintf("%d", i), buf.String())
	}
}

func TestPipelineWithLargeFiles(t *testing.T) {
	if testing.Short() {
		t.Skip("Skipping integration tests in short mode")
	}

	c := tu.GetPachClient(t)
	require.NoError(t, c.DeleteAll())

	dataRepo := tu.UniqueString("TestPipelineWithLargeFiles_data")
	require.NoError(t, c.CreateRepo(dataRepo))

	random.SeedRand(99)
	numFiles := 10
	var fileContents []string

	commit1, err := c.StartCommit(dataRepo, "master")
	require.NoError(t, err)
	chunkSize := int(pfs.ChunkSize / 32) // We used to use a full ChunkSize, but it was increased which caused this test to take too long.
	for i := 0; i < numFiles; i++ {
		fileContent := random.String(chunkSize + i*units.MB)
		require.NoError(t, c.PutFile(commit1, fmt.Sprintf("file-%d", i), strings.NewReader(fileContent), client.WithAppendPutFile()))
		fileContents = append(fileContents, fileContent)
	}
	require.NoError(t, c.FinishCommit(dataRepo, commit1.Branch.Name, commit1.ID))
	pipeline := tu.UniqueString("pipeline")
	require.NoError(t, c.CreatePipeline(
		pipeline,
		"",
		[]string{"bash"},
		[]string{
			fmt.Sprintf("cp /pfs/%s/* /pfs/out/", dataRepo),
		},
		nil,
		client.NewPFSInput(dataRepo, "/*"),
		"",
		false,
	))
	commitInfos, err := c.BlockCommitsetAll(commit1.ID)
	require.NoError(t, err)
	require.Equal(t, 2, len(commitInfos))

	commit := commitInfos[0].Commit

	for i := 0; i < numFiles; i++ {
		var buf bytes.Buffer
		fileName := fmt.Sprintf("file-%d", i)

		fileInfo, err := c.InspectFile(commit, fileName)
		require.NoError(t, err)
		require.Equal(t, chunkSize+i*units.MB, int(fileInfo.SizeBytes))

		require.NoError(t, c.GetFile(commit, fileName, &buf))
		// we don't wanna use the `require` package here since it prints
		// the strings, which would clutter the output.
		if fileContents[i] != buf.String() {
			t.Fatalf("file content does not match")
		}
	}
}

func TestDatumDedup(t *testing.T) {
	if testing.Short() {
		t.Skip("Skipping integration tests in short mode")
	}

	c := tu.GetPachClient(t)
	require.NoError(t, c.DeleteAll())

	dataRepo := tu.UniqueString("TestDatumDedup_data")
	require.NoError(t, c.CreateRepo(dataRepo))

	commit1, err := c.StartCommit(dataRepo, "master")
	require.NoError(t, err)
	require.NoError(t, c.PutFile(commit1, "file", strings.NewReader("foo"), client.WithAppendPutFile()))
	require.NoError(t, c.FinishCommit(dataRepo, commit1.Branch.Name, commit1.ID))

	pipeline := tu.UniqueString("pipeline")
	// This pipeline sleeps for 10 secs per datum
	require.NoError(t, c.CreatePipeline(
		pipeline,
		"",
		[]string{"bash"},
		[]string{
			"sleep 10",
		},
		nil,
		client.NewPFSInput(dataRepo, "/*"),
		"",
		false,
	))

	commitInfos, err := c.BlockCommitsetAll(commit1.ID)
	require.NoError(t, err)
	require.Equal(t, 2, len(commitInfos))

	commit2, err := c.StartCommit(dataRepo, "master")
	require.NoError(t, err)
	require.NoError(t, c.FinishCommit(dataRepo, commit2.Branch.Name, commit2.ID))

	// Since we did not change the datum, the datum should not be processed
	// again, which means that the job should complete instantly.
	ctx, cancel := context.WithTimeout(context.Background(), time.Second*5)
	defer cancel()
	_, err = c.WithCtx(ctx).BlockCommitsetAll(commit2.ID)
	require.NoError(t, err)
}

func TestPipelineInputDataModification(t *testing.T) {
	if testing.Short() {
		t.Skip("Skipping integration tests in short mode")
	}

	c := tu.GetPachClient(t)
	require.NoError(t, c.DeleteAll())

	dataRepo := tu.UniqueString("TestPipelineInputDataModification_data")
	require.NoError(t, c.CreateRepo(dataRepo))

	commit1, err := c.StartCommit(dataRepo, "master")
	require.NoError(t, err)
	require.NoError(t, c.PutFile(commit1, "file", strings.NewReader("foo"), client.WithAppendPutFile()))
	require.NoError(t, c.FinishCommit(dataRepo, commit1.Branch.Name, commit1.ID))

	pipeline := tu.UniqueString("pipeline")
	require.NoError(t, c.CreatePipeline(
		pipeline,
		"",
		[]string{"bash"},
		[]string{
			fmt.Sprintf("cp /pfs/%s/* /pfs/out/", dataRepo),
		},
		nil,
		client.NewPFSInput(dataRepo, "/*"),
		"",
		false,
	))

	commitInfos, err := c.BlockCommitsetAll(commit1.ID)
	require.NoError(t, err)
	require.Equal(t, 2, len(commitInfos))

	var buf bytes.Buffer
	require.NoError(t, c.GetFile(commitInfos[0].Commit, "file", &buf))
	require.Equal(t, "foo", buf.String())

	// replace the contents of 'file' in dataRepo (from "foo" to "bar")
	commit2, err := c.StartCommit(dataRepo, "master")
	require.NoError(t, err)
	require.NoError(t, c.DeleteFile(commit2, "file"))
	require.NoError(t, c.PutFile(commit2, "file", strings.NewReader("bar"), client.WithAppendPutFile()))
	require.NoError(t, c.FinishCommit(dataRepo, commit2.Branch.Name, commit2.ID))

	commitInfos, err = c.BlockCommitsetAll(commit2.ID)
	require.NoError(t, err)
	require.Equal(t, 2, len(commitInfos))

	buf.Reset()
	require.NoError(t, c.GetFile(commitInfos[0].Commit, "file", &buf))
	require.Equal(t, "bar", buf.String())

	// Add a file to dataRepo
	commit3, err := c.StartCommit(dataRepo, "master")
	require.NoError(t, err)
	require.NoError(t, c.DeleteFile(commit3, "file"))
	require.NoError(t, c.PutFile(commit3, "file2", strings.NewReader("foo"), client.WithAppendPutFile()))
	require.NoError(t, c.FinishCommit(dataRepo, commit3.Branch.Name, commit3.ID))

	commitInfos, err = c.BlockCommitsetAll(commit3.ID)
	require.NoError(t, err)
	require.Equal(t, 2, len(commitInfos))

	require.YesError(t, c.GetFile(commitInfos[0].Commit, "file", &buf))
	buf.Reset()
	require.NoError(t, c.GetFile(commitInfos[0].Commit, "file2", &buf))
	require.Equal(t, "foo", buf.String())

	commitInfos, err = c.ListCommit(client.NewRepo(pipeline), client.NewCommit(pipeline, "master", ""), nil, 0)
	require.NoError(t, err)
	require.Equal(t, 3, len(commitInfos))
}

func TestMultipleInputsFromTheSameBranch(t *testing.T) {
	if testing.Short() {
		t.Skip("Skipping integration tests in short mode")
	}

	c := tu.GetPachClient(t)
	require.NoError(t, c.DeleteAll())

	dataRepo := tu.UniqueString("TestMultipleInputsFromTheSameBranch_data")
	require.NoError(t, c.CreateRepo(dataRepo))

	commit1, err := c.StartCommit(dataRepo, "master")
	require.NoError(t, err)
	require.NoError(t, c.PutFile(commit1, "dirA/file", strings.NewReader("foo\n"), client.WithAppendPutFile()))
	require.NoError(t, c.PutFile(commit1, "dirB/file", strings.NewReader("foo\n"), client.WithAppendPutFile()))
	require.NoError(t, c.FinishCommit(dataRepo, commit1.Branch.Name, commit1.ID))

	pipeline := tu.UniqueString("pipeline")
	require.NoError(t, c.CreatePipeline(
		pipeline,
		"",
		[]string{"bash"},
		[]string{
			"cat /pfs/out/file",
			"cat /pfs/dirA/dirA/file >> /pfs/out/file",
			"cat /pfs/dirB/dirB/file >> /pfs/out/file",
		},
		nil,
		client.NewCrossInput(
			client.NewPFSInputOpts("dirA", dataRepo, "", "/dirA/*", "", "", false, false, nil),
			client.NewPFSInputOpts("dirB", dataRepo, "", "/dirB/*", "", "", false, false, nil),
		),
		"",
		false,
	))

	commitInfos, err := c.BlockCommitsetAll(commit1.ID)
	require.NoError(t, err)
	require.Equal(t, 2, len(commitInfos))

	var buf bytes.Buffer
	require.NoError(t, c.GetFile(commitInfos[0].Commit, "file", &buf))
	require.Equal(t, "foo\nfoo\n", buf.String())

	commit2, err := c.StartCommit(dataRepo, "master")
	require.NoError(t, err)
	require.NoError(t, c.PutFile(commit2, "dirA/file", strings.NewReader("bar\n"), client.WithAppendPutFile()))
	require.NoError(t, c.FinishCommit(dataRepo, commit2.Branch.Name, commit2.ID))

	commitInfos, err = c.BlockCommitsetAll(commit2.ID)
	require.NoError(t, err)
	require.Equal(t, 2, len(commitInfos))

	buf.Reset()
	require.NoError(t, c.GetFile(commitInfos[0].Commit, "file", &buf))
	require.Equal(t, "foo\nbar\nfoo\n", buf.String())

	commit3, err := c.StartCommit(dataRepo, "master")
	require.NoError(t, err)
	require.NoError(t, c.PutFile(commit3, "dirB/file", strings.NewReader("buzz\n"), client.WithAppendPutFile()))
	require.NoError(t, c.FinishCommit(dataRepo, commit3.Branch.Name, commit3.ID))

	commitInfos, err = c.BlockCommitsetAll(commit3.ID)
	require.NoError(t, err)
	require.Equal(t, 2, len(commitInfos))

	buf.Reset()
	require.NoError(t, c.GetFile(commitInfos[0].Commit, "file", &buf))
	require.Equal(t, "foo\nbar\nfoo\nbuzz\n", buf.String())

	commitInfos, err = c.ListCommit(client.NewRepo(pipeline), client.NewCommit(pipeline, "master", ""), nil, 0)
	require.NoError(t, err)
	require.Equal(t, 3, len(commitInfos))
}

func TestMultipleInputsFromTheSameRepoDifferentBranches(t *testing.T) {
	if testing.Short() {
		t.Skip("Skipping integration tests in short mode")
	}

	c := tu.GetPachClient(t)
	require.NoError(t, c.DeleteAll())

	dataRepo := tu.UniqueString("TestMultipleInputsFromTheSameRepoDifferentBranches_data")
	require.NoError(t, c.CreateRepo(dataRepo))

	branchA := "branchA"
	branchB := "branchB"

	pipeline := tu.UniqueString("pipeline")
	// Creating this pipeline should error, because the two inputs are
	// from the same repo but they don't specify different names.
	require.NoError(t, c.CreatePipeline(
		pipeline,
		"",
		[]string{"bash"},
		[]string{
			"cat /pfs/branch-a/file >> /pfs/out/file",
			"cat /pfs/branch-b/file >> /pfs/out/file",
		},
		nil,
		client.NewCrossInput(
			client.NewPFSInputOpts("branch-a", dataRepo, branchA, "/*", "", "", false, false, nil),
			client.NewPFSInputOpts("branch-b", dataRepo, branchB, "/*", "", "", false, false, nil),
		),
		"",
		false,
	))

	commitA, err := c.StartCommit(dataRepo, branchA)
	require.NoError(t, err)
	c.PutFile(commitA, "/file", strings.NewReader("data A\n"), client.WithAppendPutFile())
	c.FinishCommit(dataRepo, commitA.Branch.Name, commitA.ID)

	commitB, err := c.StartCommit(dataRepo, branchB)
	require.NoError(t, err)
	c.PutFile(commitB, "/file", strings.NewReader("data B\n"), client.WithAppendPutFile())
	c.FinishCommit(dataRepo, commitB.Branch.Name, commitB.ID)

	commitInfos, err := c.BlockCommitsetAll(commitB.ID)
	require.NoError(t, err)
	require.Equal(t, 2, len(commitInfos))
	buffer := bytes.Buffer{}
	require.NoError(t, c.GetFile(commitInfos[0].Commit, "file", &buffer))
	require.Equal(t, "data A\ndata B\n", buffer.String())
}

func TestRunPipeline(t *testing.T) {
	// TODO(2.0 optional): Run pipeline creates a dangling commit, but uses the stats branch for stats commits.
	// Since there is no relationship between the commits created by run pipeline, there should be no
	// relationship between the stats commits. So, the stats commits should also be dangling commits.
	// This might be easier to address when global IDs are implemented.
	t.Skip("Run pipeline does not work correctly with stats enabled")
	//if testing.Short() {
	//	t.Skip("Skipping integration tests in short mode")
	//}

	//c := tu.GetPachClient(t)
	//require.NoError(t, c.DeleteAll())

	//// Test on cross pipeline
	//t.Run("RunPipelineCross", func(t *testing.T) {
	//	dataRepo := tu.UniqueString("TestRunPipeline_data")
	//	require.NoError(t, c.CreateRepo(dataRepo))

	//	branchA := "branchA"
	//	branchB := "branchB"

	//	pipeline := tu.UniqueString("pipeline")
	//	require.NoError(t, c.CreatePipeline(
	//		pipeline,
	//		"",
	//		[]string{"bash"},
	//		[]string{
	//			"cat /pfs/branch-a/file >> /pfs/out/file",
	//			"cat /pfs/branch-b/file >> /pfs/out/file",
	//			"echo ran-pipeline",
	//		},
	//		nil,
	//		client.NewCrossInput(
	//			client.NewPFSInputOpts("branch-a", dataRepo, branchA, "/*", "", "", false, false, nil),
	//			client.NewPFSInputOpts("branch-b", dataRepo, branchB, "/*", "", "", false, false, nil),
	//		),
	//		"",
	//		false,
	//	))

	//	commitA, err := c.StartCommit(dataRepo, branchA)
	//	require.NoError(t, err)
	//	require.NoError(t, c.PutFile(dataRepo, commitA.Branch.Name, commitA.ID, "/file", strings.NewReader("data A\n"), client.WithAppendPutFile()))
	//	require.NoError(t, c.FinishCommit(dataRepo, commitA.Branch.Name, commitA.ID))

	//	commitB, err := c.StartCommit(dataRepo, branchB)
	//	require.NoError(t, err)
	//	require.NoError(t, c.PutFile(dataRepo, commitB.Branch.Name, commitB.ID, "/file", strings.NewReader("data B\n"), client.WithAppendPutFile()))
	//	require.NoError(t, c.FinishCommit(dataRepo, commitB.Branch.Name, commitB.ID))

	//	iter, err := c.FlushJob([]*pfs.Commit{commitA, commitB}, nil)
	//	require.NoError(t, err)
	//	require.Equal(t, 2, len(commits))
	//	buffer := bytes.Buffer{}
	//	require.NoError(t, c.GetFile(commits[0].Commit.Repo.Name, commits[0].Commit.Branch.Name, commits[0].Commit.ID, "file", &buffer))
	//	require.Equal(t, "data A\ndata B\n", buffer.String())

	//	commitM, err := c.StartCommit(dataRepo, "master")
	//	require.NoError(t, err)
	//	require.NoError(t, c.FinishCommit(dataRepo, commitM.Branch.Name, commitM.ID))

	//	// we should have two jobs
	//	ji, err := c.ListJob(pipeline, nil, nil, -1, true)
	//	require.NoError(t, err)
	//	require.Equal(t, 2, len(ji))
	//	// now run the pipeline
	//	require.NoError(t, c.RunPipeline(pipeline, nil, ""))
	//	// running the pipeline should create a new job
	//	require.NoError(t, backoff.Retry(func() error {
	//		jobInfos, err := c.ListJob(pipeline, nil, nil, -1, true)
	//		require.NoError(t, err)
	//		if len(jobInfos) != 3 {
	//			return errors.Errorf("expected 3 jobs, got %d", len(jobInfos))
	//		}
	//		return nil
	//	}, backoff.NewTestingBackOff()))

	//	// now run the pipeline with non-empty provenance
	//	require.NoError(t, backoff.Retry(func() error {
	//		return c.RunPipeline(pipeline, []*pfs.CommitProvenance{
	//			client.NewCommitProvenance(dataRepo, "branchA", commitA.ID),
	//		}, "")
	//	}, backoff.NewTestingBackOff()))

	//	// running the pipeline should create a new job
	//	require.NoError(t, backoff.Retry(func() error {
	//		jobInfos, err := c.ListJob(pipeline, nil, nil, -1, true)
	//		require.NoError(t, err)
	//		if len(jobInfos) != 4 {
	//			return errors.Errorf("expected 4 jobs, got %d", len(jobInfos))
	//		}
	//		return nil
	//	}, backoff.NewTestingBackOff()))

	//	// add some new commits with some new info
	//	commitA2, err := c.StartCommit(dataRepo, branchA)
	//	require.NoError(t, err)
	//	require.NoError(t, c.PutFile(dataRepo, commitA2.Branch.Name, commitA2.ID, "/file", strings.NewReader("data A2\n"), client.WithAppendPutFile()))
	//	require.NoError(t, c.FinishCommit(dataRepo, commitA2.Branch.Name, commitA2.ID))

	//	commitB2, err := c.StartCommit(dataRepo, branchB)
	//	require.NoError(t, err)
	//	require.NoError(t, c.PutFile(dataRepo, commitB2.Branch.Name, commitB2.ID, "/file", strings.NewReader("data B2\n"), client.WithAppendPutFile()))
	//	require.NoError(t, c.FinishCommit(dataRepo, commitB2.Branch.Name, commitB2.ID))

	//	// and make sure the output file is updated appropriately
	//	iter, err = c.FlushJob([]*pfs.Commit{commitA2, commitB2}, nil)
	//	require.NoError(t, err)
	//	require.Equal(t, 2, len(commits))
	//	buffer = bytes.Buffer{}
	//	require.NoError(t, c.GetFile(commits[0].Commit.Repo.Name, commits[0].Commit.Branch.Name, commits[0].Commit.ID, "file", &buffer))
	//	require.Equal(t, "data A\ndata A2\ndata B\ndata B2\n", buffer.String())

	//	// now run the pipeline provenant on the old commits
	//	require.NoError(t, c.RunPipeline(pipeline, []*pfs.CommitProvenance{
	//		client.NewCommitProvenance(dataRepo, "branchA", commitA.ID),
	//		client.NewCommitProvenance(dataRepo, "branchB", commitB2.ID),
	//	}, ""))

	//	// and ensure that the file now has the info from the correct versions of the commits
	//	iter, err = c.FlushJob([]*pfs.Commit{commitA, commitB2}, nil)
	//	require.NoError(t, err)
	//	require.Equal(t, 2, len(commits))
	//	buffer = bytes.Buffer{}
	//	require.NoError(t, c.GetFile(commits[0].Commit.Repo.Name, commits[0].Commit.Branch.Name, commits[0].Commit.ID, "file", &buffer))
	//	require.Equal(t, "data A\ndata B\ndata B2\n", buffer.String())

	//	// make sure no commits with this provenance combination exist
	//	iter, err = c.FlushJob([]*pfs.Commit{commitA2, commitB}, nil)
	//	require.NoError(t, err)
	//	require.Equal(t, 0, len(commits))
	//})

	//// Test on pipeline with no commits
	//t.Run("RunPipelineEmpty", func(t *testing.T) {
	//	dataRepo := tu.UniqueString("TestRunPipeline_data")
	//	require.NoError(t, c.CreateRepo(dataRepo))

	//	pipeline := tu.UniqueString("empty-pipeline")
	//	require.NoError(t, c.CreatePipeline(
	//		pipeline,
	//		"",
	//		nil,
	//		nil,
	//		nil,
	//		nil,
	//		"",
	//		false,
	//	))

	//	// we should have two jobs
	//	ji, err := c.ListJob(pipeline, nil, nil, -1, true)
	//	require.NoError(t, err)
	//	require.Equal(t, 0, len(ji))
	//	// now run the pipeline
	//	require.YesError(t, c.RunPipeline(pipeline, nil, ""))
	//})

	//// Test on unrelated branch
	//t.Run("RunPipelineUnrelated", func(t *testing.T) {
	//	dataRepo := tu.UniqueString("TestRunPipeline_data")
	//	require.NoError(t, c.CreateRepo(dataRepo))

	//	branchA := "branchA"
	//	branchB := "branchB"

	//	pipeline := tu.UniqueString("unrelated-pipeline")
	//	require.NoError(t, c.CreatePipeline(
	//		pipeline,
	//		"",
	//		[]string{"bash"},
	//		[]string{
	//			"cat /pfs/branch-a/file >> /pfs/out/file",
	//			"cat /pfs/branch-b/file >> /pfs/out/file",
	//			"echo ran-pipeline",
	//		},
	//		nil,
	//		client.NewCrossInput(
	//			client.NewPFSInputOpts("branch-a", dataRepo, branchA, "/*", "", "", false, false, nil),
	//			client.NewPFSInputOpts("branch-b", dataRepo, branchB, "/*", "", "", false, false, nil),
	//		),
	//		"",
	//		false,
	//	))
	//	commitA, err := c.StartCommit(dataRepo, branchA)
	//	require.NoError(t, err)
	//	c.PutFile(dataRepo, commitA.Branch.Name, commitA.ID, "/file", strings.NewReader("data A\n", client.WithAppendPutFile()))
	//	c.FinishCommit(dataRepo, commitA.Branch.Name, commitA.ID)

	//	commitM, err := c.StartCommit(dataRepo, "master")
	//	require.NoError(t, err)
	//	err = c.FinishCommit(dataRepo, commitM.Branch.Name, commitM.ID)
	//	require.NoError(t, err)

	//	require.NoError(t, c.CreateBranch(dataRepo, "unrelated", "", nil))
	//	commitU, err := c.StartCommit(dataRepo, "unrelated")
	//	require.NoError(t, err)
	//	err = c.FinishCommit(dataRepo, commitU.Branch.Name, commitU.ID)
	//	require.NoError(t, err)

	//	_, err = c.FlushJob([]*pfs.Commit{commitA, commitM, commitU}, nil)
	//	require.NoError(t, err)

	//	// now run the pipeline with unrelated provenance
	//	require.YesError(t, c.RunPipeline(pipeline, []*pfs.CommitProvenance{
	//		client.NewCommitProvenance(dataRepo, "unrelated", commitU.ID)}, ""))
	//})

	//// Test with downstream pipeline
	//t.Run("RunPipelineDownstream", func(t *testing.T) {
	//	dataRepo := tu.UniqueString("TestRunPipeline_data")
	//	require.NoError(t, c.CreateRepo(dataRepo))

	//	branchA := "branchA"
	//	branchB := "branchB"

	//	pipeline := tu.UniqueString("original-pipeline")
	//	require.NoError(t, c.CreatePipeline(
	//		pipeline,
	//		"",
	//		[]string{"bash"},
	//		[]string{
	//			"cat /pfs/branch-a/file >> /pfs/out/file",
	//			"cat /pfs/branch-b/file >> /pfs/out/file",
	//			"echo ran-pipeline",
	//		},
	//		nil,
	//		client.NewCrossInput(
	//			client.NewPFSInputOpts("branch-a", dataRepo, branchA, "/*", "", "", false, false, nil),
	//			client.NewPFSInputOpts("branch-b", dataRepo, branchB, "/*", "", "", false, false, nil),
	//		),
	//		"",
	//		false,
	//	))

	//	commitA, err := c.StartCommit(dataRepo, branchA)
	//	require.NoError(t, err)
	//	c.PutFile(dataRepo, commitA.Branch.Name, commitA.ID, "/file", strings.NewReader("data A\n", client.WithAppendPutFile()))
	//	c.FinishCommit(dataRepo, commitA.Branch.Name, commitA.ID)

	//	commitB, err := c.StartCommit(dataRepo, branchB)
	//	require.NoError(t, err)
	//	c.PutFile(dataRepo, commitB.Branch.Name, commitB.ID, "/file", strings.NewReader("data B\n", client.WithAppendPutFile()))
	//	c.FinishCommit(dataRepo, commitB.Branch.Name, commitB.ID)

	//	iter, err := c.FlushJob([]*pfs.Commit{commitA, commitB}, nil)
	//	require.NoError(t, err)
	//	require.Equal(t, 2, len(commits))
	//	buffer := bytes.Buffer{}
	//	require.NoError(t, c.GetFile(commits[0].Commit.Repo.Name, commits[0].Commit.Branch.Name, commits[0].Commit.ID, "file", &buffer))
	//	require.Equal(t, "data A\ndata B\n", buffer.String())

	//	// and make sure we can attatch a downstream pipeline
	//	downstreamPipeline := tu.UniqueString("downstream-pipeline")
	//	require.NoError(t, c.CreatePipeline(
	//		downstreamPipeline,
	//		"",
	//		[]string{"/bin/bash"},
	//		[]string{"cp " + fmt.Sprintf("/pfs/%s/*", pipeline) + " /pfs/out/"},
	//		nil,
	//		client.NewPFSInput(pipeline, "/*"),
	//		"",
	//		false,
	//	))

	//	commitA2, err := c.StartCommit(dataRepo, branchA)
	//	require.NoError(t, err)
	//	err = c.FinishCommit(dataRepo, commitA2.Branch.Name, commitA2.ID)
	//	require.NoError(t, err)

	//	// there should be one job on the old commit for downstreamPipeline
	//	jobInfos, err := c.FlushJobAll([]*pfs.Commit{commitA}, []string{downstreamPipeline})
	//	require.NoError(t, err)
	//	require.Equal(t, 1, len(jobInfos))

	//	// now run the pipeline
	//	require.NoError(t, backoff.Retry(func() error {
	//		return c.RunPipeline(pipeline, []*pfs.CommitProvenance{
	//			client.NewCommitProvenance(dataRepo, branchA, commitA.ID),
	//		}, "")
	//	}, backoff.NewTestingBackOff()))

	//	// the downstream pipeline shouldn't have any new jobs, since runpipeline jobs don't propagate
	//	jobInfos, err = c.FlushJobAll([]*pfs.Commit{commitA}, []string{downstreamPipeline})
	//	require.NoError(t, err)
	//	require.Equal(t, 1, len(jobInfos))

	//	// now rerun the one job that we saw
	//	require.NoError(t, backoff.Retry(func() error {
	//		return c.RunPipeline(downstreamPipeline, nil, jobInfos[0].Job.ID)
	//	}, backoff.NewTestingBackOff()))

	//	// we should now have two jobs
	//	jobInfos, err = c.FlushJobAll([]*pfs.Commit{commitA}, []string{downstreamPipeline})
	//	require.NoError(t, err)
	//	require.Equal(t, 2, len(jobInfos))
	//})

	//// Test with a downstream pipeline who's upstream has no datum, but where the downstream still needs to succeed
	//t.Run("RunPipelineEmptyUpstream", func(t *testing.T) {
	//	dataRepo := tu.UniqueString("TestRunPipeline_data")
	//	require.NoError(t, c.CreateRepo(dataRepo))

	//	branchA := "branchA"
	//	branchB := "branchB"

	//	pipeline := tu.UniqueString("pipeline-downstream")
	//	require.NoError(t, c.CreatePipeline(
	//		pipeline,
	//		"",
	//		[]string{"bash"},
	//		[]string{
	//			"cat /pfs/branch-a/file >> /pfs/out/file",
	//			"cat /pfs/branch-b/file >> /pfs/out/file",
	//			"echo ran-pipeline",
	//		},
	//		nil,
	//		client.NewCrossInput(
	//			client.NewPFSInputOpts("branch-a", dataRepo, branchA, "/*", "", "", false, false, nil),
	//			client.NewPFSInputOpts("branch-b", dataRepo, branchB, "/*", "", "", false, false, nil),
	//		),
	//		"",
	//		false,
	//	))

	//	commitA, err := c.StartCommit(dataRepo, branchA)
	//	require.NoError(t, err)
	//	c.PutFile(dataRepo, commitA.Branch.Name, commitA.ID, "/file", strings.NewReader("data A\n", client.WithAppendPutFile()))
	//	c.FinishCommit(dataRepo, commitA.Branch.Name, commitA.ID)

	//	iter, err := c.FlushJob([]*pfs.Commit{commitA}, nil)
	//	require.NoError(t, err)
	//	require.Equal(t, 2, len(commits))

	//	// no commit to branch-b so "file" should not exist
	//	buffer := bytes.Buffer{}
	//	require.YesError(t, c.GetFile(commits[0].Commit.Repo.Name, commits[0].Commit.Branch.Name, commits[0].Commit.ID, "file", &buffer))

	//	// and make sure we can attatch a downstream pipeline
	//	downstreamPipeline := tu.UniqueString("pipelinedownstream")
	//	require.NoError(t, c.CreatePipeline(
	//		downstreamPipeline,
	//		"",
	//		[]string{"/bin/bash"},
	//		[]string{
	//			"cat /pfs/branch-a/file >> /pfs/out/file",
	//			fmt.Sprintf("cat /pfs/%s/file >> /pfs/out/file", pipeline),
	//			"echo ran-pipeline",
	//		},
	//		nil,
	//		client.NewUnionInput(
	//			client.NewPFSInputOpts("branch-a", dataRepo, branchA, "/*", "", "", false, false, nil),
	//			client.NewPFSInput(pipeline, "/*"),
	//		),
	//		"",
	//		false,
	//	))

	//	commitA2, err := c.StartCommit(dataRepo, branchA)
	//	require.NoError(t, err)
	//	err = c.FinishCommit(dataRepo, commitA2.Branch.Name, commitA2.ID)
	//	require.NoError(t, err)

	//	// there should be one job on the old commit for downstreamPipeline
	//	jobInfos, err := c.FlushJobAll([]*pfs.Commit{commitA}, []string{downstreamPipeline})
	//	require.NoError(t, err)
	//	require.Equal(t, 1, len(jobInfos))

	//	// now run the pipeline
	//	require.NoError(t, backoff.Retry(func() error {
	//		return c.RunPipeline(pipeline, []*pfs.CommitProvenance{
	//			client.NewCommitProvenance(dataRepo, branchA, commitA.ID),
	//		}, "")
	//	}, backoff.NewTestingBackOff()))

	//	buffer2 := bytes.Buffer{}
	//	require.NoError(t, c.GetFile(jobInfos[0].OutputCommit.Repo.Name, jobInfos[0].OutputCommit.Branch.Name, jobInfos[0].OutputCommit.ID, "file", &buffer2))
	//	// the union of an empty output and datA should only return a file with "data A" in it.
	//	require.Equal(t, "data A\n", buffer2.String())

	//	// add another commit to see that we can successfully do the cross and union together
	//	commitB, err := c.StartCommit(dataRepo, branchB)
	//	require.NoError(t, err)
	//	c.PutFile(dataRepo, commitB.Branch.Name, commitB.ID, "/file", strings.NewReader("data B\n", client.WithAppendPutFile()))
	//	c.FinishCommit(dataRepo, commitB.Branch.Name, commitB.ID)

	//	_, err = c.FlushJob([]*pfs.Commit{commitA, commitB}, nil)
	//	require.NoError(t, err)

	//	jobInfos, err = c.FlushJobAll([]*pfs.Commit{commitB}, []string{downstreamPipeline})
	//	require.NoError(t, err)
	//	require.Equal(t, 1, len(jobInfos))

	//	buffer3 := bytes.Buffer{}
	//	require.NoError(t, c.GetFile(jobInfos[0].OutputCommit.Repo.Name, jobInfos[0].OutputCommit.Branch.Name, jobInfos[0].OutputCommit.ID, "file", &buffer3))
	//	// now that we've added data to the other branch of the cross, we should see the union of data A along with the the crossed data.
	//	require.Equal(t, "data A\ndata A\ndata B\n", buffer3.String())
	//})

	//// Test on commits from the same branch
	//t.Run("RunPipelineSameBranch", func(t *testing.T) {
	//	dataRepo := tu.UniqueString("TestRunPipeline_data")
	//	require.NoError(t, c.CreateRepo(dataRepo))

	//	branchA := "branchA"
	//	branchB := "branchB"

	//	pipeline := tu.UniqueString("sameBranch-pipeline")
	//	require.NoError(t, c.CreatePipeline(
	//		pipeline,
	//		"",
	//		[]string{"bash"},
	//		[]string{
	//			"cat /pfs/branch-a/file >> /pfs/out/file",
	//			"cat /pfs/branch-b/file >> /pfs/out/file",
	//			"echo ran-pipeline",
	//		},
	//		nil,
	//		client.NewCrossInput(
	//			client.NewPFSInputOpts("branch-a", dataRepo, branchA, "/*", "", "", false, false, nil),
	//			client.NewPFSInputOpts("branch-b", dataRepo, branchB, "/*", "", "", false, false, nil),
	//		),
	//		"",
	//		false,
	//	))
	//	commitA1, err := c.StartCommit(dataRepo, branchA)
	//	require.NoError(t, err)
	//	c.PutFile(dataRepo, commitA1.Branch.Name, commitA1.ID, "/file", strings.NewReader("data A1\n", client.WithAppendPutFile()))
	//	c.FinishCommit(dataRepo, commitA1.Branch.Name, commitA1.ID)

	//	commitA2, err := c.StartCommit(dataRepo, branchA)
	//	require.NoError(t, err)
	//	c.PutFile(dataRepo, commitA2.Branch.Name, commitA2.ID, "/file", strings.NewReader("data A2\n", client.WithAppendPutFile()))
	//	c.FinishCommit(dataRepo, commitA2.Branch.Name, commitA2.ID)

	//	_, err = c.FlushJob([]*pfs.Commit{commitA1, commitA2}, nil)
	//	require.NoError(t, err)

	//	// now run the pipeline with provenance from the same branch
	//	require.YesError(t, c.RunPipeline(pipeline, []*pfs.CommitProvenance{
	//		client.NewCommitProvenance(dataRepo, branchA, commitA1.ID),
	//		client.NewCommitProvenance(dataRepo, branchA, commitA2.ID),
	//	}, ""))
	//})
	//// Test on pipeline that should always fail
	//t.Run("RerunPipeline", func(t *testing.T) {
	//	dataRepo := tu.UniqueString("TestRerunPipeline_data")
	//	require.NoError(t, c.CreateRepo(dataRepo))

	//	// jobs on this pipeline should always fail
	//	pipeline := tu.UniqueString("rerun-pipeline")
	//	require.NoError(t, c.CreatePipeline(
	//		pipeline,
	//		"",
	//		[]string{"bash"},
	//		[]string{"false"},
	//		nil,
	//		client.NewPFSInputOpts("branch-a", dataRepo, "branchA", "/*", "", "", false, false, nil),
	//		"",
	//		false,
	//	))

	//	commitA1, err := c.StartCommit(dataRepo, "branchA")
	//	require.NoError(t, err)
	//	require.NoError(t, c.PutFile(dataRepo, commitA1.Branch.Name, commitA1.ID, "/file", strings.NewReader("data A1\n"), client.WithAppendPutFile()))
	//	require.NoError(t, c.FinishCommit(dataRepo, commitA1.Branch.Name, commitA1.ID))

	//	iter, err := c.FlushJob([]*pfs.Commit{commitA1}, nil)
	//	require.NoError(t, err)
	//	require.Equal(t, 2, len(commits))
	//	// now run the pipeline
	//	require.NoError(t, c.RunPipeline(pipeline, nil, ""))

	//	// running the pipeline should create a new job
	//	require.NoError(t, backoff.Retry(func() error {
	//		jobInfos, err := c.ListJob(pipeline, nil, nil, -1, true)
	//		require.NoError(t, err)
	//		if len(jobInfos) != 2 {
	//			return errors.Errorf("expected 2 jobs, got %d", len(jobInfos))
	//		}

	//		// but both of these jobs should fail
	//		for i, job := range jobInfos {
	//			if job.State.String() != "JOB_FAILURE" {
	//				return errors.Errorf("expected job %v to fail, but got %v", i, job.State.String())
	//			}
	//		}
	//		return nil
	//	}, backoff.NewTestingBackOff()))

	//	// Shouldn't error if you try to delete an already deleted pipeline
	//	require.NoError(t, c.DeletePipeline(pipeline, false))
	//	require.NoError(t, c.DeletePipeline(pipeline, false))
	//})
	//t.Run("RunPipelineStats", func(t *testing.T) {
	//	dataRepo := tu.UniqueString("TestRunPipeline_data")
	//	require.NoError(t, c.CreateRepo(dataRepo))

	//	branchA := "branchA"

	//	pipeline := tu.UniqueString("stats-pipeline")
	//	_, err := c.PpsAPIClient.CreatePipeline(
	//		context.Background(),
	//		&pps.CreatePipelineRequest{
	//			Pipeline: client.NewPipeline(pipeline),
	//			Transform: &pps.Transform{
	//				Cmd: []string{"bash"},
	//				Stdin: []string{
	//					"cat /pfs/branch-a/file >> /pfs/out/file",

	//					"echo ran-pipeline",
	//				},
	//			},
	//			EnableStats: true,
	//			Input:       client.NewPFSInputOpts("branch-a", dataRepo, branchA, "/*", "", "", false, false, nil),
	//		})
	//	require.NoError(t, err)

	//	commitA, err := c.StartCommit(dataRepo, branchA)
	//	require.NoError(t, err)
	//	c.PutFile(dataRepo, commitA.Branch.Name, commitA.ID, "/file", strings.NewReader("data A\n", client.WithAppendPutFile()))
	//	c.FinishCommit(dataRepo, commitA.Branch.Name, commitA.ID)

	//	// wait for the commit to finish before calling RunPipeline
	//	_, err = c.BlockCommitsetAll([]*pfs.Commit{client.NewCommit(dataRepo, commitA.ID)}, nil)
	//	require.NoError(t, err)

	//	// now run the pipeline
	//	require.NoError(t, backoff.Retry(func() error {
	//		return c.RunPipeline(pipeline, []*pfs.CommitProvenance{
	//			client.NewCommitProvenance(dataRepo, branchA, commitA.ID),
	//		}, "")
	//	}, backoff.NewTestingBackOff()))

	//	// make sure the pipeline didn't crash
	//	commitInfos, err := c.BlockCommitsetAll([]*pfs.Commit{client.NewCommit(dataRepo, commitA.ID)}, nil)
	//	require.NoError(t, err)

	//	// we'll know it crashed if this causes it to hang
	//	require.NoErrorWithinTRetry(t, 80*time.Second, func() error {
	//		return nil
	//	})
	//})
}

func TestPipelineFailure(t *testing.T) {
	if testing.Short() {
		t.Skip("Skipping integration tests in short mode")
	}

	c := tu.GetPachClient(t)
	require.NoError(t, c.DeleteAll())

	dataRepo := tu.UniqueString("TestPipelineFailure_data")
	require.NoError(t, c.CreateRepo(dataRepo))

	commit, err := c.StartCommit(dataRepo, "master")
	require.NoError(t, err)
	require.NoError(t, c.PutFile(commit, "file", strings.NewReader("foo\n"), client.WithAppendPutFile()))
	require.NoError(t, c.FinishCommit(dataRepo, commit.Branch.Name, commit.ID))

	pipeline := tu.UniqueString("pipeline")
	require.NoError(t, c.CreatePipeline(
		pipeline,
		"",
		[]string{"exit 1"},
		nil,
		&pps.ParallelismSpec{
			Constant: 1,
		},
		client.NewPFSInput(dataRepo, "/*"),
		"",
		false,
	))
	var jobInfos []*pps.JobInfo
	require.NoError(t, backoff.Retry(func() error {
		jobInfos, err = c.ListJob(pipeline, nil, nil, -1, true)
		require.NoError(t, err)
		if len(jobInfos) != 1 {
			return errors.Errorf("expected 1 jobs, got %d", len(jobInfos))
		}
		return nil
	}, backoff.NewTestingBackOff()))
	jobInfo, err := c.PpsAPIClient.InspectJob(context.Background(), &pps.InspectJobRequest{
		Job:        jobInfos[0].Job,
		BlockState: true,
	})
	require.NoError(t, err)
	require.Equal(t, pps.JobState_JOB_FAILURE, jobInfo.State)
	require.True(t, strings.Contains(jobInfo.Reason, "datum"))
}

func TestPipelineErrorHandling(t *testing.T) {
	if testing.Short() {
		t.Skip("Skipping integration tests in short mode")
	}

	c := tu.GetPachClient(t)
	require.NoError(t, c.DeleteAll())

	t.Run("ErrCmd", func(t *testing.T) {

		dataRepo := tu.UniqueString("TestPipelineErrorHandling_data")
		require.NoError(t, c.CreateRepo(dataRepo))

		dataCommit := client.NewCommit(dataRepo, "master", "")
		require.NoError(t, c.PutFile(dataCommit, "file1", strings.NewReader("foo\n"), client.WithAppendPutFile()))
		require.NoError(t, c.PutFile(dataCommit, "file2", strings.NewReader("bar\n"), client.WithAppendPutFile()))
		require.NoError(t, c.PutFile(dataCommit, "file3", strings.NewReader("bar\n"), client.WithAppendPutFile()))

		// In this pipeline, we'll have a command that fails for files 2 and 3, and an error handler that fails for file 2
		pipeline := tu.UniqueString("pipeline1")
		_, err := c.PpsAPIClient.CreatePipeline(
			context.Background(),
			&pps.CreatePipelineRequest{
				Pipeline: client.NewPipeline(pipeline),
				Transform: &pps.Transform{
					Cmd:      []string{"bash"},
					Stdin:    []string{"if", fmt.Sprintf("[ -a pfs/%v/file1 ]", dataRepo), "then", "exit 0", "fi", "exit 1"},
					ErrCmd:   []string{"bash"},
					ErrStdin: []string{"if", fmt.Sprintf("[ -a pfs/%v/file3 ]", dataRepo), "then", "exit 0", "fi", "exit 1"},
				},
				Input: client.NewPFSInput(dataRepo, "/*"),
			})
		require.NoError(t, err)

		jis, err := c.FlushJobAll([]*pfs.Commit{dataCommit}, nil)
		require.NoError(t, err)
		require.Equal(t, 1, len(jis))
		jobInfo := jis[0]

		// We expect the job to fail, and have 1 datum processed, recovered, and failed each
		require.Equal(t, pps.JobState_JOB_FAILURE, jobInfo.State)
		require.Equal(t, int64(1), jobInfo.DataProcessed)
		require.Equal(t, int64(1), jobInfo.DataRecovered)
		require.Equal(t, int64(1), jobInfo.DataFailed)

		// Now update this pipeline, we have the same command as before, but this time the error handling passes for all
		_, err = c.PpsAPIClient.CreatePipeline(
			context.Background(),
			&pps.CreatePipelineRequest{
				Pipeline: client.NewPipeline(pipeline),
				Transform: &pps.Transform{
					Cmd:    []string{"bash"},
					Stdin:  []string{"if", fmt.Sprintf("[ -a pfs/%v/file1 ]", dataRepo), "then", "exit 0", "fi", "exit 1"},
					ErrCmd: []string{"true"},
				},
				Input:  client.NewPFSInput(dataRepo, "/*"),
				Update: true,
			})
		require.NoError(t, err)

		jis, err = c.FlushJobAll([]*pfs.Commit{client.NewCommit(dataRepo, "master", "")}, nil)
		require.NoError(t, err)
		require.Equal(t, 1, len(jis))
		jobInfo = jis[0]

		// so we expect the job to succeed, and to have recovered 2 datums
		require.Equal(t, pps.JobState_JOB_SUCCESS, jobInfo.State)
		require.Equal(t, int64(1), jobInfo.DataSkipped)
		require.Equal(t, int64(2), jobInfo.DataRecovered)
		require.Equal(t, int64(0), jobInfo.DataFailed)
	})
	t.Run("RecoveredDatums", func(t *testing.T) {
		dataRepo := tu.UniqueString("TestPipelineRecoveredDatums_data")
		require.NoError(t, c.CreateRepo(dataRepo))

		dataCommit := client.NewCommit(dataRepo, "master", "")
		require.NoError(t, c.PutFile(dataCommit, "foo", strings.NewReader("bar\n"), client.WithAppendPutFile()))

		// In this pipeline, we'll have a command that fails the datum, and then recovers it
		pipeline := tu.UniqueString("pipeline3")
		_, err := c.PpsAPIClient.CreatePipeline(
			context.Background(),
			&pps.CreatePipelineRequest{
				Pipeline: client.NewPipeline(pipeline),
				Transform: &pps.Transform{
					Cmd:      []string{"bash"},
					Stdin:    []string{"false"},
					ErrCmd:   []string{"bash"},
					ErrStdin: []string{"true"},
				},
				Input: client.NewPFSInput(dataRepo, "/*"),
			})
		require.NoError(t, err)

		jis, err := c.FlushJobAll([]*pfs.Commit{dataCommit}, nil)
		require.NoError(t, err)
		require.Equal(t, 1, len(jis))
		jobInfo := jis[0]

		// We expect there to be one recovered datum
		require.Equal(t, pps.JobState_JOB_SUCCESS, jobInfo.State)
		require.Equal(t, int64(0), jobInfo.DataProcessed)
		require.Equal(t, int64(1), jobInfo.DataRecovered)
		require.Equal(t, int64(0), jobInfo.DataFailed)

		// Update the pipeline so that datums will now successfully be processed
		_, err = c.PpsAPIClient.CreatePipeline(
			context.Background(),
			&pps.CreatePipelineRequest{
				Pipeline: client.NewPipeline(pipeline),
				Transform: &pps.Transform{
					Cmd:   []string{"bash"},
					Stdin: []string{"true"},
				},
				Input:  client.NewPFSInput(dataRepo, "/*"),
				Update: true,
			})
		require.NoError(t, err)

		jis, err = c.FlushJobAll([]*pfs.Commit{client.NewCommit(dataRepo, "master", "")}, nil)
		require.NoError(t, err)
		require.Equal(t, 1, len(jis))
		jobInfo = jis[0]

		// Now the recovered datum should have been processed
		require.Equal(t, pps.JobState_JOB_SUCCESS, jobInfo.State)
		require.Equal(t, int64(1), jobInfo.DataProcessed)
		require.Equal(t, int64(0), jobInfo.DataRecovered)
		require.Equal(t, int64(0), jobInfo.DataFailed)
	})
}

func TestLazyPipelinePropagation(t *testing.T) {
	if testing.Short() {
		t.Skip("Skipping integration tests in short mode")
	}
	c := tu.GetPachClient(t)
	require.NoError(t, c.DeleteAll())

	dataRepo := tu.UniqueString("TestLazyPipelinePropagation_data")
	require.NoError(t, c.CreateRepo(dataRepo))

	pipelineA := tu.UniqueString("pipeline-A")
	require.NoError(t, c.CreatePipeline(
		pipelineA,
		"",
		[]string{"cp", path.Join("/pfs", dataRepo, "file"), "/pfs/out/file"},
		nil,
		&pps.ParallelismSpec{
			Constant: 1,
		},
		client.NewPFSInputOpts("", dataRepo, "", "/*", "", "", false, true, nil),
		"",
		false,
	))
	pipelineB := tu.UniqueString("pipeline-B")
	require.NoError(t, c.CreatePipeline(
		pipelineB,
		"",
		[]string{"cp", path.Join("/pfs", pipelineA, "file"), "/pfs/out/file"},
		nil,
		&pps.ParallelismSpec{
			Constant: 1,
		},
		client.NewPFSInputOpts("", pipelineA, "", "/*", "", "", false, true, nil),
		"",
		false,
	))

	commit1, err := c.StartCommit(dataRepo, "master")
	require.NoError(t, err)
	require.NoError(t, c.PutFile(commit1, "file", strings.NewReader("foo\n"), client.WithAppendPutFile()))
	require.NoError(t, c.FinishCommit(dataRepo, commit1.Branch.Name, commit1.ID))

	_, err = c.BlockCommitsetAll(commit1.ID)
	require.NoError(t, err)

	jobInfos, err := c.ListJob(pipelineA, nil, nil, -1, true)
	require.NoError(t, err)
	require.Equal(t, 1, len(jobInfos))
	require.NotNil(t, jobInfos[0].Input.Pfs)
	require.Equal(t, true, jobInfos[0].Input.Pfs.Lazy)
	jobInfos, err = c.ListJob(pipelineB, nil, nil, -1, true)
	require.NoError(t, err)
	require.Equal(t, 1, len(jobInfos))
	require.NotNil(t, jobInfos[0].Input.Pfs)
	require.Equal(t, true, jobInfos[0].Input.Pfs.Lazy)
}

func TestLazyPipeline(t *testing.T) {
	if testing.Short() {
		t.Skip("Skipping integration tests in short mode")
	}

	c := tu.GetPachClient(t)
	require.NoError(t, c.DeleteAll())
	// create repos
	dataRepo := tu.UniqueString("TestLazyPipeline_data")
	require.NoError(t, c.CreateRepo(dataRepo))
	dataCommit := client.NewCommit(dataRepo, "master", "")
	// create pipeline
	pipelineName := tu.UniqueString("pipeline")
	_, err := c.PpsAPIClient.CreatePipeline(
		context.Background(),
		&pps.CreatePipelineRequest{
			Pipeline: client.NewPipeline(pipelineName),
			Transform: &pps.Transform{
				Cmd: []string{"cp", path.Join("/pfs", dataRepo, "file"), "/pfs/out/file"},
			},
			ParallelismSpec: &pps.ParallelismSpec{
				Constant: 1,
			},
			Input: &pps.Input{
				Pfs: &pps.PFSInput{
					Repo: dataRepo,
					Glob: "/",
					Lazy: true,
				},
			},
		})
	require.NoError(t, err)
	// Do a commit
	commit, err := c.StartCommit(dataRepo, "master")
	require.NoError(t, err)
	require.NoError(t, c.PutFile(dataCommit, "file", strings.NewReader("foo\n"), client.WithAppendPutFile()))
	// We put 2 files, 1 of which will never be touched by the pipeline code.
	// This is an important part of the correctness of this test because the
	// job-shim sets up a goro for each pipe, pipes that are never opened will
	// leak but that shouldn't prevent the job from completing.
	require.NoError(t, c.PutFile(dataCommit, "file2", strings.NewReader("foo\n"), client.WithAppendPutFile()))
	require.NoError(t, c.FinishCommit(dataRepo, "master", ""))
	commitInfos, err := c.BlockCommitsetAll(commit.ID)
	require.NoError(t, err)
	require.Equal(t, 2, len(commitInfos))
	buffer := bytes.Buffer{}
	require.NoError(t, c.GetFile(commitInfos[0].Commit, "file", &buffer))
	require.Equal(t, "foo\n", buffer.String())
}

func TestEmptyFiles(t *testing.T) {
	if testing.Short() {
		t.Skip("Skipping integration tests in short mode")
	}

	c := tu.GetPachClient(t)
	require.NoError(t, c.DeleteAll())
	// create repos
	dataRepo := tu.UniqueString("TestShufflePipeline_data")
	require.NoError(t, c.CreateRepo(dataRepo))
	dataCommit := client.NewCommit(dataRepo, "master", "")
	// create pipeline
	pipelineName := tu.UniqueString("pipeline")
	_, err := c.PpsAPIClient.CreatePipeline(
		context.Background(),
		&pps.CreatePipelineRequest{
			Pipeline: client.NewPipeline(pipelineName),
			Transform: &pps.Transform{
				Cmd: []string{"bash"},
				Stdin: []string{
					fmt.Sprintf("if [ -s /pfs/%s/file ]; then exit 1; fi", dataRepo),
					fmt.Sprintf("ln -s /pfs/%s/file /pfs/out/file", dataRepo),
				},
			},
			ParallelismSpec: &pps.ParallelismSpec{
				Constant: 1,
			},
			Input: &pps.Input{
				Pfs: &pps.PFSInput{
					Repo:       dataRepo,
					Glob:       "/*",
					EmptyFiles: true,
				},
			},
		})
	require.NoError(t, err)
	// Do a commit
	commit, err := c.StartCommit(dataRepo, "master")
	require.NoError(t, err)
	require.NoError(t, c.PutFile(dataCommit, "file", strings.NewReader("foo\n"), client.WithAppendPutFile()))
	require.NoError(t, c.FinishCommit(dataRepo, "master", ""))
	commitInfos, err := c.BlockCommitsetAll(commit.ID)
	require.NoError(t, err)
	require.Equal(t, 2, len(commitInfos))
	buffer := bytes.Buffer{}
	require.NoError(t, c.GetFile(commitInfos[0].Commit, "file", &buffer))
	require.Equal(t, "foo\n", buffer.String())
}

// TestProvenance creates a pipeline DAG that's not a transitive reduction
// It looks like this:
// A
// | \
// v  v
// B-->C
// When we commit to A we expect to see 1 commit on C rather than 2.
func TestProvenance(t *testing.T) {
	if testing.Short() {
		t.Skip("Skipping integration tests in short mode")
	}

	c := tu.GetPachClient(t)
	require.NoError(t, c.DeleteAll())
	aRepo := tu.UniqueString("A")
	require.NoError(t, c.CreateRepo(aRepo))
	bPipeline := tu.UniqueString("B")
	require.NoError(t, c.CreatePipeline(
		bPipeline,
		"",
		[]string{"cp", path.Join("/pfs", aRepo, "file"), "/pfs/out/file"},
		nil,
		&pps.ParallelismSpec{
			Constant: 1,
		},
		client.NewPFSInput(aRepo, "/*"),
		"",
		false,
	))
	cPipeline := tu.UniqueString("C")
	require.NoError(t, c.CreatePipeline(
		cPipeline,
		"",
		[]string{"sh"},
		[]string{fmt.Sprintf("diff %s %s >/pfs/out/file",
			path.Join("/pfs", aRepo, "file"), path.Join("/pfs", bPipeline, "file"))},
		&pps.ParallelismSpec{
			Constant: 1,
		},
		client.NewCrossInput(
			client.NewPFSInput(aRepo, "/*"),
			client.NewPFSInput(bPipeline, "/*"),
		),
		"",
		false,
	))
	// commit to aRepo
	commit1, err := c.StartCommit(aRepo, "master")
	require.NoError(t, err)
	require.NoError(t, c.PutFile(commit1, "file", strings.NewReader("foo\n"), client.WithAppendPutFile()))
	require.NoError(t, c.FinishCommit(aRepo, commit1.Branch.Name, commit1.ID))

	commit2, err := c.StartCommit(aRepo, "master")
	require.NoError(t, err)
	require.NoError(t, c.PutFile(commit2, "file", strings.NewReader("bar\n"), client.WithAppendPutFile()))
	require.NoError(t, c.FinishCommit(aRepo, commit2.Branch.Name, commit2.ID))

	commitInfos, err := c.BlockCommitsetAll(commit2.ID)
	require.NoError(t, err)
	require.Equal(t, 3, len(commitInfos)) // B's stats, C's output and stats
	require.Equal(t, uint64(0), commitInfos[1].SizeBytes)

	// We should only see two commits in aRepo
	commitInfos, err = c.ListCommit(client.NewRepo(aRepo), client.NewCommit(aRepo, "master", ""), nil, 0)
	require.NoError(t, err)
	require.Equal(t, 2, len(commitInfos))

	// There are three commits in the pipeline repos (two from input commits, and
	// one from the CreatePipeline call that created each repo)
	commitInfos, err = c.ListCommit(client.NewRepo(bPipeline), client.NewCommit(bPipeline, "master", ""), nil, 0)
	require.NoError(t, err)
	require.Equal(t, 2, len(commitInfos))

	commitInfos, err = c.ListCommit(client.NewRepo(cPipeline), client.NewCommit(cPipeline, "master", ""), nil, 0)
	require.NoError(t, err)
	require.Equal(t, 2, len(commitInfos))
}

// TestProvenance2 tests the following DAG:
//   A
//  / \
// B   C
//  \ /
//   D
func TestProvenance2(t *testing.T) {
	if testing.Short() {
		t.Skip("Skipping integration tests in short mode")
	}

	c := tu.GetPachClient(t)
	require.NoError(t, c.DeleteAll())
	aRepo := tu.UniqueString("A")
	require.NoError(t, c.CreateRepo(aRepo))
	bPipeline := tu.UniqueString("B")
	require.NoError(t, c.CreatePipeline(
		bPipeline,
		"",
		[]string{"cp", path.Join("/pfs", aRepo, "bfile"), "/pfs/out/bfile"},
		nil,
		&pps.ParallelismSpec{
			Constant: 1,
		},
		client.NewPFSInput(aRepo, "/b*"),
		"",
		false,
	))
	cPipeline := tu.UniqueString("C")
	require.NoError(t, c.CreatePipeline(
		cPipeline,
		"",
		[]string{"cp", path.Join("/pfs", aRepo, "cfile"), "/pfs/out/cfile"},
		nil,
		&pps.ParallelismSpec{
			Constant: 1,
		},
		client.NewPFSInput(aRepo, "/c*"),
		"",
		false,
	))
	dPipeline := tu.UniqueString("D")
	require.NoError(t, c.CreatePipeline(
		dPipeline,
		"",
		[]string{"sh"},
		[]string{
			fmt.Sprintf("diff /pfs/%s/bfile /pfs/%s/cfile >/pfs/out/file", bPipeline, cPipeline),
		},
		&pps.ParallelismSpec{
			Constant: 1,
		},
		client.NewCrossInput(
			client.NewPFSInput(bPipeline, "/*"),
			client.NewPFSInput(cPipeline, "/*"),
		),
		"",
		false,
	))
	// commit to aRepo
	commit1, err := c.StartCommit(aRepo, "master")
	require.NoError(t, err)
	require.NoError(t, c.PutFile(commit1, "bfile", strings.NewReader("foo\n"), client.WithAppendPutFile()))
	require.NoError(t, c.PutFile(commit1, "cfile", strings.NewReader("foo\n"), client.WithAppendPutFile()))
	require.NoError(t, c.FinishCommit(aRepo, commit1.Branch.Name, commit1.ID))

	commit2, err := c.StartCommit(aRepo, "master")
	require.NoError(t, err)
	require.NoError(t, c.PutFile(commit2, "bfile", strings.NewReader("bar\n"), client.WithAppendPutFile()))
	require.NoError(t, c.PutFile(commit2, "cfile", strings.NewReader("bar\n"), client.WithAppendPutFile()))
	require.NoError(t, c.FinishCommit(aRepo, commit2.Branch.Name, commit2.ID))

	_, err = c.BlockCommit(dPipeline, "", commit2.ID)
	require.NoError(t, err)

	// We should only see two output commits in each repo.
	commitInfos, err := c.ListCommit(client.NewRepo(bPipeline), client.NewCommit(bPipeline, "master", ""), nil, 0)
	require.NoError(t, err)
	require.Equal(t, 2, len(commitInfos))

	commitInfos, err = c.ListCommit(client.NewRepo(cPipeline), client.NewCommit(cPipeline, "master", ""), nil, 0)
	require.NoError(t, err)
	require.Equal(t, 2, len(commitInfos))

	commitInfos, err = c.ListCommit(client.NewRepo(dPipeline), client.NewCommit(dPipeline, "master", ""), nil, 0)
	require.NoError(t, err)
	require.Equal(t, 2, len(commitInfos))

	for _, commitInfo := range commitInfos {
		commit := commitInfo.Commit
		buffer := bytes.Buffer{}
		require.NoError(t, c.GetFile(commit, "file", &buffer))
		require.Equal(t, "", buffer.String())
	}
}

// TestStopPipelineExtraCommit generates the following DAG:
// A -> B -> C
// and ensures that calling StopPipeline on B does not create an commit in C.
func TestStopPipelineExtraCommit(t *testing.T) {
	if testing.Short() {
		t.Skip("Skipping integration tests in short mode")
	}

	c := tu.GetPachClient(t)
	require.NoError(t, c.DeleteAll())
	aRepo := tu.UniqueString("A")
	require.NoError(t, c.CreateRepo(aRepo))
	bPipeline := tu.UniqueString("B")
	require.NoError(t, c.CreatePipeline(
		bPipeline,
		"",
		[]string{"cp", path.Join("/pfs", aRepo, "file"), "/pfs/out/file"},
		nil,
		&pps.ParallelismSpec{
			Constant: 1,
		},
		client.NewPFSInput(aRepo, "/*"),
		"",
		false,
	))
	cPipeline := tu.UniqueString("C")
	require.NoError(t, c.CreatePipeline(
		cPipeline,
		"",
		[]string{"cp", path.Join("/pfs", aRepo, "file"), "/pfs/out/file"},
		nil,
		&pps.ParallelismSpec{
			Constant: 1,
		},
		client.NewPFSInput(bPipeline, "/*"),
		"",
		false,
	))
	// commit to aRepo
	commit1, err := c.StartCommit(aRepo, "master")
	require.NoError(t, err)
	require.NoError(t, c.PutFile(commit1, "file", strings.NewReader("foo\n"), client.WithAppendPutFile()))
	require.NoError(t, c.FinishCommit(aRepo, commit1.Branch.Name, commit1.ID))

	commitInfos, err := c.BlockCommitsetAll(commit1.ID)
	require.NoError(t, err)
	require.Equal(t, 2, len(commitInfos))

	// We should only see one commit in aRepo, bPipeline, and cPipeline
	commitInfos, err = c.ListCommit(client.NewRepo(aRepo), client.NewCommit(aRepo, "master", ""), nil, 0)
	require.NoError(t, err)
	require.Equal(t, 1, len(commitInfos))

	commitInfos, err = c.ListCommit(client.NewRepo(bPipeline), client.NewCommit(bPipeline, "master", ""), nil, 0)
	require.NoError(t, err)
	require.Equal(t, 1, len(commitInfos))

	commitInfos, err = c.ListCommit(client.NewRepo(cPipeline), client.NewCommit(cPipeline, "master", ""), nil, 0)
	require.NoError(t, err)
	require.Equal(t, 1, len(commitInfos))

	require.NoError(t, c.StopPipeline(bPipeline))
	commitInfos, err = c.ListCommit(client.NewRepo(cPipeline), client.NewCommit(cPipeline, "master", ""), nil, 0)
	require.NoError(t, err)
	require.Equal(t, 1, len(commitInfos))
}

// TestFlushJob
func TestFlushJob(t *testing.T) {
	if testing.Short() {
		t.Skip("Skipping integration tests in short mode")
	}

	c := tu.GetPachClient(t)
	require.NoError(t, c.DeleteAll())
	prefix := tu.UniqueString("repo")
	makeRepoName := func(i int) string {
		return fmt.Sprintf("%s-%d", prefix, i)
	}

	sourceRepo := makeRepoName(0)
	require.NoError(t, c.CreateRepo(sourceRepo))

	// Create a four-stage pipeline
	numStages := 4
	for i := 0; i < numStages; i++ {
		repo := makeRepoName(i)
		require.NoError(t, c.CreatePipeline(
			makeRepoName(i+1),
			"",
			[]string{"cp", path.Join("/pfs", repo, "file"), "/pfs/out/file"},
			nil,
			&pps.ParallelismSpec{
				Constant: 1,
			},
			client.NewPFSInput(repo, "/*"),
			"",
			false,
		))
	}

	for i := 0; i < 10; i++ {
		commit, err := c.StartCommit(sourceRepo, "master")
		require.NoError(t, err)
		require.NoError(t, c.PutFile(commit, "file", strings.NewReader("foo\n"), client.WithAppendPutFile()))
		require.NoError(t, c.FinishCommit(sourceRepo, commit.Branch.Name, commit.ID))
		commitInfos, err := c.BlockCommitsetAll(commit.ID)
		require.NoError(t, err)
		require.Equal(t, numStages*2, len(commitInfos))
		jobInfos, err := c.FlushJobAll([]*pfs.Commit{commit}, nil)
		require.NoError(t, err)
		require.Equal(t, numStages, len(jobInfos))
	}
}

func TestFlushJobFailures(t *testing.T) {
	if testing.Short() {
		t.Skip("Skipping integration tests in short mode")
	}

	c := tu.GetPachClient(t)
	require.NoError(t, c.DeleteAll())
	dataRepo := tu.UniqueString("TestFlushJobFailures")
	require.NoError(t, c.CreateRepo(dataRepo))
	prefix := tu.UniqueString("TestFlushJobFailures")
	pipelineName := func(i int) string { return prefix + fmt.Sprintf("%d", i) }

	require.NoError(t, c.CreatePipeline(
		pipelineName(0),
		"",
		[]string{"sh"},
		[]string{fmt.Sprintf("cp /pfs/%s/* /pfs/out/", dataRepo)},
		&pps.ParallelismSpec{
			Constant: 1,
		},
		client.NewPFSInput(dataRepo, "/*"),
		"",
		false,
	))
	require.NoError(t, c.CreatePipeline(
		pipelineName(1),
		"",
		[]string{"sh"},
		[]string{
			fmt.Sprintf("if [ -f /pfs/%s/file1 ]; then exit 1; fi", pipelineName(0)),
			fmt.Sprintf("cp /pfs/%s/* /pfs/out/", pipelineName(0)),
		},
		&pps.ParallelismSpec{
			Constant: 1,
		},
		client.NewPFSInput(pipelineName(0), "/*"),
		"",
		false,
	))
	require.NoError(t, c.CreatePipeline(
		pipelineName(2),
		"",
		[]string{"sh"},
		[]string{fmt.Sprintf("cp /pfs/%s/* /pfs/out/", pipelineName(1))},
		&pps.ParallelismSpec{
			Constant: 1,
		},
		client.NewPFSInput(pipelineName(1), "/*"),
		"",
		false,
	))

	for i := 0; i < 2; i++ {
		commit, err := c.StartCommit(dataRepo, "master")
		require.NoError(t, err)
		require.NoError(t, c.PutFile(commit, fmt.Sprintf("file%d", i), strings.NewReader("foo\n"), client.WithAppendPutFile()))
		require.NoError(t, c.FinishCommit(dataRepo, commit.Branch.Name, commit.ID))
		jobInfos, err := c.FlushJobAll([]*pfs.Commit{commit}, nil)
		require.NoError(t, err)
		require.Equal(t, 3, len(jobInfos))
		if i == 0 {
			for _, ji := range jobInfos {
				require.Equal(t, pps.JobState_JOB_SUCCESS.String(), ji.State.String())
			}
		} else {
			for _, ji := range jobInfos {
				if ji.Pipeline.Name != pipelineName(0) {
					require.Equal(t, pps.JobState_JOB_FAILURE.String(), ji.State.String())
				}
			}
		}
	}
}

func TestFlushJobAfterCreatePipeline(t *testing.T) {
	if testing.Short() {
		t.Skip("Skipping integration tests in short mode")
	}

	c := tu.GetPachClient(t)
	require.NoError(t, c.DeleteAll())
	repo := tu.UniqueString("data")
	require.NoError(t, c.CreateRepo(repo))

	var commit *pfs.Commit
	var err error
	for i := 0; i < 10; i++ {
		commit, err = c.StartCommit(repo, "dev")
		require.NoError(t, err)
		require.NoError(t, c.PutFile(commit, "file", strings.NewReader(fmt.Sprintf("foo%d\n", i)), client.WithAppendPutFile()))
		require.NoError(t, c.FinishCommit(repo, commit.Branch.Name, commit.ID))
	}
	require.NoError(t, c.CreateBranch(repo, "master", commit.Branch.Name, commit.ID, nil))

	pipeline := tu.UniqueString("pipeline")
	require.NoError(t, c.CreatePipeline(
		pipeline,
		"",
		[]string{"cp", path.Join("/pfs", repo, "file"), "/pfs/out/file"},
		nil,
		&pps.ParallelismSpec{
			Constant: 1,
		},
		client.NewPFSInput(repo, "/*"),
		"",
		false,
	))
	commitInfo, err := c.InspectCommit(repo, "master", "")
	require.NoError(t, err)
	_, err = c.BlockCommitsetAll(commitInfo.Commit.ID)
	require.NoError(t, err)
}

// TestRecreatePipeline tracks #432
func TestRecreatePipeline(t *testing.T) {
	if testing.Short() {
		t.Skip("Skipping integration tests in short mode")
	}

	c := tu.GetPachClient(t)
	require.NoError(t, c.DeleteAll())
	repo := tu.UniqueString("data")
	require.NoError(t, c.CreateRepo(repo))
	commit, err := c.StartCommit(repo, "master")
	require.NoError(t, err)
	require.NoError(t, c.PutFile(commit, "file", strings.NewReader("foo"), client.WithAppendPutFile()))
	require.NoError(t, c.FinishCommit(repo, commit.Branch.Name, commit.ID))
	pipeline := tu.UniqueString("pipeline")
	createPipeline := func() {
		require.NoError(t, c.CreatePipeline(
			pipeline,
			"",
			[]string{"cp", path.Join("/pfs", repo, "file"), "/pfs/out/file"},
			nil,
			&pps.ParallelismSpec{
				Constant: 1,
			},
			client.NewPFSInput(repo, "/*"),
			"",
			false,
		))
		_, err := c.BlockCommitsetAll(commit.ID)
		require.NoError(t, err)
	}

	// Do it twice.  We expect jobs to be created on both runs.
	createPipeline()
	time.Sleep(5 * time.Second)
	require.NoError(t, c.DeletePipeline(pipeline, false))
	time.Sleep(5 * time.Second)
	createPipeline()
}

func TestDeletePipeline(t *testing.T) {
	if testing.Short() {
		t.Skip("Skipping integration tests in short mode")
	}

	c := tu.GetPachClient(t)
	require.NoError(t, c.DeleteAll())

	repo := tu.UniqueString("data")
	require.NoError(t, c.CreateRepo(repo))
	commit, err := c.StartCommit(repo, "master")
	require.NoError(t, err)
	require.NoError(t, c.PutFile(commit, uuid.NewWithoutDashes(), strings.NewReader("foo"), client.WithAppendPutFile()))
	require.NoError(t, c.FinishCommit(repo, commit.Branch.Name, commit.ID))
	pipelines := []string{tu.UniqueString("TestDeletePipeline1"), tu.UniqueString("TestDeletePipeline2")}
	createPipelines := func() {
		require.NoError(t, c.CreatePipeline(
			pipelines[0],
			"",
			[]string{"sleep", "20"},
			nil,
			&pps.ParallelismSpec{
				Constant: 1,
			},
			client.NewPFSInput(repo, "/*"),
			"",
			false,
		))
		require.NoError(t, c.CreatePipeline(
			pipelines[1],
			"",
			[]string{"sleep", "20"},
			nil,
			&pps.ParallelismSpec{
				Constant: 1,
			},
			client.NewPFSInput(pipelines[0], "/*"),
			"",
			false,
		))
		time.Sleep(10 * time.Second)
		// Wait for the pipeline to start running
		require.NoErrorWithinTRetry(t, 90*time.Second, func() error {
			pipelineInfos, err := c.ListPipeline()
			if err != nil {
				return err
			}
			// Check number of pipelines
			names := make([]string, 0, len(pipelineInfos))
			for _, pi := range pipelineInfos {
				names = append(names, fmt.Sprintf("(%s, %s)", pi.Pipeline.Name, pi.State))
			}
			if len(pipelineInfos) != 2 {
				return errors.Errorf("Expected two pipelines, but got: %+v", names)
			}
			// make sure second pipeline is running
			pipelineInfo, err := c.InspectPipeline(pipelines[1])
			if err != nil {
				return err
			}
			if pipelineInfo.State != pps.PipelineState_PIPELINE_RUNNING {
				return errors.Errorf("no running pipeline (only %+v)", names)
			}
			return nil
		})
	}

	createPipelines()

	deletePipeline := func(pipeline string) {
		require.NoError(t, c.DeletePipeline(pipeline, false))
		time.Sleep(5 * time.Second)
		// Wait for the pipeline to disappear
		require.NoError(t, backoff.Retry(func() error {
			_, err := c.InspectPipeline(pipeline)
			if err == nil {
				return errors.Errorf("expected pipeline to be missing, but it's still present")
			}
			return nil
		}, backoff.NewTestingBackOff()))

	}
	// Can't delete a pipeline from the middle of the dag
	require.YesError(t, c.DeletePipeline(pipelines[0], false))

	deletePipeline(pipelines[1])
	deletePipeline(pipelines[0])

	// The jobs should be gone
	jobs, err := c.ListJob("", nil, nil, -1, true)
	require.NoError(t, err)
	require.Equal(t, len(jobs), 0)

	// Listing jobs for a deleted pipeline should error
	_, err = c.ListJob(pipelines[0], nil, nil, -1, true)
	require.YesError(t, err)

	createPipelines()

	// Can force delete pipelines from the middle of the dag.
	require.NoError(t, c.DeletePipeline(pipelines[0], true))
}

func TestPipelineState(t *testing.T) {
	if testing.Short() {
		t.Skip("Skipping integration tests in short mode")
	}

	c := tu.GetPachClient(t)
	require.NoError(t, c.DeleteAll())
	repo := tu.UniqueString("data")
	require.NoError(t, c.CreateRepo(repo))
	pipeline := tu.UniqueString("pipeline")
	require.NoError(t, c.CreatePipeline(
		pipeline,
		"",
		[]string{"cp", path.Join("/pfs", repo, "file"), "/pfs/out/file"},
		nil,
		&pps.ParallelismSpec{
			Constant: 1,
		},
		client.NewPFSInput(repo, "/*"),
		"",
		false,
	))

	// Wait for pipeline to get picked up
	time.Sleep(15 * time.Second)
	require.NoError(t, backoff.Retry(func() error {
		pipelineInfo, err := c.InspectPipeline(pipeline)
		if err != nil {
			return err
		}
		if pipelineInfo.State != pps.PipelineState_PIPELINE_RUNNING {
			return errors.Errorf("pipeline should be in state running, not: %s", pipelineInfo.State.String())
		}
		return nil
	}, backoff.NewTestingBackOff()))

	// Stop pipeline and wait for the pipeline to pause
	require.NoError(t, c.StopPipeline(pipeline))
	time.Sleep(5 * time.Second)
	require.NoError(t, backoff.Retry(func() error {
		pipelineInfo, err := c.InspectPipeline(pipeline)
		if err != nil {
			return err
		}
		if !pipelineInfo.Stopped {
			return errors.Errorf("pipeline never paused, even though StopPipeline() was called, state: %s", pipelineInfo.State.String())
		}
		return nil
	}, backoff.NewTestingBackOff()))

	// Restart pipeline and wait for the pipeline to resume
	require.NoError(t, c.StartPipeline(pipeline))
	time.Sleep(15 * time.Second)
	require.NoError(t, backoff.Retry(func() error {
		pipelineInfo, err := c.InspectPipeline(pipeline)
		if err != nil {
			return err
		}
		if pipelineInfo.State != pps.PipelineState_PIPELINE_RUNNING {
			return errors.Errorf("pipeline never restarted, even though StartPipeline() was called, state: %s", pipelineInfo.State.String())
		}
		return nil
	}, backoff.NewTestingBackOff()))
}

func TestJobCounts(t *testing.T) {
	if testing.Short() {
		t.Skip("Skipping integration tests in short mode")
	}

	c := tu.GetPachClient(t)
	require.NoError(t, c.DeleteAll())
	repo := tu.UniqueString("data")
	require.NoError(t, c.CreateRepo(repo))
	pipeline := tu.UniqueString("pipeline")
	require.NoError(t, c.CreatePipeline(
		pipeline,
		"",
		[]string{"cp", path.Join("/pfs", repo, "file"), "/pfs/out/file"},
		nil,
		&pps.ParallelismSpec{
			Constant: 1,
		},
		client.NewPFSInput(repo, "/*"),
		"",
		false,
	))

	// Trigger a job by creating a commit
	commit, err := c.StartCommit(repo, "master")
	require.NoError(t, err)
	require.NoError(t, c.PutFile(commit, "file", strings.NewReader("foo"), client.WithAppendPutFile()))
	require.NoError(t, c.FinishCommit(repo, commit.Branch.Name, commit.ID))
	_, err = c.BlockCommitsetAll(commit.ID)
	require.NoError(t, err)
	jobInfos, err := c.ListJob(pipeline, nil, nil, -1, true)
	require.NoError(t, err)
	require.Equal(t, 1, len(jobInfos))
	ctx, cancel := context.WithTimeout(context.Background(), time.Second*30)
	defer cancel() //cleanup resources
	_, err = c.PpsAPIClient.InspectJob(ctx, &pps.InspectJobRequest{
		Job:        jobInfos[0].Job,
		BlockState: true,
	})
	require.NoError(t, err)

	// check that the job has been accounted for
	pipelineInfo, err := c.InspectPipeline(pipeline)
	require.NoError(t, err)
	require.Equal(t, int32(1), pipelineInfo.JobCounts[int32(pps.JobState_JOB_SUCCESS)])
}

// TestUpdatePipelineThatHasNoOutput tracks #1637
func TestUpdatePipelineThatHasNoOutput(t *testing.T) {
	if testing.Short() {
		t.Skip("Skipping integration tests in short mode")
	}

	c := tu.GetPachClient(t)
	require.NoError(t, c.DeleteAll())

	dataRepo := tu.UniqueString("TestUpdatePipelineThatHasNoOutput")
	require.NoError(t, c.CreateRepo(dataRepo))

	commit, err := c.StartCommit(dataRepo, "master")
	require.NoError(t, err)
	require.NoError(t, c.PutFile(commit, "file", strings.NewReader("foo\n"), client.WithAppendPutFile()))
	require.NoError(t, c.FinishCommit(dataRepo, commit.Branch.Name, commit.ID))

	pipeline := tu.UniqueString("pipeline")
	require.NoError(t, c.CreatePipeline(
		pipeline,
		"",
		[]string{"sh"},
		[]string{"exit 1"},
		nil,
		client.NewPFSInput(dataRepo, "/"),
		"",
		false,
	))

	// Wait for job to spawn
	var jobInfos []*pps.JobInfo
	time.Sleep(10 * time.Second)
	require.NoError(t, backoff.Retry(func() error {
		var err error
		jobInfos, err = c.ListJob(pipeline, nil, nil, -1, true)
		if err != nil {
			return err
		}
		if len(jobInfos) < 1 {
			return errors.Errorf("job not spawned")
		}
		return nil
	}, backoff.NewTestingBackOff()))

	jobInfo, err := c.InspectJob(jobInfos[0].Job.ID, true)
	require.NoError(t, err)
	require.Equal(t, pps.JobState_JOB_FAILURE, jobInfo.State)

	// Now we update the pipeline
	require.NoError(t, c.CreatePipeline(
		pipeline,
		"",
		[]string{"sh"},
		[]string{"exit 1"},
		nil,
		client.NewPFSInput(dataRepo, "/"),
		"",
		true,
	))
}

func TestAcceptReturnCode(t *testing.T) {
	if testing.Short() {
		t.Skip("Skipping integration tests in short mode")
	}

	c := tu.GetPachClient(t)
	require.NoError(t, c.DeleteAll())

	dataRepo := tu.UniqueString("TestAcceptReturnCode")
	require.NoError(t, c.CreateRepo(dataRepo))

	commit, err := c.StartCommit(dataRepo, "master")
	require.NoError(t, err)
	require.NoError(t, c.PutFile(commit, "file", strings.NewReader("foo\n"), client.WithAppendPutFile()))
	require.NoError(t, c.FinishCommit(dataRepo, commit.Branch.Name, commit.ID))

	pipelineName := tu.UniqueString("pipeline")
	_, err = c.PpsAPIClient.CreatePipeline(
		context.Background(),
		&pps.CreatePipelineRequest{
			Pipeline: client.NewPipeline(pipelineName),
			Transform: &pps.Transform{
				Cmd:              []string{"sh"},
				Stdin:            []string{"exit 1"},
				AcceptReturnCode: []int64{1},
			},
			Input: client.NewPFSInput(dataRepo, "/*"),
		},
	)
	require.NoError(t, err)

	commitInfos, err := c.BlockCommitsetAll(commit.ID)
	require.NoError(t, err)
	require.Equal(t, 2, len(commitInfos))

	jobInfos, err := c.ListJob(pipelineName, nil, nil, -1, true)
	require.NoError(t, err)
	require.Equal(t, 1, len(jobInfos))

	jobInfo, err := c.InspectJob(jobInfos[0].Job.ID, true)
	require.NoError(t, err)
	require.Equal(t, pps.JobState_JOB_SUCCESS, jobInfo.State)
}

func TestPrettyPrinting(t *testing.T) {
	if testing.Short() {
		t.Skip("Skipping integration tests in short mode")
	}

	c := tu.GetPachClient(t)
	require.NoError(t, c.DeleteAll())
	// create repos
	dataRepo := tu.UniqueString("TestPrettyPrinting_data")
	require.NoError(t, c.CreateRepo(dataRepo))
	// create pipeline
	pipelineName := tu.UniqueString("pipeline")
	_, err := c.PpsAPIClient.CreatePipeline(
		context.Background(),
		&pps.CreatePipelineRequest{
			Pipeline: client.NewPipeline(pipelineName),
			Transform: &pps.Transform{
				Cmd: []string{"cp", path.Join("/pfs", dataRepo, "file"), "/pfs/out/file"},
			},
			ParallelismSpec: &pps.ParallelismSpec{
				Constant: 1,
			},
			Input: client.NewPFSInput(dataRepo, "/*"),
		})
	require.NoError(t, err)
	// Do a commit to repo
	commit, err := c.StartCommit(dataRepo, "master")
	require.NoError(t, err)
	require.NoError(t, c.PutFile(commit, "file", strings.NewReader("foo\n"), client.WithAppendPutFile()))
	require.NoError(t, c.FinishCommit(dataRepo, commit.Branch.Name, commit.ID))
	commitInfos, err := c.BlockCommitsetAll(commit.ID)
	require.NoError(t, err)
	require.Equal(t, 2, len(commitInfos))
	repoInfo, err := c.InspectRepo(dataRepo)
	require.NoError(t, err)
	require.NoError(t, pfspretty.PrintDetailedRepoInfo(pfspretty.NewPrintableRepoInfo(repoInfo)))
	for _, c := range commitInfos {
		require.NoError(t, pfspretty.PrintDetailedCommitInfo(os.Stdout, pfspretty.NewPrintableCommitInfo(c)))
	}
	fileInfo, err := c.InspectFile(commit, "file")
	require.NoError(t, err)
	require.NoError(t, pfspretty.PrintDetailedFileInfo(fileInfo))
	pipelineInfo, err := c.InspectPipeline(pipelineName)
	require.NoError(t, err)
	require.NoError(t, ppspretty.PrintDetailedPipelineInfo(os.Stdout, ppspretty.NewPrintablePipelineInfo(pipelineInfo)))
	jobInfos, err := c.ListJob("", nil, nil, -1, true)
	require.NoError(t, err)
	require.True(t, len(jobInfos) > 0)
	require.NoError(t, ppspretty.PrintDetailedJobInfo(os.Stdout, ppspretty.NewPrintableJobInfo(jobInfos[0])))
}

func TestDeleteAll(t *testing.T) {
	if testing.Short() {
		t.Skip("Skipping integration tests in short mode")
	}
	// this test cannot be run in parallel because it deletes everything
	c := tu.GetPachClient(t)
	require.NoError(t, c.DeleteAll())
	// create repos
	dataRepo := tu.UniqueString("TestDeleteAll_data")
	require.NoError(t, c.CreateRepo(dataRepo))
	// create pipeline
	pipelineName := tu.UniqueString("pipeline")
	require.NoError(t, c.CreatePipeline(
		pipelineName,
		"",
		[]string{"cp", path.Join("/pfs", dataRepo, "file"), "/pfs/out/file"},
		nil,
		&pps.ParallelismSpec{
			Constant: 1,
		},
		client.NewPFSInput(dataRepo, "/"),
		"",
		false,
	))
	// Do commit to repo
	commit, err := c.StartCommit(dataRepo, "master")
	require.NoError(t, err)
	require.NoError(t, c.PutFile(commit, "file", strings.NewReader("foo\n"), client.WithAppendPutFile()))
	require.NoError(t, c.FinishCommit(dataRepo, commit.Branch.Name, commit.ID))
	_, err = c.BlockCommitsetAll(commit.ID)
	require.NoError(t, err)
	require.NoError(t, c.DeleteAll())
	repoInfos, err := c.ListRepo()
	require.NoError(t, err)
	require.Equal(t, 0, len(repoInfos))
	pipelineInfos, err := c.ListPipeline()
	require.NoError(t, err)
	require.Equal(t, 0, len(pipelineInfos))
	jobInfos, err := c.ListJob("", nil, nil, -1, true)
	require.NoError(t, err)
	require.Equal(t, 0, len(jobInfos))
}

func TestRecursiveCp(t *testing.T) {
	if testing.Short() {
		t.Skip("Skipping integration tests in short mode")
	}

	c := tu.GetPachClient(t)
	require.NoError(t, c.DeleteAll())
	// create repos
	dataRepo := tu.UniqueString("TestRecursiveCp_data")
	require.NoError(t, c.CreateRepo(dataRepo))
	// create pipeline
	pipelineName := tu.UniqueString("TestRecursiveCp")
	require.NoError(t, c.CreatePipeline(
		pipelineName,
		"",
		[]string{"sh"},
		[]string{
			fmt.Sprintf("cp -r /pfs/%s /pfs/out", dataRepo),
		},
		&pps.ParallelismSpec{
			Constant: 1,
		},
		client.NewPFSInput(dataRepo, "/*"),
		"",
		false,
	))
	// Do commit to repo
	commit, err := c.StartCommit(dataRepo, "master")
	require.NoError(t, err)
	for i := 0; i < 100; i++ {
		require.NoError(t, c.PutFile(
			commit,
			fmt.Sprintf("file%d", i),
			strings.NewReader(strings.Repeat("foo\n", 10000)),
		))
	}
	require.NoError(t, c.FinishCommit(dataRepo, commit.Branch.Name, commit.ID))
	_, err = c.BlockCommitsetAll(commit.ID)
	require.NoError(t, err)
}

func TestPipelineUniqueness(t *testing.T) {
	if testing.Short() {
		t.Skip("Skipping integration tests in short mode")
	}

	c := tu.GetPachClient(t)
	require.NoError(t, c.DeleteAll())

	repo := tu.UniqueString("data")
	require.NoError(t, c.CreateRepo(repo))
	pipelineName := tu.UniqueString("pipeline")
	require.NoError(t, c.CreatePipeline(
		pipelineName,
		"",
		[]string{"bash"},
		[]string{""},
		&pps.ParallelismSpec{
			Constant: 1,
		},
		client.NewPFSInput(repo, "/"),
		"",
		false,
	))
	err := c.CreatePipeline(
		pipelineName,
		"",
		[]string{"bash"},
		[]string{""},
		&pps.ParallelismSpec{
			Constant: 1,
		},
		client.NewPFSInput(repo, "/"),
		"",
		false,
	)
	require.YesError(t, err)
	require.Matches(t, "pipeline .*? already exists", err.Error())
}

func TestUpdatePipeline(t *testing.T) {
	if testing.Short() {
		t.Skip("Skipping integration tests in short mode")
	}

	c := tu.GetPachClient(t)
	require.NoError(t, c.DeleteAll())
	// create repos and create the pipeline
	dataRepo := tu.UniqueString("TestUpdatePipeline_data")
	require.NoError(t, c.CreateRepo(dataRepo))
	pipelineName := tu.UniqueString("pipeline")
	pipelineCommit := client.NewCommit(pipelineName, "master", "")
	require.NoError(t, c.CreatePipeline(
		pipelineName,
		"",
		[]string{"bash"},
		[]string{"echo foo >/pfs/out/file"},
		&pps.ParallelismSpec{
			Constant: 1,
		},
		client.NewPFSInput(dataRepo, "/*"),
		"",
		true,
	))

	commit, err := c.StartCommit(dataRepo, "master")
	require.NoError(t, err)
	require.NoError(t, c.PutFile(commit, "file", strings.NewReader("1"), client.WithAppendPutFile()))
	require.NoError(t, c.FinishCommit(dataRepo, "master", ""))

	_, err = c.BlockCommitsetAll(commit.ID)
	require.NoError(t, err)

	var buffer bytes.Buffer
	require.NoError(t, c.GetFile(pipelineCommit, "file", &buffer))
	require.Equal(t, "foo\n", buffer.String())

	// Update the pipeline
	require.NoError(t, c.CreatePipeline(
		pipelineName,
		"",
		[]string{"bash"},
		[]string{"echo bar >/pfs/out/file"},
		&pps.ParallelismSpec{
			Constant: 1,
		},
		client.NewPFSInput(dataRepo, "/*"),
		"",
		true,
	))

	// Confirm that k8s resources have been updated (fix #4071)
	require.NoErrorWithinTRetry(t, 60*time.Second, func() error {
		kc := tu.GetKubeClient(t)
		svcs, err := kc.CoreV1().Services("default").List(metav1.ListOptions{})
		require.NoError(t, err)
		var newServiceSeen bool
		for _, svc := range svcs.Items {
			switch svc.ObjectMeta.Name {
			case ppsutil.PipelineRcName(pipelineName, 1):
				return fmt.Errorf("stale service encountered: %q", svc.ObjectMeta.Name)
			case ppsutil.PipelineRcName(pipelineName, 2):
				newServiceSeen = true
			}
		}
		if !newServiceSeen {
			return fmt.Errorf("did not find new service: %q", ppsutil.PipelineRcName(pipelineName, 2))
		}
		rcs, err := kc.CoreV1().ReplicationControllers("default").List(metav1.ListOptions{})
		require.NoError(t, err)
		var newRCSeen bool
		for _, rc := range rcs.Items {
			switch rc.ObjectMeta.Name {
			case ppsutil.PipelineRcName(pipelineName, 1):
				return fmt.Errorf("stale RC encountered: %q", rc.ObjectMeta.Name)
			case ppsutil.PipelineRcName(pipelineName, 2):
				newRCSeen = true
			}
		}
		require.True(t, newRCSeen)
		if !newRCSeen {
			return fmt.Errorf("did not find new RC: %q", ppsutil.PipelineRcName(pipelineName, 2))
		}
		return nil
	})

	commit, err = c.StartCommit(dataRepo, "master")
	require.NoError(t, err)
	require.NoError(t, c.PutFile(commit, "file", strings.NewReader("2"), client.WithAppendPutFile()))
	require.NoError(t, c.FinishCommit(dataRepo, "master", ""))
	_, err = c.BlockCommitsetAll(commit.ID)
	require.NoError(t, err)

	buffer.Reset()
	require.NoError(t, c.GetFile(pipelineCommit, "file", &buffer))
	require.Equal(t, "bar\n", buffer.String())

	// Inspect the first job to make sure it hasn't changed
	jis, err := c.ListJob(pipelineName, nil, nil, -1, true)
	require.NoError(t, err)
	require.Equal(t, 3, len(jis))
	require.Equal(t, "echo bar >/pfs/out/file", jis[0].Transform.Stdin[0])
	require.Equal(t, "echo bar >/pfs/out/file", jis[1].Transform.Stdin[0])
	require.Equal(t, "echo foo >/pfs/out/file", jis[2].Transform.Stdin[0])

	// Update the pipeline again, this time with Reprocess: true set. Now we
	// should see a different output file
	_, err = c.PpsAPIClient.CreatePipeline(
		context.Background(),
		&pps.CreatePipelineRequest{
			Pipeline: client.NewPipeline(pipelineName),
			Transform: &pps.Transform{
				Cmd:   []string{"bash"},
				Stdin: []string{"echo buzz >/pfs/out/file"},
			},
			ParallelismSpec: &pps.ParallelismSpec{
				Constant: 1,
			},
			Input:     client.NewPFSInput(dataRepo, "/*"),
			Update:    true,
			Reprocess: true,
		})
	require.NoError(t, err)

	// Confirm that k8s resources have been updated (fix #4071)
	require.NoErrorWithinTRetry(t, 60*time.Second, func() error {
		kc := tu.GetKubeClient(t)
		svcs, err := kc.CoreV1().Services("default").List(metav1.ListOptions{})
		require.NoError(t, err)
		var newServiceSeen bool
		for _, svc := range svcs.Items {
			switch svc.ObjectMeta.Name {
			case ppsutil.PipelineRcName(pipelineName, 1):
				return fmt.Errorf("stale service encountered: %q", svc.ObjectMeta.Name)
			case ppsutil.PipelineRcName(pipelineName, 2):
				newServiceSeen = true
			}
		}
		if !newServiceSeen {
			return fmt.Errorf("did not find new service: %q", ppsutil.PipelineRcName(pipelineName, 2))
		}
		rcs, err := kc.CoreV1().ReplicationControllers("default").List(metav1.ListOptions{})
		require.NoError(t, err)
		var newRCSeen bool
		for _, rc := range rcs.Items {
			switch rc.ObjectMeta.Name {
			case ppsutil.PipelineRcName(pipelineName, 1):
				return fmt.Errorf("stale RC encountered: %q", rc.ObjectMeta.Name)
			case ppsutil.PipelineRcName(pipelineName, 2):
				newRCSeen = true
			}
		}
		require.True(t, newRCSeen)
		if !newRCSeen {
			return fmt.Errorf("did not find new RC: %q", ppsutil.PipelineRcName(pipelineName, 2))
		}
		return nil
	})

	_, err = c.BlockCommit(pipelineName, "master", "")
	require.NoError(t, err)
	buffer.Reset()
	require.NoError(t, c.GetFile(pipelineCommit, "file", &buffer))
	require.Equal(t, "buzz\n", buffer.String())
}

func TestUpdatePipelineWithInProgressCommitsAndStats(t *testing.T) {
	if testing.Short() {
		t.Skip("Skipping integration tests in short mode")
	}
	c := tu.GetPachClient(t)
	require.NoError(t, c.DeleteAll())
	dataRepo := tu.UniqueString("TestUpdatePipelineWithInProgressCommitsAndStats_data")
	require.NoError(t, c.CreateRepo(dataRepo))
	pipeline := tu.UniqueString("pipeline")
	createPipeline := func() {
		_, err := c.PpsAPIClient.CreatePipeline(
			context.Background(),
			&pps.CreatePipelineRequest{
				Pipeline: client.NewPipeline(pipeline),
				Transform: &pps.Transform{
					Cmd:   []string{"bash"},
					Stdin: []string{"sleep 1"},
				},
				Input:       client.NewPFSInput(dataRepo, "/*"),
				Update:      true,
				EnableStats: true,
			})
		require.NoError(t, err)
	}
	createPipeline()
	flushJob := func(commitNum int) {
		commit, err := c.StartCommit(dataRepo, "master")
		require.NoError(t, err)
		require.NoError(t, c.PutFile(commit, "file"+strconv.Itoa(commitNum), strings.NewReader("foo"), client.WithAppendPutFile()))
		require.NoError(t, c.FinishCommit(dataRepo, commit.Branch.Name, commit.ID))
		commitInfos, err := c.BlockCommitsetAll(commit.ID)
		require.NoError(t, err)
		require.Equal(t, 2, len(commitInfos))
	}
	// Create a new job that should succeed (both output and stats commits should be finished normally).
	flushJob(1)
	// Create multiple new commits.
	numCommits := 5
	for i := 1; i < numCommits; i++ {
		commit, err := c.StartCommit(dataRepo, "master")
		require.NoError(t, err)
		require.NoError(t, c.PutFile(commit, "file"+strconv.Itoa(i), strings.NewReader("foo"), client.WithAppendPutFile()))
		require.NoError(t, c.FinishCommit(dataRepo, commit.Branch.Name, commit.ID))
	}
	// Force the in progress commits to be finished.
	createPipeline()
	// Create a new job that should succeed (should not get blocked on an unfinished stats commit).
	flushJob(numCommits)
}

func TestUpdateFailedPipeline(t *testing.T) {
	if testing.Short() {
		t.Skip("Skipping integration tests in short mode")
	}

	c := tu.GetPachClient(t)
	require.NoError(t, c.DeleteAll())
	// create repos
	dataRepo := tu.UniqueString("TestUpdateFailedPipeline_data")
	require.NoError(t, c.CreateRepo(dataRepo))
	pipelineName := tu.UniqueString("pipeline")
	require.NoError(t, c.CreatePipeline(
		pipelineName,
		"imagethatdoesntexist",
		[]string{"bash"},
		[]string{"echo foo >/pfs/out/file"},
		&pps.ParallelismSpec{
			Constant: 1,
		},
		client.NewPFSInput(dataRepo, "/*"),
		"",
		false,
	))
	commit, err := c.StartCommit(dataRepo, "master")
	require.NoError(t, err)
	require.NoError(t, c.PutFile(commit, "file", strings.NewReader("1"), client.WithAppendPutFile()))
	require.NoError(t, c.FinishCommit(dataRepo, "master", ""))

	// Wait for pod to try and pull the bad image
	time.Sleep(10 * time.Second)
	pipelineInfo, err := c.InspectPipeline(pipelineName)
	require.NoError(t, err)
	require.Equal(t, pps.PipelineState_PIPELINE_CRASHING.String(), pipelineInfo.State.String())

	require.NoError(t, c.CreatePipeline(
		pipelineName,
		"bash:4",
		[]string{"bash"},
		[]string{"echo bar >/pfs/out/file"},
		&pps.ParallelismSpec{
			Constant: 1,
		},
		client.NewPFSInput(dataRepo, "/*"),
		"",
		true,
	))
	time.Sleep(10 * time.Second)
	pipelineInfo, err = c.InspectPipeline(pipelineName)
	require.NoError(t, err)
	require.Equal(t, pps.PipelineState_PIPELINE_RUNNING, pipelineInfo.State)

	// Sanity check run some actual data through the pipeline:
	commit, err = c.StartCommit(dataRepo, "master")
	require.NoError(t, err)
	require.NoError(t, c.PutFile(commit, "file", strings.NewReader("2"), client.WithAppendPutFile()))
	require.NoError(t, c.FinishCommit(dataRepo, "master", ""))
	_, err = c.BlockCommitsetAll(commit.ID)
	require.NoError(t, err)

	var buffer bytes.Buffer
	require.NoError(t, c.GetFile(client.NewCommit(pipelineName, "master", ""), "file", &buffer))
	require.Equal(t, "bar\n", buffer.String())
}

func TestUpdateStoppedPipeline(t *testing.T) {
	// Pipeline should be updated, but should not be restarted
	if testing.Short() {
		t.Skip("Skipping integration tests in short mode")
	}

	c := tu.GetPachClient(t)
	require.NoError(t, c.DeleteAll())
	// create repo & pipeline
	dataRepo := tu.UniqueString("TestUpdateStoppedPipeline_data")
	require.NoError(t, c.CreateRepo(dataRepo))
	dataCommit := client.NewCommit(dataRepo, "master", "")
	pipelineName := tu.UniqueString("pipeline")
	require.NoError(t, c.CreatePipeline(
		pipelineName,
		"",
		[]string{"bash"},
		[]string{"cp /pfs/*/file /pfs/out/file"},
		&pps.ParallelismSpec{
			Constant: 1,
		},
		client.NewPFSInput(dataRepo, "/*"),
		"",
		false,
	))

	commits, err := c.ListCommit(client.NewRepo(pipelineName), client.NewCommit(pipelineName, "master", ""), nil, 0)
	require.NoError(t, err)
	require.Equal(t, 0, len(commits))

	// Add input data
	require.NoError(t, c.PutFile(dataCommit, "file", strings.NewReader("foo"), client.WithAppendPutFile()))

	commits, err = c.ListCommit(client.NewRepo(pipelineName), client.NewCommit(pipelineName, "master", ""), nil, 0)
	require.NoError(t, err)
	require.Equal(t, 1, len(commits))

	// Make sure the pipeline runs once (i.e. it's all the way up)
	commitInfos, err := c.BlockCommitsetAll(commits[0].Commit.ID)
	require.NoError(t, err)
	require.Equal(t, 2, len(commitInfos))

	// Stop the pipeline (and confirm that it's stopped)
	require.NoError(t, c.StopPipeline(pipelineName))
	pipelineInfo, err := c.InspectPipeline(pipelineName)
	require.NoError(t, err)
	require.Equal(t, true, pipelineInfo.Stopped)
	require.NoError(t, backoff.Retry(func() error {
		pipelineInfo, err = c.InspectPipeline(pipelineName)
		if err != nil {
			return err
		}
		if pipelineInfo.State != pps.PipelineState_PIPELINE_PAUSED {
			return errors.Errorf("expected pipeline to be in state PAUSED, but was in %s",
				pipelineInfo.State)
		}
		return nil
	}, backoff.NewTestingBackOff()))

	commits, err = c.ListCommit(client.NewRepo(pipelineName), client.NewCommit(pipelineName, "master", ""), nil, 0)
	require.NoError(t, err)
	require.Equal(t, 1, len(commits))

	// Update shouldn't restart it (wait for version to increment)
	require.NoError(t, c.CreatePipeline(
		pipelineName,
		"",
		[]string{"bash"},
		[]string{"cp /pfs/*/file /pfs/out/file"},
		&pps.ParallelismSpec{
			Constant: 1,
		},
		client.NewPFSInput(dataRepo, "/*"),
		"",
		true,
	))
	time.Sleep(10 * time.Second)
	require.NoError(t, backoff.Retry(func() error {
		pipelineInfo, err = c.InspectPipeline(pipelineName)
		if err != nil {
			return err
		}
		if pipelineInfo.State != pps.PipelineState_PIPELINE_PAUSED {
			return errors.Errorf("expected pipeline to be in state PAUSED, but was in %s",
				pipelineInfo.State)
		}
		if pipelineInfo.Version != 2 {
			return errors.Errorf("expected pipeline to be on v2, but was on v%d",
				pipelineInfo.Version)
		}
		return nil
	}, backoff.NewTestingBackOff()))

	commits, err = c.ListCommit(client.NewRepo(pipelineName), client.NewCommit(pipelineName, "master", ""), nil, 0)
	require.NoError(t, err)
	require.Equal(t, 1, len(commits))

	// Create a commit (to give the pipeline pending work), then start the pipeline
	require.NoError(t, c.PutFile(dataCommit, "file", strings.NewReader("bar"), client.WithAppendPutFile()))
	require.NoError(t, c.StartPipeline(pipelineName))

	// Pipeline should start and create a job should succeed -- fix
	// https://github.com/pachyderm/pachyderm/v2/issues/3934)
	commitInfo, err := c.InspectCommit(dataRepo, "master", "")
	require.NoError(t, err)
	commitInfos, err = c.BlockCommitsetAll(commitInfo.Commit.ID)
	require.NoError(t, err)
	require.Equal(t, 2, len(commitInfos))
	commits, err = c.ListCommit(client.NewRepo(pipelineName), client.NewCommit(pipelineName, "master", ""), nil, 0)
	require.NoError(t, err)
	require.Equal(t, 2, len(commits))

	var buf bytes.Buffer
	require.NoError(t, c.GetFile(commitInfos[0].Commit, "file", &buf))
	require.Equal(t, "foobar", buf.String())
}

func TestUpdatePipelineRunningJob(t *testing.T) {
	if testing.Short() {
		t.Skip("Skipping integration tests in short mode")
	}

	c := tu.GetPachClient(t)
	require.NoError(t, c.DeleteAll())
	// create repos
	dataRepo := tu.UniqueString("TestUpdatePipeline_data")
	require.NoError(t, c.CreateRepo(dataRepo))
	pipelineName := tu.UniqueString("pipeline")
	require.NoError(t, c.CreatePipeline(
		pipelineName,
		"",
		[]string{"bash"},
		[]string{"sleep 1000"},
		&pps.ParallelismSpec{
			Constant: 2,
		},
		client.NewPFSInput(dataRepo, "/*"),
		"",
		false,
	))

	numFiles := 50
	commit1, err := c.StartCommit(dataRepo, "master")
	require.NoError(t, err)
	for i := 0; i < numFiles; i++ {
		require.NoError(t, c.PutFile(commit1, fmt.Sprintf("file-%d", i), strings.NewReader(""), client.WithAppendPutFile()))
	}
	require.NoError(t, c.FinishCommit(dataRepo, commit1.Branch.Name, commit1.ID))

	commit2, err := c.StartCommit(dataRepo, "master")
	require.NoError(t, err)
	for i := 0; i < numFiles; i++ {
		require.NoError(t, c.PutFile(commit2, fmt.Sprintf("file-%d", i+numFiles), strings.NewReader(""), client.WithAppendPutFile()))
	}
	require.NoError(t, c.FinishCommit(dataRepo, commit2.Branch.Name, commit2.ID))

	b := backoff.NewTestingBackOff()
	b.MaxElapsedTime = 30 * time.Second
	require.NoError(t, backoff.Retry(func() error {
		jobInfos, err := c.ListJob(pipelineName, nil, nil, -1, true)
		if err != nil {
			return err
		}
		if len(jobInfos) != 2 {
			return errors.Errorf("wrong number of jobs")
		}

		state := jobInfos[1].State
		if state != pps.JobState_JOB_RUNNING {
			return fmt.Errorf("wrong state: %v for %s", state, jobInfos[1].Job.ID)
		}

		state = jobInfos[0].State
		if state != pps.JobState_JOB_RUNNING {
			return errors.Errorf("wrong state: %v for %s", state, jobInfos[0].Job.ID)
		}
		return nil
	}, b))

	// Update the pipeline. This will not create a new pipeline as reprocess
	// isn't set to true.
	require.NoError(t, c.CreatePipeline(
		pipelineName,
		"",
		[]string{"bash"},
		[]string{"true"},
		&pps.ParallelismSpec{
			Constant: 2,
		},
		client.NewPFSInput(dataRepo, "/*"),
		"",
		true,
	))
	commitInfo, err := c.InspectCommit(dataRepo, "master", "")
	require.NoError(t, err)
	_, err = c.BlockCommitsetAll(commitInfo.Commit.ID)
	require.NoError(t, err)

	jobInfos, err := c.ListJob(pipelineName, nil, nil, -1, true)
	require.NoError(t, err)
	require.Equal(t, 3, len(jobInfos))
	require.Equal(t, pps.JobState_JOB_SUCCESS.String(), jobInfos[0].State.String())
	require.Equal(t, pps.JobState_JOB_KILLED.String(), jobInfos[1].State.String())
	require.Equal(t, pps.JobState_JOB_KILLED.String(), jobInfos[2].State.String())
}

func TestManyFilesSingleCommit(t *testing.T) {
	if testing.Short() {
		t.Skip("Skipping integration tests in short mode")
	}
	c := tu.GetPachClient(t)
	require.NoError(t, c.DeleteAll())
	// create repos
	dataRepo := tu.UniqueString("TestManyFilesSingleCommit_data")
	require.NoError(t, c.CreateRepo(dataRepo))
	dataCommit := client.NewCommit(dataRepo, "master", "")

	numFiles := 20000
	_, err := c.StartCommit(dataRepo, "master")
	require.NoError(t, err)
	require.NoError(t, c.WithModifyFileClient(dataCommit, func(mfc client.ModifyFile) error {
		for i := 0; i < numFiles; i++ {
			require.NoError(t, mfc.PutFile(fmt.Sprintf("file-%d", i), strings.NewReader(""), client.WithAppendPutFile()))
		}
		return nil
	}))
	require.NoError(t, c.FinishCommit(dataRepo, "master", ""))
	fileInfos, err := c.ListFileAll(dataCommit, "")
	require.NoError(t, err)
	require.Equal(t, numFiles, len(fileInfos))
}

func TestManyFilesSingleOutputCommit(t *testing.T) {
	if testing.Short() {
		t.Skip("Skipping integration tests in short mode")
	}
	c := tu.GetPachClient(t)
	require.NoError(t, c.DeleteAll())
	dataRepo := tu.UniqueString("TestManyFilesSingleOutputCommit_data")
	require.NoError(t, c.CreateRepo(dataRepo))
	branch := "master"
	dataCommit := client.NewCommit(dataRepo, branch, "")
	file := "file"
	// Setup input.
	_, err := c.StartCommit(dataRepo, branch)
	require.NoError(t, err)
	numFiles := 20000
	var data string
	for i := 0; i < numFiles; i++ {
		data += strconv.Itoa(i) + "\n"
	}
	require.NoError(t, c.PutFile(dataCommit, file, strings.NewReader(data), client.WithAppendPutFile()))
	require.NoError(t, c.FinishCommit(dataRepo, branch, ""))
	// Setup pipeline.
	pipelineName := tu.UniqueString("TestManyFilesSingleOutputCommit")
	_, err = c.PpsAPIClient.CreatePipeline(context.Background(),
		&pps.CreatePipelineRequest{
			Pipeline: client.NewPipeline(pipelineName),
			Transform: &pps.Transform{
				Cmd:   []string{"sh"},
				Stdin: []string{"while read line; do echo $line > /pfs/out/$line; done < " + path.Join("/pfs", dataRepo, file)},
			},
			Input: client.NewPFSInput(dataRepo, "/*"),
		},
	)
	require.NoError(t, err)
	// Check results.
	jis, err := c.FlushJobAll([]*pfs.Commit{dataCommit}, nil)
	require.NoError(t, err)
	require.Equal(t, 1, len(jis))
	fileInfos, err := c.ListFileAll(client.NewCommit(pipelineName, branch, ""), "")
	require.NoError(t, err)
	require.Equal(t, numFiles, len(fileInfos))
}

func TestStopPipeline(t *testing.T) {
	if testing.Short() {
		t.Skip("Skipping integration tests in short mode")
	}

	c := tu.GetPachClient(t)
	require.NoError(t, c.DeleteAll())
	// create repos
	dataRepo := tu.UniqueString("TestPipeline_data")
	require.NoError(t, c.CreateRepo(dataRepo))
	// create pipeline
	pipelineName := tu.UniqueString("pipeline")
	require.NoError(t, c.CreatePipeline(
		pipelineName,
		"",
		[]string{"cp", path.Join("/pfs", dataRepo, "file"), "/pfs/out/file"},
		nil,
		&pps.ParallelismSpec{
			Constant: 1,
		},
		client.NewPFSInput(dataRepo, "/*"),
		"",
		false,
	))

	// Stop the pipeline, so it doesn't process incoming commits
	require.NoError(t, c.StopPipeline(pipelineName))

	// Do first commit to repo
	commit1, err := c.StartCommit(dataRepo, "master")
	require.NoError(t, err)
	require.NoError(t, c.PutFile(commit1, "file", strings.NewReader("foo\n"), client.WithAppendPutFile()))
	require.NoError(t, c.FinishCommit(dataRepo, commit1.Branch.Name, commit1.ID))

	// wait for 10 seconds and check that no commit has been outputted
	time.Sleep(10 * time.Second)
	commits, err := c.ListCommit(client.NewRepo(pipelineName), client.NewCommit(pipelineName, "master", ""), nil, 0)
	require.NoError(t, err)
	require.Equal(t, len(commits), 0)

	// Restart pipeline, and make sure old commit is processed
	require.NoError(t, c.StartPipeline(pipelineName))
	commitInfos, err := c.BlockCommitsetAll(commit1.ID)
	require.NoError(t, err)
	require.Equal(t, 2, len(commitInfos))
	var buffer bytes.Buffer
	require.NoError(t, c.GetFile(commitInfos[0].Commit, "file", &buffer))
	require.Equal(t, "foo\n", buffer.String())
}

func TestStandby(t *testing.T) {
	// TODO(2.0 required): Investigate flakiness.
	t.Skip("Investigate flakiness")
	if testing.Short() {
		t.Skip("Skipping integration tests in short mode")
	}

	c := tu.GetPachClient(t)
	t.Run("ChainOf10", func(t *testing.T) {
		require.NoError(t, c.DeleteAll())

		dataRepo := tu.UniqueString("TestStandby_data")
		require.NoError(t, c.CreateRepo(dataRepo))
		dataCommit := client.NewCommit(dataRepo, "master", "")

		numPipelines := 10
		pipelines := make([]string, numPipelines)
		for i := 0; i < numPipelines; i++ {
			pipelines[i] = tu.UniqueString("TestStandby")
			input := dataRepo
			if i > 0 {
				input = pipelines[i-1]
			}
			_, err := c.PpsAPIClient.CreatePipeline(context.Background(),
				&pps.CreatePipelineRequest{
					Pipeline: client.NewPipeline(pipelines[i]),
					Transform: &pps.Transform{
						Cmd: []string{"cp", path.Join("/pfs", input, "file"), "/pfs/out/file"},
					},
					Input:   client.NewPFSInput(input, "/*"),
					Standby: true,
				},
			)
			require.NoError(t, err)
		}

		require.NoErrorWithinTRetry(t, time.Second*30, func() error {
			pis, err := c.ListPipeline()
			require.NoError(t, err)
			var standby int
			for _, pi := range pis {
				if pi.State == pps.PipelineState_PIPELINE_STANDBY {
					standby++
				}
			}
			if standby != numPipelines {
				return errors.Errorf("should have %d pipelines in standby, not %d", numPipelines, standby)
			}
			return nil
		})

		require.NoError(t, c.PutFile(dataCommit, "file", strings.NewReader("foo")))

		var eg errgroup.Group
		var finished bool
		eg.Go(func() error {
			_, err := c.BlockCommitsetAll(dataCommit.ID)
			require.NoError(t, err)
			finished = true
			return nil
		})
		eg.Go(func() error {
			for !finished {
				pis, err := c.ListPipeline()
				require.NoError(t, err)
				var active int
				for _, pi := range pis {
					if pi.State != pps.PipelineState_PIPELINE_STANDBY {
						active++
					}
				}
				// We tolerate having 2 pipelines out of standby because there's
				// latency associated with entering and exiting standby.
				require.True(t, active <= 2, "active: %d", active)
			}
			return nil
		})
		eg.Wait()
	})
	t.Run("ManyCommits", func(t *testing.T) {
		require.NoError(t, c.DeleteAll())

		dataRepo := tu.UniqueString("TestStandby_data")
		dataCommit := client.NewCommit(dataRepo, "master", "")
		pipeline := tu.UniqueString("TestStandby")
		require.NoError(t, c.CreateRepo(dataRepo))
		_, err := c.PpsAPIClient.CreatePipeline(context.Background(),
			&pps.CreatePipelineRequest{
				Pipeline: client.NewPipeline(pipeline),
				Transform: &pps.Transform{
					Cmd:   []string{"sh"},
					Stdin: []string{"echo $PPS_POD_NAME >/pfs/out/pod"},
				},
				Input:   client.NewPFSInput(dataRepo, "/"),
				Standby: true,
			},
		)
		require.NoError(t, err)
		numCommits := 100
		for i := 0; i < numCommits; i++ {
			require.NoError(t, c.PutFile(dataCommit, fmt.Sprintf("file-%d", i), strings.NewReader("foo")))
		}
		commitInfo, err := c.InspectCommit(dataRepo, "master", "")
		require.NoError(t, err)
		commitInfos, err := c.BlockCommitsetAll(commitInfo.Commit.ID)
		require.NoError(t, err)
		require.Equal(t, 2, len(commitInfos))
		pod := ""
		cis, err := c.ListCommit(client.NewRepo(pipeline), client.NewCommit(pipeline, "master", ""), nil, 0)
		require.NoError(t, err)
		for _, ci := range cis {
			var buffer bytes.Buffer
			require.NoError(t, c.GetFile(ci.Commit, "pod", &buffer))
			if pod == "" {
				pod = buffer.String()
			} else {
				require.True(t, pod == buffer.String(), "multiple pods were used to process commits")
			}
		}
		pi, err := c.InspectPipeline(pipeline)
		require.NoError(t, err)
		require.Equal(t, pps.PipelineState_PIPELINE_STANDBY.String(), pi.State.String())
	})
}

func TestStopStandbyPipeline(t *testing.T) {
	if testing.Short() {
		t.Skip("Skipping integration tests in short mode")
	}

	c := tu.GetPachClient(t)
	require.NoError(t, c.DeleteAll())

	dataRepo := tu.UniqueString(t.Name() + "_data")
	require.NoError(t, c.CreateRepo(dataRepo))
	dataCommit := client.NewCommit(dataRepo, "master", "")

	pipeline := tu.UniqueString(t.Name())
	_, err := c.PpsAPIClient.CreatePipeline(context.Background(),
		&pps.CreatePipelineRequest{
			Pipeline: client.NewPipeline(pipeline),
			Transform: &pps.Transform{
				Cmd: []string{"/bin/bash"},
				Stdin: []string{
					fmt.Sprintf("cp /pfs/%s/* /pfs/out", dataRepo),
				},
			},
			Input:   client.NewPFSInput(dataRepo, "/*"),
			Standby: true,
		},
	)
	require.NoError(t, err)

	require.NoErrorWithinTRetry(t, 30*time.Second, func() error {
		pi, err := c.InspectPipeline(pipeline)
		require.NoError(t, err)
		if pi.State != pps.PipelineState_PIPELINE_STANDBY {
			return fmt.Errorf("expected %q to be in STANDBY, but was in %s", pipeline, pi.State)
		}
		return nil
	})

	// Run the pipeline once under normal conditions. It should run and then go
	// back into standby
	require.NoError(t, c.PutFile(dataCommit, "/foo", strings.NewReader("foo"), client.WithAppendPutFile()))
	require.NoErrorWithinTRetry(t, 60*time.Second, func() error {
		// Let pipeline run
		commitInfo, err := c.InspectCommit(dataRepo, "master", "")
		require.NoError(t, err)
		_, err = c.BlockCommitsetAll(commitInfo.Commit.ID)
		require.NoError(t, err)
		// check ending state
		pi, err := c.InspectPipeline(pipeline)
		require.NoError(t, err)
		if pi.State != pps.PipelineState_PIPELINE_STANDBY {
			return fmt.Errorf("expected %q to be in STANDBY, but was in %s", pipeline, pi.State)
		}
		return nil
	})

	// Stop the pipeline...
	require.NoError(t, c.StopPipeline(pipeline))
	require.NoErrorWithinTRetry(t, 60*time.Second, func() error {
		pi, err := c.InspectPipeline(pipeline)
		require.NoError(t, err)
		if pi.State != pps.PipelineState_PIPELINE_PAUSED {
			return fmt.Errorf("expected %q to be in PAUSED, but was in %s", pipeline,
				pi.State)
		}
		return nil
	})
	// ...and then create several new input commits. Pipeline shouldn't run.
	for i := 0; i < 3; i++ {
		file := fmt.Sprintf("bar-%d", i)
		require.NoError(t, c.PutFile(dataCommit, "/"+file, strings.NewReader(file), client.WithAppendPutFile()))
	}
	ctx, cancel := context.WithTimeout(context.Background(), 60*time.Second)
	for ctx.Err() == nil {
		pi, err := c.InspectPipeline(pipeline)
		require.NoError(t, err)
		require.NotEqual(t, pps.PipelineState_PIPELINE_RUNNING, pi.State)
	}
	cancel()

	// Start pipeline--it should run and then enter standby
	require.NoError(t, c.StartPipeline(pipeline))
	require.NoErrorWithinTRetry(t, 60*time.Second, func() error {
		// Let pipeline run
		commitInfo, err := c.InspectCommit(dataRepo, "master", "")
		require.NoError(t, err)
		_, err = c.BlockCommitsetAll(commitInfo.Commit.ID)
		require.NoError(t, err)
		// check ending state
		pi, err := c.InspectPipeline(pipeline)
		require.NoError(t, err)
		if pi.State != pps.PipelineState_PIPELINE_STANDBY {
			return fmt.Errorf("expected %q to be in STANDBY, but was in %s", pipeline, pi.State)
		}
		return nil
	})

	// Finally, check that there's only two output commits
	cis, err := c.ListCommit(client.NewRepo(pipeline), client.NewCommit(pipeline, "master", ""), nil, 0)
	require.NoError(t, err)
	require.Equal(t, 2, len(cis))
}

func TestPipelineEnv(t *testing.T) {
	if testing.Short() {
		t.Skip("Skipping integration tests in short mode")
	}

	// make a secret to reference
	k := tu.GetKubeClient(t)
	secretName := tu.UniqueString("test-secret")
	_, err := k.CoreV1().Secrets(v1.NamespaceDefault).Create(
		&v1.Secret{
			ObjectMeta: metav1.ObjectMeta{
				Name: secretName,
			},
			Data: map[string][]byte{
				"foo": []byte("foo\n"),
			},
		},
	)
	require.NoError(t, err)
	c := tu.GetPachClient(t)
	require.NoError(t, c.DeleteAll())
	// create repos
	dataRepo := tu.UniqueString("TestPipelineEnv_data")
	require.NoError(t, c.CreateRepo(dataRepo))
	dataCommit := client.NewCommit(dataRepo, "master", "")
	// create pipeline
	pipelineName := tu.UniqueString("pipeline")
	_, err = c.PpsAPIClient.CreatePipeline(
		context.Background(),
		&pps.CreatePipelineRequest{
			Pipeline: client.NewPipeline(pipelineName),
			Transform: &pps.Transform{
				Cmd: []string{"sh"},
				Stdin: []string{
					"ls /var/secret",
					"cat /var/secret/foo > /pfs/out/foo",
					"echo $bar> /pfs/out/bar",
					"echo $foo> /pfs/out/foo_env",
					fmt.Sprintf("echo $%s >/pfs/out/job_id", client.JobIDEnv),
					fmt.Sprintf("echo $%s >/pfs/out/output_commit_id", client.OutputCommitIDEnv),
					fmt.Sprintf("echo $%s >/pfs/out/input", dataRepo),
					fmt.Sprintf("echo $%s_COMMIT >/pfs/out/input_commit", dataRepo),
				},
				Env: map[string]string{"bar": "bar"},
				Secrets: []*pps.SecretMount{
					{
						Name:      secretName,
						Key:       "foo",
						MountPath: "/var/secret",
						EnvVar:    "foo",
					},
				},
			},
			ParallelismSpec: &pps.ParallelismSpec{
				Constant: 1,
			},
			Input: client.NewPFSInput(dataRepo, "/*"),
		})
	require.NoError(t, err)
	// Do first commit to repo
	require.NoError(t, c.PutFile(dataCommit, "file", strings.NewReader("foo\n"), client.WithAppendPutFile()))
	jis, err := c.FlushJobAll([]*pfs.Commit{dataCommit}, nil)
	require.NoError(t, err)
	require.Equal(t, 1, len(jis))
	var buffer bytes.Buffer
	require.NoError(t, c.GetFile(jis[0].OutputCommit, "foo", &buffer))
	require.Equal(t, "foo\n", buffer.String())
	buffer.Reset()
	require.NoError(t, c.GetFile(jis[0].OutputCommit, "foo_env", &buffer))
	require.Equal(t, "foo\n", buffer.String())
	buffer.Reset()
	require.NoError(t, c.GetFile(jis[0].OutputCommit, "bar", &buffer))
	require.Equal(t, "bar\n", buffer.String())
	buffer.Reset()
	require.NoError(t, c.GetFile(jis[0].OutputCommit, "job_id", &buffer))
	require.Equal(t, fmt.Sprintf("%s\n", jis[0].Job.ID), buffer.String())
	buffer.Reset()
	require.NoError(t, c.GetFile(jis[0].OutputCommit, "output_commit_id", &buffer))
	require.Equal(t, fmt.Sprintf("%s\n", jis[0].OutputCommit.ID), buffer.String())
	buffer.Reset()
	require.NoError(t, c.GetFile(jis[0].OutputCommit, "input", &buffer))
	require.Equal(t, fmt.Sprintf("/pfs/%s/file\n", dataRepo), buffer.String())
	buffer.Reset()
	require.NoError(t, c.GetFile(jis[0].OutputCommit, "input_commit", &buffer))
	require.Equal(t, fmt.Sprintf("%s\n", jis[0].Input.Pfs.Commit), buffer.String())
}

func TestPipelineWithFullObjects(t *testing.T) {
	if testing.Short() {
		t.Skip("Skipping integration tests in short mode")
	}

	c := tu.GetPachClient(t)
	require.NoError(t, c.DeleteAll())
	// create repos
	dataRepo := tu.UniqueString("TestPipeline_data")
	require.NoError(t, c.CreateRepo(dataRepo))
	// create pipeline
	pipelineName := tu.UniqueString("pipeline")
	require.NoError(t, c.CreatePipeline(
		pipelineName,
		"",
		[]string{"cp", path.Join("/pfs", dataRepo, "file"), "/pfs/out/file"},
		nil,
		&pps.ParallelismSpec{
			Constant: 1,
		},
		client.NewPFSInput(dataRepo, "/*"),
		"",
		false,
	))
	// Do first commit to repo
	commit1, err := c.StartCommit(dataRepo, "master")
	require.NoError(t, err)
	require.NoError(t, c.PutFile(commit1, "file", strings.NewReader("foo\n"), client.WithAppendPutFile()))
	require.NoError(t, c.FinishCommit(dataRepo, commit1.Branch.Name, commit1.ID))
	commitInfos, err := c.BlockCommitsetAll(commit1.ID)
	require.NoError(t, err)
	require.Equal(t, 2, len(commitInfos))
	var buffer bytes.Buffer
	require.NoError(t, c.GetFile(commitInfos[0].Commit, "file", &buffer))
	require.Equal(t, "foo\n", buffer.String())
	// Do second commit to repo
	commit2, err := c.StartCommit(dataRepo, "master")
	require.NoError(t, err)
	require.NoError(t, c.PutFile(commit2, "file", strings.NewReader("bar\n"), client.WithAppendPutFile()))
	require.NoError(t, c.FinishCommit(dataRepo, commit2.Branch.Name, commit2.ID))
	commitInfos, err = c.BlockCommitsetAll(commit2.ID)
	require.NoError(t, err)
	require.Equal(t, 2, len(commitInfos))
	buffer = bytes.Buffer{}
	require.NoError(t, c.GetFile(commitInfos[0].Commit, "file", &buffer))
	require.Equal(t, "foo\nbar\n", buffer.String())
}

func TestPipelineWithExistingInputCommits(t *testing.T) {
	if testing.Short() {
		t.Skip("Skipping integration tests in short mode")
	}

	c := tu.GetPachClient(t)
	require.NoError(t, c.DeleteAll())
	// create repos
	dataRepo := tu.UniqueString("TestPipeline_data")
	require.NoError(t, c.CreateRepo(dataRepo))
	// Do first commit to repo
	commit1, err := c.StartCommit(dataRepo, "master")
	require.NoError(t, err)
	require.NoError(t, c.PutFile(commit1, "file", strings.NewReader("foo\n"), client.WithAppendPutFile()))
	require.NoError(t, c.FinishCommit(dataRepo, commit1.Branch.Name, commit1.ID))
	// Do second commit to repo
	commit2, err := c.StartCommit(dataRepo, "master")
	require.NoError(t, err)
	require.NoError(t, c.PutFile(commit2, "file", strings.NewReader("bar\n"), client.WithAppendPutFile()))
	require.NoError(t, c.FinishCommit(dataRepo, commit2.Branch.Name, commit2.ID))
	// create pipeline
	pipelineName := tu.UniqueString("pipeline")
	require.NoError(t, c.CreatePipeline(
		pipelineName,
		"",
		[]string{"cp", path.Join("/pfs", dataRepo, "file"), "/pfs/out/file"},
		nil,
		&pps.ParallelismSpec{
			Constant: 1,
		},
		client.NewPFSInput(dataRepo, "/*"),
		"",
		false,
	))

	commitInfo, err := c.InspectCommit(dataRepo, "master", "")
	require.NoError(t, err)
	commitInfos, err := c.BlockCommitsetAll(commitInfo.Commit.ID)
	require.NoError(t, err)
	require.Equal(t, 2, len(commitInfos))
	buffer := bytes.Buffer{}
	require.NoError(t, c.GetFile(commitInfos[0].Commit, "file", &buffer))
	require.Equal(t, "foo\nbar\n", buffer.String())

	// Check that one output commit is created (processing the inputs' head commits)
	commitInfos, err = c.ListCommit(client.NewRepo(pipelineName), client.NewCommit(pipelineName, "master", ""), nil, 0)
	require.NoError(t, err)
	require.Equal(t, 1, len(commitInfos))
}

func TestPipelineThatSymlinks(t *testing.T) {
	c := tu.GetPachClient(t)
	require.NoError(t, c.DeleteAll())

	// create repos
	dataRepo := tu.UniqueString("TestPipeline_data")
	require.NoError(t, c.CreateRepo(dataRepo))

	// create pipeline
	pipelineName := tu.UniqueString("pipeline")
	require.NoError(t, c.CreatePipeline(
		pipelineName,
		"",
		[]string{"bash"},
		[]string{
			// Symlinks to input files
			fmt.Sprintf("ln -s /pfs/%s/foo /pfs/out/foo", dataRepo),
			fmt.Sprintf("ln -s /pfs/%s/dir1/bar /pfs/out/bar", dataRepo),
			"mkdir /pfs/out/dir",
			fmt.Sprintf("ln -s /pfs/%s/dir2 /pfs/out/dir/dir2", dataRepo),
			// Symlinks to external files
			"echo buzz > /tmp/buzz",
			"ln -s /tmp/buzz /pfs/out/buzz",
		},
		&pps.ParallelismSpec{
			Constant: 1,
		},
		client.NewPFSInput(dataRepo, "/"),
		"",
		false,
	))

	// Do first commit to repo
	commit, err := c.StartCommit(dataRepo, "master")
	require.NoError(t, err)
	require.NoError(t, c.PutFile(commit, "foo", strings.NewReader("foo"), client.WithAppendPutFile()))
	require.NoError(t, c.PutFile(commit, "dir1/bar", strings.NewReader("bar"), client.WithAppendPutFile()))
	require.NoError(t, c.PutFile(commit, "dir2/foo", strings.NewReader("foo"), client.WithAppendPutFile()))
	require.NoError(t, c.FinishCommit(dataRepo, commit.Branch.Name, commit.ID))

	commitInfo, err := c.InspectCommit(dataRepo, "master", "")
	require.NoError(t, err)
	commitInfos, err := c.BlockCommitsetAll(commitInfo.Commit.ID)
	require.NoError(t, err)
	require.Equal(t, 2, len(commitInfos))

	// Check that the output files are identical to the input files.
	buffer := bytes.Buffer{}
	require.NoError(t, c.GetFile(commitInfos[0].Commit, "foo", &buffer))
	require.Equal(t, "foo", buffer.String())
	buffer.Reset()
	require.NoError(t, c.GetFile(commitInfos[0].Commit, "bar", &buffer))
	require.Equal(t, "bar", buffer.String())
	buffer.Reset()
	require.NoError(t, c.GetFile(commitInfos[0].Commit, "dir/dir2/foo", &buffer))
	require.Equal(t, "foo", buffer.String())
	buffer.Reset()
	require.NoError(t, c.GetFile(commitInfos[0].Commit, "buzz", &buffer))
	require.Equal(t, "buzz\n", buffer.String())
}

// TestChainedPipelines tracks https://github.com/pachyderm/pachyderm/v2/issues/797
func TestChainedPipelines(t *testing.T) {
	if testing.Short() {
		t.Skip("Skipping integration tests in short mode")
	}

	c := tu.GetPachClient(t)
	require.NoError(t, c.DeleteAll())
	aRepo := tu.UniqueString("A")
	require.NoError(t, c.CreateRepo(aRepo))

	dRepo := tu.UniqueString("D")
	require.NoError(t, c.CreateRepo(dRepo))

	aCommit, err := c.StartCommit(aRepo, "master")
	require.NoError(t, err)
	require.NoError(t, c.PutFile(aCommit, "file", strings.NewReader("foo\n"), client.WithAppendPutFile()))
	require.NoError(t, c.FinishCommit(aRepo, "master", ""))

	dCommit, err := c.StartCommit(dRepo, "master")
	require.NoError(t, err)
	require.NoError(t, c.PutFile(dCommit, "file", strings.NewReader("bar\n"), client.WithAppendPutFile()))
	require.NoError(t, c.FinishCommit(dRepo, "master", ""))

	bPipeline := tu.UniqueString("B")
	require.NoError(t, c.CreatePipeline(
		bPipeline,
		"",
		[]string{"cp", path.Join("/pfs", aRepo, "file"), "/pfs/out/file"},
		nil,
		&pps.ParallelismSpec{
			Constant: 1,
		},
		client.NewPFSInput(aRepo, "/"),
		"",
		false,
	))

	cPipeline := tu.UniqueString("C")
	require.NoError(t, c.CreatePipeline(
		cPipeline,
		"",
		[]string{"sh"},
		[]string{fmt.Sprintf("cp /pfs/%s/file /pfs/out/bFile", bPipeline),
			fmt.Sprintf("cp /pfs/%s/file /pfs/out/dFile", dRepo)},
		&pps.ParallelismSpec{
			Constant: 1,
		},
		client.NewCrossInput(
			client.NewPFSInput(bPipeline, "/"),
			client.NewPFSInput(dRepo, "/"),
		),
		"",
		false,
	))

	commitInfo, err := c.InspectCommit(cPipeline, "master", "")
	require.NoError(t, err)
	commitInfos, err := c.BlockCommitsetAll(commitInfo.Commit.ID)
	require.NoError(t, err)
	require.Equal(t, 2, len(commitInfos))
	require.Equal(t, cPipeline, commitInfos[0].Commit.Branch.Repo.Name)
	var buf bytes.Buffer
	require.NoError(t, c.GetFile(commitInfos[0].Commit, "bFile", &buf))
	require.Equal(t, "foo\n", buf.String())
	buf.Reset()
	require.NoError(t, c.GetFile(commitInfos[0].Commit, "dFile", &buf))
	require.Equal(t, "bar\n", buf.String())
}

// DAG:
//
// A
// |
// B  E
// | /
// C
// |
// D
func TestChainedPipelinesNoDelay(t *testing.T) {
	if testing.Short() {
		t.Skip("Skipping integration tests in short mode")
	}

	c := tu.GetPachClient(t)
	require.NoError(t, c.DeleteAll())
	aRepo := tu.UniqueString("A")
	require.NoError(t, c.CreateRepo(aRepo))

	eRepo := tu.UniqueString("E")
	require.NoError(t, c.CreateRepo(eRepo))

	aCommit, err := c.StartCommit(aRepo, "master")
	require.NoError(t, err)
	require.NoError(t, c.PutFile(aCommit, "file", strings.NewReader("foo\n"), client.WithAppendPutFile()))
	require.NoError(t, c.FinishCommit(aRepo, "", "master"))

	eCommit, err := c.StartCommit(eRepo, "master")
	require.NoError(t, err)
	require.NoError(t, c.PutFile(eCommit, "file", strings.NewReader("bar\n"), client.WithAppendPutFile()))
	require.NoError(t, c.FinishCommit(eRepo, "master", ""))

	bPipeline := tu.UniqueString("B")
	require.NoError(t, c.CreatePipeline(
		bPipeline,
		"",
		[]string{"cp", path.Join("/pfs", aRepo, "file"), "/pfs/out/file"},
		nil,
		&pps.ParallelismSpec{
			Constant: 1,
		},
		client.NewPFSInput(aRepo, "/"),
		"",
		false,
	))

	cPipeline := tu.UniqueString("C")
	require.NoError(t, c.CreatePipeline(
		cPipeline,
		"",
		[]string{"sh"},
		[]string{fmt.Sprintf("cp /pfs/%s/file /pfs/out/bFile", bPipeline),
			fmt.Sprintf("cp /pfs/%s/file /pfs/out/eFile", eRepo)},
		&pps.ParallelismSpec{
			Constant: 1,
		},
		client.NewCrossInput(
			client.NewPFSInput(bPipeline, "/"),
			client.NewPFSInput(eRepo, "/"),
		),
		"",
		false,
	))

	dPipeline := tu.UniqueString("D")
	require.NoError(t, c.CreatePipeline(
		dPipeline,
		"",
		[]string{"sh"},
		[]string{fmt.Sprintf("cp /pfs/%s/bFile /pfs/out/bFile", cPipeline),
			fmt.Sprintf("cp /pfs/%s/eFile /pfs/out/eFile", cPipeline)},
		&pps.ParallelismSpec{
			Constant: 1,
		},
		client.NewPFSInput(cPipeline, "/"),
		"",
		false,
	))

	commitInfo, err := c.InspectCommit(dPipeline, "master", "")
	require.NoError(t, err)
	commitInfos, err := c.BlockCommitsetAll(commitInfo.Commit.ID)
	require.NoError(t, err)
	require.Equal(t, 4, len(commitInfos))

	eCommit2, err := c.StartCommit(eRepo, "master")
	require.NoError(t, err)
	require.NoError(t, c.PutFile(eCommit2, "file", strings.NewReader("bar\n"), client.WithAppendPutFile()))
	require.NoError(t, c.FinishCommit(eRepo, "master", ""))

	commitInfos, err = c.BlockCommitsetAll(eCommit2.ID)
	require.NoError(t, err)
	require.Equal(t, 4, len(commitInfos))

	// Get number of jobs triggered in pipeline D
	jobInfos, err := c.ListJob(dPipeline, nil, nil, -1, true)
	require.NoError(t, err)
	require.Equal(t, 2, len(jobInfos))
}

func TestJobDeletion(t *testing.T) {
	if testing.Short() {
		t.Skip("Skipping integration tests in short mode")
	}

	c := tu.GetPachClient(t)
	require.NoError(t, c.DeleteAll())
	// create repos
	dataRepo := tu.UniqueString("TestPipeline_data")
	require.NoError(t, c.CreateRepo(dataRepo))
	// create pipeline
	pipelineName := tu.UniqueString("pipeline")
	require.NoError(t, c.CreatePipeline(
		pipelineName,
		"",
		[]string{"cp", path.Join("/pfs", dataRepo, "file"), "/pfs/out/file"},
		nil,
		&pps.ParallelismSpec{
			Constant: 1,
		},
		client.NewPFSInput(dataRepo, "/"),
		"",
		false,
	))

	commit, err := c.StartCommit(dataRepo, "master")
	require.NoError(t, err)
	require.NoError(t, c.PutFile(commit, "file", strings.NewReader("foo\n"), client.WithAppendPutFile()))
	require.NoError(t, c.FinishCommit(dataRepo, commit.Branch.Name, commit.ID))

	_, err = c.BlockCommitsetAll(commit.ID)
	require.NoError(t, err)

	// Now delete the corresponding job
	jobInfos, err := c.ListJob(pipelineName, nil, nil, -1, true)
	require.NoError(t, err)
	require.Equal(t, 1, len(jobInfos))
	err = c.DeleteJob(jobInfos[0].Job.ID)
	require.NoError(t, err)
}

func TestStopJob(t *testing.T) {
	if testing.Short() {
		t.Skip("Skipping integration tests in short mode")
	}

	c := tu.GetPachClient(t)
	require.NoError(t, c.DeleteAll())
	// create repos
	dataRepo := tu.UniqueString("TestStopJob")
	require.NoError(t, c.CreateRepo(dataRepo))
	// create pipeline
	pipelineName := tu.UniqueString("pipeline-stop-job")
	require.NoError(t, c.CreatePipeline(
		pipelineName,
		"",
		[]string{"sleep", "20"},
		nil,
		&pps.ParallelismSpec{
			Constant: 1,
		},
		client.NewPFSInput(dataRepo, "/"),
		"",
		false,
	))

	// Create two input commits to trigger two jobs.
	// We will stop the first job midway through, and assert that the
	// second job finishes.
	commit1, err := c.StartCommit(dataRepo, "master")
	require.NoError(t, err)
	require.NoError(t, c.PutFile(commit1, "file", strings.NewReader("foo\n"), client.WithAppendPutFile()))
	require.NoError(t, c.FinishCommit(dataRepo, commit1.Branch.Name, commit1.ID))

	commit2, err := c.StartCommit(dataRepo, "master")
	require.NoError(t, err)
	require.NoError(t, c.PutFile(commit2, "file", strings.NewReader("foo\n"), client.WithAppendPutFile()))
	require.NoError(t, c.FinishCommit(dataRepo, commit2.Branch.Name, commit2.ID))

	var jobID string
	b := backoff.NewTestingBackOff()
	require.NoError(t, backoff.Retry(func() error {
		jobInfos, err := c.ListJob(pipelineName, nil, nil, -1, true)
		require.NoError(t, err)
		if len(jobInfos) != 1 {
			return errors.Errorf("len(jobInfos) should be 1")
		}
		jobID = jobInfos[0].Job.ID
		state := jobInfos[0].State

		if state != pps.JobState_JOB_RUNNING {
			return errors.Errorf("jobInfos[0] has the wrong state")
		}
		return nil
	}, b))

	// Now stop the first job
	err = c.StopJob(jobID)
	require.NoError(t, err)
	jobInfo, err := c.InspectJob(jobID, true)
	require.NoError(t, err)
	require.Equal(t, pps.JobState_JOB_KILLED, jobInfo.State)

	b.Reset()
	// Check that the second job completes
	require.NoError(t, backoff.Retry(func() error {
		jobInfos, err := c.ListJob(pipelineName, nil, nil, -1, true)
		require.NoError(t, err)
		if len(jobInfos) != 2 {
			return errors.Errorf("len(jobInfos) should be 2")
		}
		jobID = jobInfos[0].Job.ID
		return nil
	}, b))
	jobInfo, err = c.InspectJob(jobID, true)
	require.NoError(t, err)
	require.Equal(t, pps.JobState_JOB_SUCCESS, jobInfo.State)
}

func TestGetLogs(t *testing.T) {
	testGetLogs(t, false)
}

func TestGetLogsWithStats(t *testing.T) {
	t.Skip("no logs with stats")
	testGetLogs(t, true)
}

func testGetLogs(t *testing.T, enableStats bool) {
	if testing.Short() {
		t.Skip("Skipping integration tests in short mode")
	}

	c := tu.GetPachClient(t)
	require.NoError(t, c.DeleteAll())
	iter := c.GetLogs("", "", nil, "", false, false, 0)
	for iter.Next() {
	}
	require.NoError(t, iter.Err())
	// create repos
	dataRepo := tu.UniqueString("data")
	require.NoError(t, c.CreateRepo(dataRepo))
	dataCommit := client.NewCommit(dataRepo, "master", "")
	// create pipeline
	pipelineName := tu.UniqueString("pipeline")
	_, err := c.PpsAPIClient.CreatePipeline(context.Background(),
		&pps.CreatePipelineRequest{
			Pipeline: client.NewPipeline(pipelineName),
			Transform: &pps.Transform{
				Cmd: []string{"sh"},
				Stdin: []string{
					fmt.Sprintf("cp /pfs/%s/file /pfs/out/file", dataRepo),
					"echo foo",
					"echo %s", // %s tests a formatting bug we had (#2729)
				},
			},
			Input:       client.NewPFSInput(dataRepo, "/*"),
			EnableStats: enableStats,
			ParallelismSpec: &pps.ParallelismSpec{
				Constant: 4,
			},
		})
	require.NoError(t, err)

	// Commit data to repo and flush commit
	commit, err := c.StartCommit(dataRepo, "master")
	require.NoError(t, err)
	require.NoError(t, c.PutFile(commit, "file", strings.NewReader("foo\n"), client.WithAppendPutFile()))
	require.NoError(t, c.FinishCommit(dataRepo, "master", ""))
	_, err = c.FlushJobAll([]*pfs.Commit{commit}, nil)
	require.NoError(t, err)

	// Get logs from pipeline, using a pipeline that doesn't exist. There should
	// be an error
	iter = c.GetLogs("__DOES_NOT_EXIST__", "", nil, "", false, false, 0)
	require.False(t, iter.Next())
	require.YesError(t, iter.Err())
	require.Matches(t, "could not get", iter.Err().Error())

	// Get logs from pipeline, using a job that doesn't exist. There should
	// be an error
	iter = c.GetLogs("", "__DOES_NOT_EXIST__", nil, "", false, false, 0)
	require.False(t, iter.Next())
	require.YesError(t, iter.Err())
	require.Matches(t, "could not get", iter.Err().Error())

	// This is put in a backoff because there's the possibility that pod was
	// evicted from k8s and is being re-initialized, in which case `GetLogs`
	// will appropriately fail. With the loki logging backend enabled the
	// eviction worry goes away, but is replaced with there being a window when
	// Loki hasn't scraped the logs yet so they don't show up.
	require.NoError(t, backoff.Retry(func() error {
		// Get logs from pipeline, using pipeline
		iter = c.GetLogs(pipelineName, "", nil, "", false, false, 0)
		var numLogs int
		for iter.Next() {
			if !iter.Message().User {
				continue
			}
			numLogs++
			require.True(t, iter.Message().Message != "")
			require.False(t, strings.Contains(iter.Message().Message, "MISSING"), iter.Message().Message)
		}
		if numLogs < 2 {
			return fmt.Errorf("didn't get enough log lines")
		}
		if err := iter.Err(); err != nil {
			return err
		}

		// Get logs from pipeline, using job
		// (1) Get job ID, from pipeline that just ran
		jobInfos, err := c.ListJob(pipelineName, nil, nil, -1, true)
		if err != nil {
			return err
		}
		require.True(t, len(jobInfos) == 1)
		// (2) Get logs using extracted job ID
		// wait for logs to be collected
		time.Sleep(10 * time.Second)
		iter = c.GetLogs("", jobInfos[0].Job.ID, nil, "", false, false, 0)
		numLogs = 0
		for iter.Next() {
			numLogs++
			require.True(t, iter.Message().Message != "")
		}
		// Make sure that we've seen some logs
		if err = iter.Err(); err != nil {
			return err
		}
		require.True(t, numLogs > 0)

		// Get logs for datums but don't specify pipeline or job. These should error
		iter = c.GetLogs("", "", []string{"/foo"}, "", false, false, 0)
		require.False(t, iter.Next())
		require.YesError(t, iter.Err())

		dis, err := c.ListDatumAll(jobInfos[0].Job.ID)
		if err != nil {
			return err
		}
		require.True(t, len(dis) > 0)
		iter = c.GetLogs("", "", nil, dis[0].Datum.ID, false, false, 0)
		require.False(t, iter.Next())
		require.YesError(t, iter.Err())

		// Filter logs based on input (using file that exists). Get logs using file
		// path, hex hash, and base64 hash, and make sure you get the same log lines
		fileInfo, err := c.InspectFile(dataCommit, "/file")
		if err != nil {
			return err
		}

		pathLog := c.GetLogs("", jobInfos[0].Job.ID, []string{"/file"}, "", false, false, 0)

		base64Hash := "TBw9TLCKorQTGs4WY/H00vZYxGXd/15dXzXIDlbsoNw="
		require.Equal(t, base64Hash, base64.StdEncoding.EncodeToString(fileInfo.Hash))
		base64Log := c.GetLogs("", jobInfos[0].Job.ID, []string{base64Hash}, "", false, false, 0)

		numLogs = 0
		for {
			havePathLog, haveBase64Log := pathLog.Next(), base64Log.Next()
			if havePathLog != haveBase64Log {
				return errors.Errorf("Unequal log lengths")
			}
			if !havePathLog {
				break
			}
			numLogs++
			if pathLog.Message().Message != base64Log.Message().Message {
				return errors.Errorf(
					"unequal logs, pathLogs: \"%s\" base64Log: \"%s\"",
					pathLog.Message().Message,
					base64Log.Message().Message)
			}
		}
		for _, logsiter := range []*client.LogsIter{pathLog, base64Log} {
			if logsiter.Err() != nil {
				return logsiter.Err()
			}
		}
		if numLogs == 0 {
			return errors.Errorf("no logs found")
		}

		// Filter logs based on input (using file that doesn't exist). There should
		// be no logs
		iter = c.GetLogs("", jobInfos[0].Job.ID, []string{"__DOES_NOT_EXIST__"}, "", false, false, 0)
		require.False(t, iter.Next())
		if err = iter.Err(); err != nil {
			return err
		}

		ctx, cancel := context.WithTimeout(context.Background(), time.Minute)
		defer cancel()
		iter = c.WithCtx(ctx).GetLogs(pipelineName, "", nil, "", false, false, 0)
		numLogs = 0
		for iter.Next() {
			numLogs++
			if numLogs == 8 {
				// Do another commit so there's logs to receive with follow
				_, err = c.StartCommit(dataRepo, "master")
				if err != nil {
					return err
				}
				if err := c.PutFile(dataCommit, "file", strings.NewReader("bar\n"), client.WithAppendPutFile()); err != nil {
					return err
				}
				if err = c.FinishCommit(dataRepo, "master", ""); err != nil {
					return err
				}
			}
			require.True(t, iter.Message().Message != "")
			if numLogs == 16 {
				break
			}
		}
		if err := iter.Err(); err != nil {
			return err
		}

		time.Sleep(time.Second * 30)

		numLogs = 0
		iter = c.WithCtx(ctx).GetLogs(pipelineName, "", nil, "", false, false, 15*time.Second)
		for iter.Next() {
			numLogs++
		}
		if err := iter.Err(); err != nil {
			return err
		}
		if numLogs != 0 {
			return errors.Errorf("shouldn't return logs due to since time")
		}
		return nil
	}, backoff.NewTestingBackOff()))
}

func TestManyLogs(t *testing.T) {
	if testing.Short() {
		t.Skip("Skipping integration tests in short mode")
	}
	c := tu.GetPachClient(t)
	require.NoError(t, c.DeleteAll())
	// create repos
	dataRepo := tu.UniqueString("data")
	require.NoError(t, c.CreateRepo(dataRepo))
	dataCommit := client.NewCommit(dataRepo, "master", "")
	require.NoError(t, c.PutFile(dataCommit, "file", strings.NewReader("foo\n"), client.WithAppendPutFile()))
	// create pipeline
	numLogs := 10000
	pipelineName := tu.UniqueString("pipeline")
	_, err := c.PpsAPIClient.CreatePipeline(context.Background(),
		&pps.CreatePipelineRequest{
			Pipeline: client.NewPipeline(pipelineName),
			Transform: &pps.Transform{
				Cmd: []string{"sh"},
				Stdin: []string{
					"i=0",
					fmt.Sprintf("while [ \"$i\" -lt %d ]", numLogs),
					"do",
					"	echo $i",
					"	i=`expr $i + 1`",
					"done",
				},
			},
			Input: client.NewPFSInput(dataRepo, "/*"),
		})
	require.NoError(t, err)
	jis, err := c.FlushJobAll([]*pfs.Commit{client.NewCommit(dataRepo, "master", "")}, nil)
	require.NoError(t, err)
	require.Equal(t, 1, len(jis))
	require.NoErrorWithinTRetry(t, 30*time.Second, func() error {
		iter := c.GetLogs("", jis[0].Job.ID, nil, "", false, false, 0)
		logsReceived := 0
		for iter.Next() {
			if iter.Message().User {
				logsReceived++
			}
		}
		if iter.Err() != nil {
			return iter.Err()
		}
		if numLogs != logsReceived {
			return fmt.Errorf("received: %d log lines, expected: %d", logsReceived, numLogs)
		}
		return nil
	})
}

func TestLokiLogs(t *testing.T) {
	if testing.Short() {
		t.Skip("Skipping integration tests in short mode")
	}
	c := tu.GetPachClient(t)
	require.NoError(t, c.DeleteAll())
	tu.ActivateEnterprise(t, c)
	// create repos
	dataRepo := tu.UniqueString("data")
	require.NoError(t, c.CreateRepo(dataRepo))
	dataCommit := client.NewCommit(dataRepo, "master", "")
	numFiles := 10
	for i := 0; i < numFiles; i++ {
		require.NoError(t, c.PutFile(dataCommit, fmt.Sprintf("file-%d", i), strings.NewReader("foo\n"), client.WithAppendPutFile()))
	}
	// create pipeline
	pipelineName := tu.UniqueString("pipeline")
	_, err := c.PpsAPIClient.CreatePipeline(context.Background(),
		&pps.CreatePipelineRequest{
			Pipeline: client.NewPipeline(pipelineName),
			Transform: &pps.Transform{
				Cmd: []string{"echo", "foo"},
			},
			Input: client.NewPFSInput(dataRepo, "/*"),
		})
	require.NoError(t, err)
	jis, err := c.FlushJobAll([]*pfs.Commit{client.NewCommit(dataRepo, "master", "")}, nil)
	require.NoError(t, err)
	require.Equal(t, 1, len(jis))
	// Follow the logs the make sure we get enough foos
	require.NoErrorWithinT(t, time.Minute, func() error {
		iter := c.GetLogsLoki("", jis[0].Job.ID, nil, "", false, true, 0)
		foundFoos := 0
		for iter.Next() {
			if strings.Contains(iter.Message().Message, "foo") {
				foundFoos++
				if foundFoos == numFiles {
					break
				}
			}
		}
		if iter.Err() != nil {
			return iter.Err()
		}
		return nil
	})

	time.Sleep(5 * time.Second)

	iter := c.GetLogsLoki("", jis[0].Job.ID, nil, "", false, false, 0)
	foundFoos := 0
	for iter.Next() {
		if strings.Contains(iter.Message().Message, "foo") {
			foundFoos++
		}
	}
	require.NoError(t, iter.Err())
	require.Equal(t, numFiles, foundFoos, "didn't receive enough log lines containing foo")
}

func TestAllDatumsAreProcessed(t *testing.T) {
	if testing.Short() {
		t.Skip("Skipping integration tests in short mode")
	}

	c := tu.GetPachClient(t)
	require.NoError(t, c.DeleteAll())

	dataRepo1 := tu.UniqueString("TestAllDatumsAreProcessed_data1")
	require.NoError(t, c.CreateRepo(dataRepo1))
	dataRepo2 := tu.UniqueString("TestAllDatumsAreProcessed_data2")
	require.NoError(t, c.CreateRepo(dataRepo2))

	commit1, err := c.StartCommit(dataRepo1, "master")
	require.NoError(t, err)
	require.NoError(t, c.PutFile(commit1, "file1", strings.NewReader("foo\n"), client.WithAppendPutFile()))
	require.NoError(t, c.PutFile(commit1, "file2", strings.NewReader("foo\n"), client.WithAppendPutFile()))
	require.NoError(t, c.FinishCommit(dataRepo1, "master", ""))

	commit2, err := c.StartCommit(dataRepo2, "master")
	require.NoError(t, err)
	require.NoError(t, c.PutFile(commit2, "file1", strings.NewReader("foo\n"), client.WithAppendPutFile()))
	require.NoError(t, c.PutFile(commit2, "file2", strings.NewReader("foo\n"), client.WithAppendPutFile()))
	require.NoError(t, c.FinishCommit(dataRepo2, "master", ""))

	pipeline := tu.UniqueString("TestAllDatumsAreProcessed_pipelines")
	require.NoError(t, c.CreatePipeline(
		pipeline,
		"",
		[]string{"bash"},
		[]string{
			fmt.Sprintf("cat /pfs/%s/* /pfs/%s/* > /pfs/out/file", dataRepo1, dataRepo2),
		},
		nil,
		client.NewCrossInput(
			client.NewPFSInput(dataRepo1, "/*"),
			client.NewPFSInput(dataRepo2, "/*"),
		),
		"",
		false,
	))

	commitInfo, err := c.InspectCommit(pipeline, "master", "")
	require.NoError(t, err)
	commitInfos, err := c.BlockCommitsetAll(commitInfo.Commit.ID)
	require.NoError(t, err)
	require.Equal(t, 2, len(commitInfos))

	var buf bytes.Buffer
	require.NoError(t, c.GetFile(commitInfos[0].Commit, "file", &buf))
	// should be 8 because each file gets copied twice due to cross product
	require.Equal(t, strings.Repeat("foo\n", 8), buf.String())
}

func TestDatumStatusRestart(t *testing.T) {
	if testing.Short() {
		t.Skip("Skipping integration tests in short mode")
	}

	c := tu.GetPachClient(t)
	require.NoError(t, c.DeleteAll())

	dataRepo := tu.UniqueString("TestDatumDedup_data")
	require.NoError(t, c.CreateRepo(dataRepo))

	commit1, err := c.StartCommit(dataRepo, "master")
	require.NoError(t, err)
	require.NoError(t, c.PutFile(commit1, "file", strings.NewReader("foo"), client.WithAppendPutFile()))
	require.NoError(t, c.FinishCommit(dataRepo, commit1.Branch.Name, commit1.ID))

	pipeline := tu.UniqueString("pipeline")
	// This pipeline sleeps for 20 secs per datum
	require.NoError(t, c.CreatePipeline(
		pipeline,
		"",
		[]string{"bash"},
		[]string{
			"sleep 20",
		},
		nil,
		client.NewPFSInput(dataRepo, "/*"),
		"",
		false,
	))
	var jobID string
	var datumStarted time.Time
	// checkStatus waits for 'pipeline' to start and makes sure that each time
	// it's called, the datum being processes was started at a new and later time
	// (than the last time checkStatus was called)
	checkStatus := func() {
		require.NoError(t, backoff.Retry(func() error {
			// get the job status
			jobs, err := c.ListJob(pipeline, nil, nil, -1, true)
			require.NoError(t, err)
			if len(jobs) == 0 {
				return errors.Errorf("no jobs found")
			}

			jobID = jobs[0].Job.ID
			jobInfo, err := c.InspectJob(jobs[0].Job.ID, false, true)
			require.NoError(t, err)
			if len(jobInfo.WorkerStatus) == 0 {
				return errors.Errorf("no worker statuses")
			}
			workerStatus := jobInfo.WorkerStatus[0]
			if workerStatus.JobID == jobInfo.Job.ID {
				if workerStatus.DatumStatus == nil {
					return errors.Errorf("no datum status")
				}
				// The first time this function is called, datumStarted is zero
				// so `Before` is true for any non-zero time.
				_datumStarted, err := types.TimestampFromProto(workerStatus.DatumStatus.Started)
				require.NoError(t, err)
				require.True(t, datumStarted.Before(_datumStarted))
				datumStarted = _datumStarted
				return nil
			}
			return errors.Errorf("worker status from wrong job")
		}, backoff.RetryEvery(time.Second).For(30*time.Second)))
	}
	checkStatus()
	require.NoError(t, c.RestartDatum(jobID, []string{"/file"}))
	checkStatus()

	commitInfos, err := c.BlockCommitsetAll(commit1.ID)
	require.NoError(t, err)
	require.Equal(t, 2, len(commitInfos))
}

// TestSystemResourceRequest doesn't create any jobs or pipelines, it
// just makes sure that when pachyderm is deployed, we give pachd,
// and etcd default resource requests. This prevents them from overloading
// nodes and getting evicted, which can slow down or break a cluster.
func TestSystemResourceRequests(t *testing.T) {
	if testing.Short() {
		t.Skip("Skipping integration tests in short mode")
	}
	kubeClient := tu.GetKubeClient(t)

	// Expected resource requests for pachyderm system pods:
	defaultLocalMem := map[string]string{
		"pachd": "512M",
		"etcd":  "512M",
	}
	defaultLocalCPU := map[string]string{
		"pachd": "250m",
		"etcd":  "250m",
	}
	defaultCloudMem := map[string]string{
		"pachd": "3G",
		"etcd":  "2G",
	}
	defaultCloudCPU := map[string]string{
		"pachd": "1",
		"etcd":  "1",
	}
	// Get Pod info for 'app' from k8s
	var c v1.Container
	for _, app := range []string{"pachd", "etcd"} {
		err := backoff.Retry(func() error {
			podList, err := kubeClient.CoreV1().Pods(v1.NamespaceDefault).List(
				metav1.ListOptions{
					LabelSelector: metav1.FormatLabelSelector(metav1.SetAsLabelSelector(
						map[string]string{"app": app, "suite": "pachyderm"},
					)),
				})
			if err != nil {
				return err
			}
			if len(podList.Items) < 1 {
				return errors.Errorf("could not find pod for %s", app) // retry
			}
			c = podList.Items[0].Spec.Containers[0]
			return nil
		}, backoff.NewTestingBackOff())
		require.NoError(t, err)

		// Make sure the pod's container has resource requests
		cpu, ok := c.Resources.Requests[v1.ResourceCPU]
		require.True(t, ok, "could not get CPU request for "+app)
		require.True(t, cpu.String() == defaultLocalCPU[app] ||
			cpu.String() == defaultCloudCPU[app])
		mem, ok := c.Resources.Requests[v1.ResourceMemory]
		require.True(t, ok, "could not get memory request for "+app)
		require.True(t, mem.String() == defaultLocalMem[app] ||
			mem.String() == defaultCloudMem[app])
	}
}

// TestPipelineResourceRequest creates a pipeline with a resource request, and
// makes sure that's passed to k8s (by inspecting the pipeline's pods)
func TestPipelineResourceRequest(t *testing.T) {
	if testing.Short() {
		t.Skip("Skipping integration tests in short mode")
	}

	c := tu.GetPachClient(t)
	require.NoError(t, c.DeleteAll())
	// create repos
	dataRepo := tu.UniqueString("TestPipelineResourceRequest")
	pipelineName := tu.UniqueString("TestPipelineResourceRequest_Pipeline")
	require.NoError(t, c.CreateRepo(dataRepo))
	// Resources are not yet in client.CreatePipeline() (we may add them later)
	_, err := c.PpsAPIClient.CreatePipeline(
		context.Background(),
		&pps.CreatePipelineRequest{
			Pipeline: client.NewPipeline(pipelineName),
			Transform: &pps.Transform{
				Cmd: []string{"cp", path.Join("/pfs", dataRepo, "file"), "/pfs/out/file"},
			},
			ParallelismSpec: &pps.ParallelismSpec{
				Constant: 1,
			},
			ResourceRequests: &pps.ResourceSpec{
				Memory: "100M",
				Cpu:    0.5,
				Disk:   "10M",
			},
			Input: &pps.Input{
				Pfs: &pps.PFSInput{
					Repo:   dataRepo,
					Branch: "master",
					Glob:   "/*",
				},
			},
		})
	require.NoError(t, err)

	// Get info about the pipeline pods from k8s & check for resources
	pipelineInfo, err := c.InspectPipeline(pipelineName)
	require.NoError(t, err)

	var container v1.Container
	rcName := ppsutil.PipelineRcName(pipelineInfo.Pipeline.Name, pipelineInfo.Version)
	kubeClient := tu.GetKubeClient(t)
	require.NoError(t, backoff.Retry(func() error {
		podList, err := kubeClient.CoreV1().Pods(v1.NamespaceDefault).List(
			metav1.ListOptions{
				LabelSelector: metav1.FormatLabelSelector(metav1.SetAsLabelSelector(
					map[string]string{"app": rcName},
				)),
			})
		if err != nil {
			return err // retry
		}
		if len(podList.Items) != 1 || len(podList.Items[0].Spec.Containers) == 0 {
			return errors.Errorf("could not find single container for pipeline %s", pipelineInfo.Pipeline.Name)
		}
		container = podList.Items[0].Spec.Containers[0]
		return nil // no more retries
	}, backoff.NewTestingBackOff()))
	// Make sure a CPU and Memory request are both set
	cpu, ok := container.Resources.Requests[v1.ResourceCPU]
	require.True(t, ok)
	require.Equal(t, "500m", cpu.String())
	mem, ok := container.Resources.Requests[v1.ResourceMemory]
	require.True(t, ok)
	require.Equal(t, "100M", mem.String())
	disk, ok := container.Resources.Requests[v1.ResourceEphemeralStorage]
	require.True(t, ok)
	require.Equal(t, "10M", disk.String())
}

func TestPipelineResourceLimit(t *testing.T) {
	if testing.Short() {
		t.Skip("Skipping integration tests in short mode")
	}

	c := tu.GetPachClient(t)
	require.NoError(t, c.DeleteAll())
	// create repos
	dataRepo := tu.UniqueString("TestPipelineResourceLimit")
	pipelineName := tu.UniqueString("TestPipelineResourceLimit_Pipeline")
	require.NoError(t, c.CreateRepo(dataRepo))
	// Resources are not yet in client.CreatePipeline() (we may add them later)
	_, err := c.PpsAPIClient.CreatePipeline(
		context.Background(),
		&pps.CreatePipelineRequest{
			Pipeline: client.NewPipeline(pipelineName),
			Transform: &pps.Transform{
				Cmd: []string{"cp", path.Join("/pfs", dataRepo, "file"), "/pfs/out/file"},
			},
			ParallelismSpec: &pps.ParallelismSpec{
				Constant: 1,
			},
			ResourceLimits: &pps.ResourceSpec{
				Memory: "100M",
				Cpu:    0.5,
			},
			Input: &pps.Input{
				Pfs: &pps.PFSInput{
					Repo:   dataRepo,
					Branch: "master",
					Glob:   "/*",
				},
			},
		})
	require.NoError(t, err)

	// Get info about the pipeline pods from k8s & check for resources
	pipelineInfo, err := c.InspectPipeline(pipelineName)
	require.NoError(t, err)

	var container v1.Container
	rcName := ppsutil.PipelineRcName(pipelineInfo.Pipeline.Name, pipelineInfo.Version)
	kubeClient := tu.GetKubeClient(t)
	err = backoff.Retry(func() error {
		podList, err := kubeClient.CoreV1().Pods(v1.NamespaceDefault).List(metav1.ListOptions{
			LabelSelector: metav1.FormatLabelSelector(metav1.SetAsLabelSelector(
				map[string]string{"app": rcName, "suite": "pachyderm"},
			)),
		})
		if err != nil {
			return err // retry
		}
		if len(podList.Items) != 1 || len(podList.Items[0].Spec.Containers) == 0 {
			return errors.Errorf("could not find single container for pipeline %s", pipelineInfo.Pipeline.Name)
		}
		container = podList.Items[0].Spec.Containers[0]
		return nil // no more retries
	}, backoff.NewTestingBackOff())
	require.NoError(t, err)
	// Make sure a CPU and Memory request are both set
	cpu, ok := container.Resources.Limits[v1.ResourceCPU]
	require.True(t, ok)
	require.Equal(t, "500m", cpu.String())
	mem, ok := container.Resources.Limits[v1.ResourceMemory]
	require.True(t, ok)
	require.Equal(t, "100M", mem.String())
}

func TestPipelineResourceLimitDefaults(t *testing.T) {
	if testing.Short() {
		t.Skip("Skipping integration tests in short mode")
	}

	c := tu.GetPachClient(t)
	require.NoError(t, c.DeleteAll())
	// create repos
	dataRepo := tu.UniqueString("TestPipelineResourceLimit")
	pipelineName := tu.UniqueString("TestPipelineResourceLimit_Pipeline")
	require.NoError(t, c.CreateRepo(dataRepo))
	// Resources are not yet in client.CreatePipeline() (we may add them later)
	_, err := c.PpsAPIClient.CreatePipeline(
		context.Background(),
		&pps.CreatePipelineRequest{
			Pipeline: client.NewPipeline(pipelineName),
			Transform: &pps.Transform{
				Cmd: []string{"cp", path.Join("/pfs", dataRepo, "file"), "/pfs/out/file"},
			},
			ParallelismSpec: &pps.ParallelismSpec{
				Constant: 1,
			},
			Input: &pps.Input{
				Pfs: &pps.PFSInput{
					Repo:   dataRepo,
					Branch: "master",
					Glob:   "/*",
				},
			},
		})
	require.NoError(t, err)

	// Get info about the pipeline pods from k8s & check for resources
	pipelineInfo, err := c.InspectPipeline(pipelineName)
	require.NoError(t, err)

	var container v1.Container
	rcName := ppsutil.PipelineRcName(pipelineInfo.Pipeline.Name, pipelineInfo.Version)
	kubeClient := tu.GetKubeClient(t)
	err = backoff.Retry(func() error {
		podList, err := kubeClient.CoreV1().Pods(v1.NamespaceDefault).List(metav1.ListOptions{
			LabelSelector: metav1.FormatLabelSelector(metav1.SetAsLabelSelector(
				map[string]string{"app": rcName, "suite": "pachyderm"},
			)),
		})
		if err != nil {
			return err // retry
		}
		if len(podList.Items) != 1 || len(podList.Items[0].Spec.Containers) == 0 {
			return errors.Errorf("could not find single container for pipeline %s", pipelineInfo.Pipeline.Name)
		}
		container = podList.Items[0].Spec.Containers[0]
		return nil // no more retries
	}, backoff.NewTestingBackOff())
	require.NoError(t, err)
	require.Nil(t, container.Resources.Limits)
}

func TestPipelinePartialResourceRequest(t *testing.T) {
	if testing.Short() {
		t.Skip("Skipping integration tests in short mode")
	}

	c := tu.GetPachClient(t)
	require.NoError(t, c.DeleteAll())
	// create repos
	dataRepo := tu.UniqueString("TestPipelinePartialResourceRequest")
	pipelineName := tu.UniqueString("pipeline")
	require.NoError(t, c.CreateRepo(dataRepo))
	// Resources are not yet in client.CreatePipeline() (we may add them later)
	_, err := c.PpsAPIClient.CreatePipeline(
		context.Background(),
		&pps.CreatePipelineRequest{
			Pipeline: client.NewPipeline(fmt.Sprintf("%s-%d", pipelineName, 0)),
			Transform: &pps.Transform{
				Cmd: []string{"true"},
			},
			ResourceRequests: &pps.ResourceSpec{
				Cpu:    0.25,
				Memory: "100M",
			},
			Input: &pps.Input{
				Pfs: &pps.PFSInput{
					Repo:   dataRepo,
					Branch: "master",
					Glob:   "/*",
				},
			},
		})
	require.NoError(t, err)
	_, err = c.PpsAPIClient.CreatePipeline(
		context.Background(),
		&pps.CreatePipelineRequest{
			Pipeline: client.NewPipeline(fmt.Sprintf("%s-%d", pipelineName, 1)),
			Transform: &pps.Transform{
				Cmd: []string{"true"},
			},
			ResourceRequests: &pps.ResourceSpec{
				Memory: "100M",
			},
			Input: &pps.Input{
				Pfs: &pps.PFSInput{
					Repo:   dataRepo,
					Branch: "master",
					Glob:   "/*",
				},
			},
		})
	require.NoError(t, err)
	_, err = c.PpsAPIClient.CreatePipeline(
		context.Background(),
		&pps.CreatePipelineRequest{
			Pipeline: client.NewPipeline(fmt.Sprintf("%s-%d", pipelineName, 2)),
			Transform: &pps.Transform{
				Cmd: []string{"true"},
			},
			ResourceRequests: &pps.ResourceSpec{},
			Input: &pps.Input{
				Pfs: &pps.PFSInput{
					Repo:   dataRepo,
					Branch: "master",
					Glob:   "/*",
				},
			},
		})
	require.NoError(t, err)
	require.NoError(t, backoff.Retry(func() error {
		for i := 0; i < 3; i++ {
			pipelineInfo, err := c.InspectPipeline(fmt.Sprintf("%s-%d", pipelineName, i))
			require.NoError(t, err)
			if pipelineInfo.State != pps.PipelineState_PIPELINE_RUNNING {
				return errors.Errorf("pipeline not in running state")
			}
		}
		return nil
	}, backoff.NewTestingBackOff()))
}

func TestPipelineCrashing(t *testing.T) {
	if testing.Short() {
		t.Skip("Skipping integration tests in short mode")
	}

	c := tu.GetPachClient(t)
	require.NoError(t, c.DeleteAll())
	// create repos
	dataRepo := tu.UniqueString("TestPipelineCrashing_data")
	pipelineName := tu.UniqueString("TestPipelineCrashing_pipeline")
	require.NoError(t, c.CreateRepo(dataRepo))
	_, err := c.PpsAPIClient.CreatePipeline(
		context.Background(),
		&pps.CreatePipelineRequest{
			Pipeline: client.NewPipeline(pipelineName),
			Transform: &pps.Transform{
				Cmd: []string{"cp", path.Join("/pfs", dataRepo, "file"), "/pfs/out/file"},
			},
			ParallelismSpec: &pps.ParallelismSpec{
				Constant: 1,
			},
			ResourceLimits: &pps.ResourceSpec{
				Gpu: &pps.GPUSpec{
					Type:   "nvidia.com/gpu",
					Number: 1,
				},
			},
			Input: &pps.Input{
				Pfs: &pps.PFSInput{
					Repo:   dataRepo,
					Branch: "master",
					Glob:   "/*",
				},
			},
		})
	require.NoError(t, err)

	require.NoError(t, backoff.Retry(func() error {
		pi, err := c.InspectPipeline(pipelineName)
		require.NoError(t, err)
		if pi.State != pps.PipelineState_PIPELINE_CRASHING {
			return errors.Errorf("pipeline in wrong state: %s", pi.State.String())
		}
		require.True(t, pi.Reason != "")
		return nil
	}, backoff.NewTestingBackOff()))
}

func TestPodOpts(t *testing.T) {
	if testing.Short() {
		t.Skip("Skipping integration tests in short mode")
	}

	c := tu.GetPachClient(t)
	require.NoError(t, c.DeleteAll())
	// create repos
	dataRepo := tu.UniqueString("TestPodSpecOpts_data")
	require.NoError(t, c.CreateRepo(dataRepo))
	t.Run("Validation", func(t *testing.T) {
		pipelineName := tu.UniqueString("TestPodSpecOpts")
		_, err := c.PpsAPIClient.CreatePipeline(
			context.Background(),
			&pps.CreatePipelineRequest{
				Pipeline: client.NewPipeline(pipelineName),
				Transform: &pps.Transform{
					Cmd: []string{"cp", path.Join("/pfs", dataRepo, "file"), "/pfs/out/file"},
				},
				Input: &pps.Input{
					Pfs: &pps.PFSInput{
						Repo:   dataRepo,
						Branch: "master",
						Glob:   "/*",
					},
				},
				PodSpec: "not-json",
			})
		require.YesError(t, err)
		_, err = c.PpsAPIClient.CreatePipeline(
			context.Background(),
			&pps.CreatePipelineRequest{
				Pipeline: client.NewPipeline(pipelineName),
				Transform: &pps.Transform{
					Cmd: []string{"cp", path.Join("/pfs", dataRepo, "file"), "/pfs/out/file"},
				},
				Input: &pps.Input{
					Pfs: &pps.PFSInput{
						Repo:   dataRepo,
						Branch: "master",
						Glob:   "/*",
					},
				},
				PodPatch: "also-not-json",
			})
		require.YesError(t, err)
	})
	t.Run("Spec", func(t *testing.T) {
		pipelineName := tu.UniqueString("TestPodSpecOpts")
		_, err := c.PpsAPIClient.CreatePipeline(
			context.Background(),
			&pps.CreatePipelineRequest{
				Pipeline: client.NewPipeline(pipelineName),
				Transform: &pps.Transform{
					Cmd: []string{"cp", path.Join("/pfs", dataRepo, "file"), "/pfs/out/file"},
				},
				ParallelismSpec: &pps.ParallelismSpec{
					Constant: 1,
				},
				Input: &pps.Input{
					Pfs: &pps.PFSInput{
						Repo:   dataRepo,
						Branch: "master",
						Glob:   "/*",
					},
				},
				SchedulingSpec: &pps.SchedulingSpec{
					// This NodeSelector will cause the worker pod to fail to
					// schedule, but the test can still pass because we just check
					// for values on the pod, it doesn't need to actually come up.
					NodeSelector: map[string]string{
						"foo": "bar",
					},
				},
				PodSpec: `{
				"hostname": "hostname"
			}`,
			})
		require.NoError(t, err)

		// Get info about the pipeline pods from k8s & check for resources
		pipelineInfo, err := c.InspectPipeline(pipelineName)
		require.NoError(t, err)

		var pod v1.Pod
		rcName := ppsutil.PipelineRcName(pipelineInfo.Pipeline.Name, pipelineInfo.Version)
		kubeClient := tu.GetKubeClient(t)
		err = backoff.Retry(func() error {
			podList, err := kubeClient.CoreV1().Pods(v1.NamespaceDefault).List(metav1.ListOptions{
				LabelSelector: metav1.FormatLabelSelector(metav1.SetAsLabelSelector(
					map[string]string{"app": rcName, "suite": "pachyderm"},
				)),
			})
			if err != nil {
				return err // retry
			}
			if len(podList.Items) != 1 || len(podList.Items[0].Spec.Containers) == 0 {
				return errors.Errorf("could not find single container for pipeline %s", pipelineInfo.Pipeline.Name)
			}
			pod = podList.Items[0]
			return nil // no more retries
		}, backoff.NewTestingBackOff())
		require.NoError(t, err)
		// Make sure a CPU and Memory request are both set
		require.Equal(t, "bar", pod.Spec.NodeSelector["foo"])
		require.Equal(t, "hostname", pod.Spec.Hostname)
	})
	t.Run("Patch", func(t *testing.T) {
		pipelineName := tu.UniqueString("TestPodSpecOpts")
		_, err := c.PpsAPIClient.CreatePipeline(
			context.Background(),
			&pps.CreatePipelineRequest{
				Pipeline: client.NewPipeline(pipelineName),
				Transform: &pps.Transform{
					Cmd: []string{"cp", path.Join("/pfs", dataRepo, "file"), "/pfs/out/file"},
				},
				ParallelismSpec: &pps.ParallelismSpec{
					Constant: 1,
				},
				Input: &pps.Input{
					Pfs: &pps.PFSInput{
						Repo:   dataRepo,
						Branch: "master",
						Glob:   "/*",
					},
				},
				SchedulingSpec: &pps.SchedulingSpec{
					// This NodeSelector will cause the worker pod to fail to
					// schedule, but the test can still pass because we just check
					// for values on the pod, it doesn't need to actually come up.
					NodeSelector: map[string]string{
						"foo": "bar",
					},
				},
				PodPatch: `[
					{ "op": "add", "path": "/hostname", "value": "hostname" }
			]`,
			})
		require.NoError(t, err)

		// Get info about the pipeline pods from k8s & check for resources
		pipelineInfo, err := c.InspectPipeline(pipelineName)
		require.NoError(t, err)

		var pod v1.Pod
		rcName := ppsutil.PipelineRcName(pipelineInfo.Pipeline.Name, pipelineInfo.Version)
		kubeClient := tu.GetKubeClient(t)
		err = backoff.Retry(func() error {
			podList, err := kubeClient.CoreV1().Pods(v1.NamespaceDefault).List(metav1.ListOptions{
				LabelSelector: metav1.FormatLabelSelector(metav1.SetAsLabelSelector(
					map[string]string{"app": rcName, "suite": "pachyderm"},
				)),
			})
			if err != nil {
				return err // retry
			}
			if len(podList.Items) != 1 || len(podList.Items[0].Spec.Containers) == 0 {
				return errors.Errorf("could not find single container for pipeline %s", pipelineInfo.Pipeline.Name)
			}
			pod = podList.Items[0]
			return nil // no more retries
		}, backoff.NewTestingBackOff())
		require.NoError(t, err)
		// Make sure a CPU and Memory request are both set
		require.Equal(t, "bar", pod.Spec.NodeSelector["foo"])
		require.Equal(t, "hostname", pod.Spec.Hostname)
	})
}

func TestPipelineLargeOutput(t *testing.T) {
	if testing.Short() {
		t.Skip("Skipping integration tests in short mode")
	}

	c := tu.GetPachClient(t)
	require.NoError(t, c.DeleteAll())

	dataRepo := tu.UniqueString("TestPipelineInputDataModification_data")
	require.NoError(t, c.CreateRepo(dataRepo))

	numFiles := 100
	commit1, err := c.StartCommit(dataRepo, "master")
	require.NoError(t, err)
	for i := 0; i < numFiles; i++ {
		require.NoError(t, c.PutFile(commit1, fmt.Sprintf("file-%d", i), strings.NewReader(""), client.WithAppendPutFile()))
	}
	require.NoError(t, c.FinishCommit(dataRepo, commit1.Branch.Name, commit1.ID))

	pipeline := tu.UniqueString("pipeline")
	require.NoError(t, c.CreatePipeline(
		pipeline,
		"",
		[]string{"bash"},
		[]string{
			"for i in `seq 1 100`; do touch /pfs/out/$RANDOM; done",
		},
		&pps.ParallelismSpec{
			Constant: 4,
		},
		client.NewPFSInput(dataRepo, "/*"),
		"",
		false,
	))

	commitInfos, err := c.BlockCommitsetAll(commit1.ID)
	require.NoError(t, err)
	require.Equal(t, 2, len(commitInfos))
}

func TestJoinInput(t *testing.T) {
	if testing.Short() {
		t.Skip("Skipping integration tests in short mode")
	}

	c := tu.GetPachClient(t)
	require.NoError(t, c.DeleteAll())

	var repos []string
	for i := 0; i < 2; i++ {
		repos = append(repos, tu.UniqueString(fmt.Sprintf("TestJoinInput%v", i)))
		require.NoError(t, c.CreateRepo(repos[i]))
	}

	numFiles := 16
	for r, repo := range repos {
		commit, err := c.StartCommit(repo, "master")
		require.NoError(t, err)
		for i := 0; i < numFiles; i++ {
			require.NoError(t, c.PutFile(commit, fmt.Sprintf("file-%v.%4b", r, i), strings.NewReader(fmt.Sprintf("%d\n", i)), client.WithAppendPutFile()))
		}
		require.NoError(t, c.FinishCommit(repo, "master", ""))
	}

	pipeline := tu.UniqueString("join-pipeline")
	require.NoError(t, c.CreatePipeline(
		pipeline,
		"",
		[]string{"bash"},
		[]string{
			fmt.Sprintf("touch /pfs/out/$(echo $(ls -r /pfs/%s/)$(ls -r /pfs/%s/))", repos[0], repos[1]),
		},
		&pps.ParallelismSpec{
			Constant: 1,
		},
		client.NewJoinInput(
			client.NewPFSInputOpts("", repos[0], "", "/file-?.(11*)", "$1", "", false, false, nil),
			client.NewPFSInputOpts("", repos[1], "", "/file-?.(*0)", "$1", "", false, false, nil),
		),
		"",
		false,
	))

	commitInfo, err := c.BlockCommit(pipeline, "master", "")
	require.NoError(t, err)
	fileInfos, err := c.ListFileAll(commitInfo.Commit, "")
	require.NoError(t, err)
	require.Equal(t, 2, len(fileInfos))
	expectedNames := []string{"/file-0.1100file-1.1100", "/file-0.1110file-1.1110"}
	for i, fi := range fileInfos {
		// 1 byte per repo
		require.Equal(t, expectedNames[i], fi.File.Path)
	}
}

func TestGroupInput(t *testing.T) {
	if testing.Short() {
		t.Skip("Skipping integration tests in short mode")
	}

	c := tu.GetPachClient(t)
	require.NoError(t, c.DeleteAll())

	t.Run("Basic", func(t *testing.T) {
		repo := tu.UniqueString("TestGroupInput")
		require.NoError(t, c.CreateRepo(repo))
		commit := client.NewCommit(repo, "master", "")
		numFiles := 16
		for i := 0; i < numFiles; i++ {
			require.NoError(t, c.PutFile(commit, fmt.Sprintf("file.%4b", i), strings.NewReader(fmt.Sprintf("%d\n", i)), client.WithAppendPutFile()))
		}

		pipeline := "group-pipeline"
		require.NoError(t, c.CreatePipeline(
			pipeline,
			"",
			[]string{"bash"},
			[]string{},
			&pps.ParallelismSpec{
				Constant: 1,
			},
			client.NewGroupInput(
				client.NewPFSInputOpts("", repo, "", "/file.(?)(?)(?)(?)", "", "$3", false, false, nil),
			),
			"",
			false,
		))

		jobs, err := c.FlushJobAll([]*pfs.Commit{commit}, nil)
		require.NoError(t, err)
		require.Equal(t, 1, len(jobs))

		// We're grouping by the third digit in the filename
		// for 0 and 1, this is just a space
		// then we should see the 8 files with a one there, and the 6 files with a zero there
		expected := [][]string{
			{"/file.   0",
				"/file.   1"},

			{"/file.  10",
				"/file.  11",
				"/file. 110",
				"/file. 111",
				"/file.1010",
				"/file.1011",
				"/file.1110",
				"/file.1111"},

			{"/file. 100",
				"/file. 101",
				"/file.1000",
				"/file.1001",
				"/file.1100",
				"/file.1101"}}
		actual := make([][]string, 0, 3)
		dis, err := c.ListDatumAll(jobs[0].Job.ID)
		require.NoError(t, err)
		sort.Slice(dis, func(i, j int) bool {
			return dis[i].Data[0].File.Path < dis[j].Data[0].File.Path
		})
		for _, di := range dis {
			sort.Slice(di.Data, func(i, j int) bool { return di.Data[i].File.Path < di.Data[j].File.Path })
			datumFiles := make([]string, 0)
			for _, fi := range di.Data {
				datumFiles = append(datumFiles, fi.File.Path)
			}
			actual = append(actual, datumFiles)
		}
		require.Equal(t, expected, actual)
	})

	t.Run("MultiInput", func(t *testing.T) {
		var repos []string
		for i := 0; i < 2; i++ {
			repos = append(repos, tu.UniqueString(fmt.Sprintf("TestGroupInput%v", i)))
			require.NoError(t, c.CreateRepo(repos[i]))
		}

		numFiles := 16
		for r, repo := range repos {
			for i := 0; i < numFiles; i++ {
				require.NoError(t, c.PutFile(client.NewCommit(repo, "master", ""), fmt.Sprintf("file-%v.%4b", r, i), strings.NewReader(fmt.Sprintf("%d\n", i)), client.WithAppendPutFile()))
			}
		}

		pipeline := "group-pipeline-multi-input"
		require.NoError(t, c.CreatePipeline(
			pipeline,
			"",
			[]string{"bash"},
			[]string{},
			&pps.ParallelismSpec{
				Constant: 1,
			},
			client.NewGroupInput(
				client.NewPFSInputOpts("", repos[0], "", "/file-?.(?)(?)(?)(?)", "", "$3", false, false, nil),
				client.NewPFSInputOpts("", repos[1], "", "/file-?.(?)(?)(?)(?)", "", "$2", false, false, nil),
			),
			"",
			false,
		))

		jobs, err := c.FlushJobAll([]*pfs.Commit{client.NewCommit(repos[0], "master", "")}, nil)
		require.NoError(t, err)
		require.Equal(t, 1, len(jobs))

		// this time, we are grouping by the third digit in the 0 repo, and the second digit in the 1 repo
		// so the first group should have all the things from the 0 repo with a space in the third digit
		// and all the things from the 1 repo with a space in the second digit
		//
		// similarly for the second and third groups
		expected := [][]string{
			{"/file-0.   0",
				"/file-0.   1",
				"/file-1.   0",
				"/file-1.   1",
				"/file-1.  10",
				"/file-1.  11"},

			{"/file-0.  10",
				"/file-0.  11",
				"/file-0. 110",
				"/file-0. 111",
				"/file-0.1010",
				"/file-0.1011",
				"/file-0.1110",
				"/file-0.1111",
				"/file-1. 100",
				"/file-1. 101",
				"/file-1. 110",
				"/file-1. 111",
				"/file-1.1100",
				"/file-1.1101",
				"/file-1.1110",
				"/file-1.1111"},

			{"/file-0. 100",
				"/file-0. 101",
				"/file-0.1000",
				"/file-0.1001",
				"/file-0.1100",
				"/file-0.1101",
				"/file-1.1000",
				"/file-1.1001",
				"/file-1.1010",
				"/file-1.1011"}}
		actual := make([][]string, 0, 3)
		dis, err := c.ListDatumAll(jobs[0].Job.ID)
		require.NoError(t, err)
		sort.Slice(dis, func(i, j int) bool {
			return dis[i].Data[0].File.Path < dis[j].Data[0].File.Path
		})
		for _, di := range dis {
			sort.Slice(di.Data, func(i, j int) bool { return di.Data[i].File.Path < di.Data[j].File.Path })
			datumFiles := make([]string, 0)
			for _, fi := range di.Data {
				datumFiles = append(datumFiles, fi.File.Path)
			}
			actual = append(actual, datumFiles)
		}
		require.Equal(t, expected, actual)
	})

	t.Run("GroupJoinCombo", func(t *testing.T) {
		var repos []string
		for i := 0; i < 2; i++ {
			repos = append(repos, tu.UniqueString(fmt.Sprintf("TestGroupInput%v", i)))
			require.NoError(t, c.CreateRepo(repos[i]))
		}

		numFiles := 16
		for r, repo := range repos {
			for i := 0; i < numFiles; i++ {
				require.NoError(t, c.PutFile(client.NewCommit(repo, "master", ""), fmt.Sprintf("file-%v.%4b", r, i), strings.NewReader(fmt.Sprintf("%d\n", i)), client.WithAppendPutFile()))
			}
		}

		pipeline := "group-join-pipeline"
		require.NoError(t, c.CreatePipeline(
			pipeline,
			"",
			[]string{"bash"},
			[]string{},
			&pps.ParallelismSpec{
				Constant: 1,
			},
			client.NewGroupInput(
				client.NewJoinInput(
					client.NewPFSInputOpts("", repos[0], "", "/file-?.(?)(?)(?)(?)", "$1$2$3$4", "$3", false, false, nil),
					client.NewPFSInputOpts("", repos[1], "", "/file-?.(?)(?)(?)(?)", "$4$3$2$1", "$2", false, false, nil),
				),
			),
			"",
			false,
		))

		jobs, err := c.FlushJobAll([]*pfs.Commit{client.NewCommit(repos[0], "master", "")}, nil)
		require.NoError(t, err)
		require.Equal(t, 1, len(jobs))

		// here, we're first doing a join to get pairs of files (one from each repo) that have the reverse numbers
		// we should see four pairs
		// then, we're grouping the files in these pairs by the third digit/second digit as before
		// this should regroup things into two groups of four
		expected := [][]string{
			{"/file-0.1001",
				"/file-0.1101",
				"/file-1.1001",
				"/file-1.1011"},
			{"/file-0.1011",
				"/file-0.1111",
				"/file-1.1101",
				"/file-1.1111"}}
		actual := make([][]string, 0, 2)
		dis, err := c.ListDatumAll(jobs[0].Job.ID)
		require.NoError(t, err)
		sort.Slice(dis, func(i, j int) bool {
			return dis[i].Data[0].File.Path < dis[j].Data[0].File.Path
		})
		for _, di := range dis {
			sort.Slice(di.Data, func(i, j int) bool { return di.Data[i].File.Path < di.Data[j].File.Path })
			datumFiles := make([]string, 0)
			for _, fi := range di.Data {
				datumFiles = append(datumFiles, fi.File.Path)
			}
			actual = append(actual, datumFiles)
		}
		require.Equal(t, expected, actual)
	})
	t.Run("Symlink", func(t *testing.T) {
		// Fix for the bug exhibited here: https://github.com/pachyderm/pachyderm/v2/tree/example-groupby/examples/group
		repo := tu.UniqueString("TestGroupInputSymlink")
		require.NoError(t, c.CreateRepo(repo))

		commit := client.NewCommit(repo, "master", "")

		require.NoError(t, c.PutFile(commit, "/T1606331395-LIPID-PATID2-CLIA24D9871327.txt", strings.NewReader(""), client.WithAppendPutFile()))
		require.NoError(t, c.PutFile(commit, "/T1606707579-LIPID-PATID3-CLIA24D9871327.txt", strings.NewReader(""), client.WithAppendPutFile()))
		require.NoError(t, c.PutFile(commit, "/T1606707597-LIPID-PATID4-CLIA24D9871327.txt", strings.NewReader(""), client.WithAppendPutFile()))
		require.NoError(t, c.PutFile(commit, "/T1606707557-LIPID-PATID1-CLIA24D9871327.txt", strings.NewReader(""), client.WithAppendPutFile()))
		require.NoError(t, c.PutFile(commit, "/T1606707613-LIPID-PATID1-CLIA24D9871328.txt", strings.NewReader(""), client.WithAppendPutFile()))
		require.NoError(t, c.PutFile(commit, "/T1606707635-LIPID-PATID3-CLIA24D9871328.txt", strings.NewReader(""), client.WithAppendPutFile()))

		pipeline := "group-pipeline-symlink"
		_, err := c.PpsAPIClient.CreatePipeline(context.Background(),
			&pps.CreatePipelineRequest{
				Pipeline: client.NewPipeline(pipeline),
				Transform: &pps.Transform{
					Cmd: []string{"bash"},
					Stdin: []string{"PATTERN=.*-PATID\\(.*\\)-.*.txt",
						fmt.Sprintf("FILES=/pfs/%v/*", repo),
						"for f in $FILES",
						"do",
						"[[ $(basename $f) =~ $PATTERN ]]",
						"mkdir -p /pfs/out/${BASH_REMATCH[1]}/",
						"cp $f /pfs/out/${BASH_REMATCH[1]}/",
						"done"},
				},
				Input: client.NewGroupInput(
					client.NewPFSInputOpts("", repo, "master", "/*-PATID(*)-*.txt", "", "$1", false, false, nil),
				),
				ParallelismSpec: &pps.ParallelismSpec{
					Constant: 1,
				},
			})
		require.NoError(t, err)

		jobs, err := c.FlushJobAll([]*pfs.Commit{client.NewCommit(repo, "master", "")}, nil)
		require.NoError(t, err)
		require.Equal(t, 1, len(jobs))

		require.Equal(t, "JOB_SUCCESS", jobs[0].State.String())

		expected := [][]string{
			[]string{"/T1606331395-LIPID-PATID2-CLIA24D9871327.txt"},
			[]string{"/T1606707557-LIPID-PATID1-CLIA24D9871327.txt", "/T1606707613-LIPID-PATID1-CLIA24D9871328.txt"},
			[]string{"/T1606707579-LIPID-PATID3-CLIA24D9871327.txt", "/T1606707635-LIPID-PATID3-CLIA24D9871328.txt"},
			[]string{"/T1606707597-LIPID-PATID4-CLIA24D9871327.txt"}}
		actual := make([][]string, 0, 3)
		dis, err := c.ListDatumAll(jobs[0].Job.ID)
		require.NoError(t, err)
		// these don't come in a consistent order because group inputs use maps
		sort.Slice(dis, func(i, j int) bool {
			return dis[i].Data[0].File.Path < dis[j].Data[0].File.Path
		})
		for _, di := range dis {
			sort.Slice(di.Data, func(i, j int) bool { return di.Data[i].File.Path < di.Data[j].File.Path })
			datumFiles := make([]string, 0)
			for _, fi := range di.Data {
				datumFiles = append(datumFiles, fi.File.Path)
			}
			actual = append(actual, datumFiles)
		}
		require.Equal(t, expected, actual)
	})
}

func TestUnionInput(t *testing.T) {
	if testing.Short() {
		t.Skip("Skipping integration tests in short mode")
	}

	c := tu.GetPachClient(t)
	require.NoError(t, c.DeleteAll())

	var repos []string
	for i := 0; i < 4; i++ {
		repos = append(repos, tu.UniqueString("TestUnionInput"))
		require.NoError(t, c.CreateRepo(repos[i]))
	}

	numFiles := 2
	for _, repo := range repos {
		commit, err := c.StartCommit(repo, "master")
		require.NoError(t, err)
		for i := 0; i < numFiles; i++ {
			require.NoError(t, c.PutFile(commit, fmt.Sprintf("file-%d", i), strings.NewReader(fmt.Sprintf("%d", i)), client.WithAppendPutFile()))
		}
		require.NoError(t, c.FinishCommit(repo, "master", ""))
	}

	t.Run("union all", func(t *testing.T) {
		pipeline := tu.UniqueString("pipeline")
		require.NoError(t, c.CreatePipeline(
			pipeline,
			"",
			[]string{"bash"},
			[]string{
				"cp /pfs/*/* /pfs/out",
			},
			&pps.ParallelismSpec{
				Constant: 1,
			},
			client.NewUnionInput(
				client.NewPFSInput(repos[0], "/*"),
				client.NewPFSInput(repos[1], "/*"),
				client.NewPFSInput(repos[2], "/*"),
				client.NewPFSInput(repos[3], "/*"),
			),
			"",
			false,
		))

		commitInfo, err := c.BlockCommit(pipeline, "master", "")
		require.NoError(t, err)
		fileInfos, err := c.ListFileAll(commitInfo.Commit, "")
		require.NoError(t, err)
		require.Equal(t, 8, len(fileInfos))
	})

	t.Run("union crosses", func(t *testing.T) {
		pipeline := tu.UniqueString("pipeline")
		require.NoError(t, c.CreatePipeline(
			pipeline,
			"",
			[]string{"bash"},
			[]string{
				"cp -r -L /pfs/TestUnionInput* /pfs/out",
			},
			&pps.ParallelismSpec{
				Constant: 1,
			},
			client.NewUnionInput(
				client.NewCrossInput(
					client.NewPFSInput(repos[0], "/*"),
					client.NewPFSInput(repos[1], "/*"),
				),
				client.NewCrossInput(
					client.NewPFSInput(repos[2], "/*"),
					client.NewPFSInput(repos[3], "/*"),
				),
			),
			"",
			false,
		))

		commitInfo, err := c.BlockCommit(pipeline, "master", "")
		require.NoError(t, err)
		for _, repo := range repos {
			fileInfos, err := c.ListFileAll(commitInfo.Commit, repo)
			require.NoError(t, err)
			require.Equal(t, 4, len(fileInfos))
		}
	})

	t.Run("cross unions", func(t *testing.T) {
		pipeline := tu.UniqueString("pipeline")
		require.NoError(t, c.CreatePipeline(
			pipeline,
			"",
			[]string{"bash"},
			[]string{
				"cp -r -L /pfs/TestUnionInput* /pfs/out",
			},
			&pps.ParallelismSpec{
				Constant: 1,
			},
			client.NewCrossInput(
				client.NewUnionInput(
					client.NewPFSInput(repos[0], "/*"),
					client.NewPFSInput(repos[1], "/*"),
				),
				client.NewUnionInput(
					client.NewPFSInput(repos[2], "/*"),
					client.NewPFSInput(repos[3], "/*"),
				),
			),
			"",
			false,
		))

		commitInfo, err := c.BlockCommit(pipeline, "master", "")
		require.NoError(t, err)
		for _, repo := range repos {
			fileInfos, err := c.ListFileAll(commitInfo.Commit, repo)
			require.NoError(t, err)
			require.Equal(t, 8, len(fileInfos))
		}
	})
}

func TestPipelineWithStats(t *testing.T) {
	// TODO(2.0 required): Change the semantics of the test.
	t.Skip("Stats semantics different in V2")
	//if testing.Short() {
	//	t.Skip("Skipping integration tests in short mode")
	//}

	//c := tu.GetPachClient(t)
	//require.NoError(t, c.DeleteAll())

	//dataRepo := tu.UniqueString("TestPipelineWithStats_data")
	//require.NoError(t, c.CreateRepo(dataRepo))

	//numFiles := 10
	//commit1, err := c.StartCommit(dataRepo, "master")
	//require.NoError(t, err)
	//for i := 0; i < numFiles; i++ {
	//	require.NoError(t, c.PutFile(dataRepo, commit1.ID, fmt.Sprintf("file-%d", i), strings.NewReader(strings.Repeat("foo\n", 100)), client.WithAppendPutFile()))
	//}
	//require.NoError(t, c.FinishCommit(dataRepo, commit1.ID))

	//pipeline := tu.UniqueString("pipeline")
	//_, err = c.PpsAPIClient.CreatePipeline(context.Background(),
	//	&pps.CreatePipelineRequest{
	//		Pipeline: client.NewPipeline(pipeline),
	//		Transform: &pps.Transform{
	//			Cmd: []string{"bash"},
	//			Stdin: []string{
	//				fmt.Sprintf("cp /pfs/%s/* /pfs/out/", dataRepo),
	//			},
	//		},
	//		Input:       client.NewPFSInput(dataRepo, "/*"),
	//		EnableStats: true,
	//		ParallelismSpec: &pps.ParallelismSpec{
	//			Constant: 4,
	//		},
	//	})
	//require.NoError(t, err)

	//commitInfos, err := c.BlockCommitsetAll([]*pfs.Commit{commit1}, nil)
	//require.NoError(t, err)
	//require.Equal(t, 2, len(commitInfos))

	//jobs, err := c.ListJob(pipeline, nil, nil, -1, true)
	//require.NoError(t, err)
	//require.Equal(t, 1, len(jobs))

	//// Check we can list datums before job completion
	//resp, err := c.ListDatumAll(jobs[0].Job.ID, 0, 0)
	//require.NoError(t, err)
	//require.Equal(t, numFiles, len(resp.DatumInfos))
	//require.Equal(t, 1, len(resp.DatumInfos[0].Data))

	//// Check we can list datums before job completion w pagination
	//resp, err = c.ListDatumAll(jobs[0].Job.ID)
	//require.NoError(t, err)
	//require.Equal(t, 5, len(resp.DatumInfos))
	//require.Equal(t, int64(numFiles/5), resp.TotalPages)
	//require.Equal(t, int64(0), resp.Page)

	//// Block on the job being complete before we call ListDatum again so we're
	//// sure the datums have actually been processed.
	//_, err = c.InspectJob(jobs[0].Job.ID, true)
	//require.NoError(t, err)

	//resp, err = c.ListDatumAll(jobs[0].Job.ID, 0, 0)
	//require.NoError(t, err)
	//require.Equal(t, numFiles, len(resp.DatumInfos))
	//require.Equal(t, 1, len(resp.DatumInfos[0].Data))

	//for _, datum := range resp.DatumInfos {
	//	require.NoError(t, err)
	//	require.Equal(t, pps.DatumState_SUCCESS, datum.State)
	//}

	//// Make sure 'inspect datum' works
	//datum, err := c.InspectDatum(jobs[0].Job.ID, resp.DatumInfos[0].Datum.ID)
	//require.NoError(t, err)
	//require.Equal(t, pps.DatumState_SUCCESS, datum.State)
}

func TestPipelineWithStatsFailedDatums(t *testing.T) {
	// TODO(2.0 required): Change the semantics of the test.
	t.Skip("Stats semantics different in V2")
	//	if testing.Short() {
	//		t.Skip("Skipping integration tests in short mode")
	//	}
	//
	//	c := tu.GetPachClient(t)
	//	require.NoError(t, c.DeleteAll())
	//
	//	dataRepo := tu.UniqueString("TestPipelineWithStatsFailedDatums_data")
	//	require.NoError(t, c.CreateRepo(dataRepo))
	//
	//	numFiles := 10
	//	commit1, err := c.StartCommit(dataRepo, "master")
	//	require.NoError(t, err)
	//	for i := 0; i < numFiles; i++ {
	//		require.NoError(t, c.PutFile(dataRepo, commit1.ID, fmt.Sprintf("file-%d", i), strings.NewReader(strings.Repeat("foo\n", 100)), client.WithAppendPutFile()))
	//	}
	//	require.NoError(t, c.FinishCommit(dataRepo, commit1.ID))
	//
	//	pipeline := tu.UniqueString("pipeline")
	//	_, err = c.PpsAPIClient.CreatePipeline(context.Background(),
	//		&pps.CreatePipelineRequest{
	//			Pipeline: client.NewPipeline(pipeline),
	//			Transform: &pps.Transform{
	//				Cmd: []string{"bash"},
	//				Stdin: []string{
	//					fmt.Sprintf("if [ -f /pfs/%s/file-5 ]; then exit 1; fi", dataRepo),
	//					fmt.Sprintf("cp /pfs/%s/* /pfs/out/", dataRepo),
	//				},
	//			},
	//			Input:       client.NewPFSInput(dataRepo, "/*"),
	//			EnableStats: true,
	//			ParallelismSpec: &pps.ParallelismSpec{
	//				Constant: 4,
	//			},
	//		})
	//	require.NoError(t, err)
	//
	//	commitInfos, err := c.BlockCommitsetAll([]*pfs.Commit{commit1}, nil)
	//	require.NoError(t, err)
	//	require.Equal(t, 2, len(commitInfos))
	//
	//	jobs, err := c.ListJob(pipeline, nil, nil, -1, true)
	//	require.NoError(t, err)
	//	require.Equal(t, 1, len(jobs))
	//	// Block on the job being complete before we call ListDatum
	//	_, err = c.InspectJob(jobs[0].Job.ID, true)
	//	require.NoError(t, err)
	//
	//	resp, err := c.ListDatumAll(jobs[0].Job.ID, 0, 0)
	//	require.NoError(t, err)
	//	require.Equal(t, numFiles, len(resp.DatumInfos))
	//
	//	// First entry should be failed
	//	require.Equal(t, pps.DatumState_FAILED, resp.DatumInfos[0].State)
	//	// Last entry should be success
	//	require.Equal(t, pps.DatumState_SUCCESS, resp.DatumInfos[len(resp.DatumInfos)-1].State)
	//
	//	// Make sure 'inspect datum' works for failed state
	//	datum, err := c.InspectDatum(jobs[0].Job.ID, resp.DatumInfos[0].Datum.ID)
	//	require.NoError(t, err)
	//	require.Equal(t, pps.DatumState_FAILED, datum.State)
}

func TestPipelineWithStatsPaginated(t *testing.T) {
	// TODO(2.0 optional): Implement datum pagination?.
	t.Skip("Datum pagination not implemented in V2")
	//	if testing.Short() {
	//		t.Skip("Skipping integration tests in short mode")
	//	}
	//
	//	c := tu.GetPachClient(t)
	//	require.NoError(t, c.DeleteAll())
	//
	//	dataRepo := tu.UniqueString("TestPipelineWithStatsPaginated_data")
	//	require.NoError(t, c.CreateRepo(dataRepo))
	//
	//	numPages := int64(2)
	//	pageSize := int64(10)
	//	numFiles := int(numPages * pageSize)
	//	commit1, err := c.StartCommit(dataRepo, "master")
	//	require.NoError(t, err)
	//	for i := 0; i < numFiles; i++ {
	//		require.NoError(t, c.PutFile(dataRepo, commit1.ID, fmt.Sprintf("file-%d", i), strings.NewReader(strings.Repeat("foo\n", 100)), client.WithAppendPutFile()))
	//	}
	//	require.NoError(t, c.FinishCommit(dataRepo, commit1.ID))
	//
	//	pipeline := tu.UniqueString("pipeline")
	//	_, err = c.PpsAPIClient.CreatePipeline(context.Background(),
	//		&pps.CreatePipelineRequest{
	//			Pipeline: client.NewPipeline(pipeline),
	//			Transform: &pps.Transform{
	//				Cmd: []string{"bash"},
	//				Stdin: []string{
	//					fmt.Sprintf("if [ -f /pfs/%s/file-5 ]; then exit 1; fi", dataRepo),
	//					fmt.Sprintf("cp /pfs/%s/* /pfs/out/", dataRepo),
	//				},
	//			},
	//			Input:       client.NewPFSInput(dataRepo, "/*"),
	//			EnableStats: true,
	//			ParallelismSpec: &pps.ParallelismSpec{
	//				Constant: 4,
	//			},
	//		})
	//
	//	commitInfos, err := c.BlockCommitsetAll([]*pfs.Commit{commit1}, nil)
	//	require.NoError(t, err)
	//	require.Equal(t, 2, len(commitInfos))
	//
	//	var jobs []*pps.JobInfo
	//	require.NoError(t, backoff.Retry(func() error {
	//		jobs, err = c.ListJob(pipeline, nil, nil, -1, true)
	//		require.NoError(t, err)
	//		if len(jobs) != 1 {
	//			return errors.Errorf("expected 1 jobs, got %d", len(jobs))
	//		}
	//		return nil
	//	}, backoff.NewTestingBackOff()))
	//
	//	// Block on the job being complete before we call ListDatum
	//	_, err = c.InspectJob(jobs[0].Job.ID, true)
	//	require.NoError(t, err)
	//
	//	resp, err := c.ListDatumAll(jobs[0].Job.ID, pageSize, 0)
	//	require.NoError(t, err)
	//	require.Equal(t, pageSize, int64(len(resp.DatumInfos)))
	//	require.Equal(t, int64(numFiles)/pageSize, resp.TotalPages)
	//
	//	// First entry should be failed
	//	require.Equal(t, pps.DatumState_FAILED, resp.DatumInfos[0].State)
	//
	//	resp, err = c.ListDatumAll(jobs[0].Job.ID, pageSize, int64(numPages-1))
	//	require.NoError(t, err)
	//	require.Equal(t, pageSize, int64(len(resp.DatumInfos)))
	//	require.Equal(t, int64(int64(numFiles)/pageSize-1), resp.Page)
	//
	//	// Last entry should be success
	//	require.Equal(t, pps.DatumState_SUCCESS, resp.DatumInfos[len(resp.DatumInfos)-1].State)
	//
	//	// Make sure we get error when requesting pages too high
	//	_, err = c.ListDatumAll(jobs[0].Job.ID, pageSize, int64(numPages))
	//	require.YesError(t, err)
}

func TestPipelineWithStatsAcrossJobs(t *testing.T) {
	// TODO(2.0 required): Change semantics of test.
	t.Skip("Stats semantics different in V2")
	//	if testing.Short() {
	//		t.Skip("Skipping integration tests in short mode")
	//	}
	//
	//	c := tu.GetPachClient(t)
	//	require.NoError(t, c.DeleteAll())
	//
	//	dataRepo := tu.UniqueString("TestPipelineWithStatsAcrossJobs_data")
	//	require.NoError(t, c.CreateRepo(dataRepo))
	//
	//	numFiles := 10
	//	commit1, err := c.StartCommit(dataRepo, "master")
	//	require.NoError(t, err)
	//	for i := 0; i < numFiles; i++ {
	//		require.NoError(t, c.PutFile(dataRepo, commit1.ID, fmt.Sprintf("foo-%d", i), strings.NewReader(strings.Repeat("foo\n", 100)), client.WithAppendPutFile()))
	//	}
	//	require.NoError(t, c.FinishCommit(dataRepo, commit1.ID))
	//
	//	pipeline := tu.UniqueString("StatsAcrossJobs")
	//	_, err = c.PpsAPIClient.CreatePipeline(context.Background(),
	//		&pps.CreatePipelineRequest{
	//			Pipeline: client.NewPipeline(pipeline),
	//			Transform: &pps.Transform{
	//				Cmd: []string{"bash"},
	//				Stdin: []string{
	//					fmt.Sprintf("cp /pfs/%s/* /pfs/out/", dataRepo),
	//				},
	//			},
	//			Input:       client.NewPFSInput(dataRepo, "/*"),
	//			EnableStats: true,
	//			ParallelismSpec: &pps.ParallelismSpec{
	//				Constant: 1,
	//			},
	//		})
	//	require.NoError(t, err)
	//
	//	commitInfos, err := c.BlockCommitsetAll([]*pfs.Commit{commit1}, nil)
	//	require.NoError(t, err)
	//	require.Equal(t, 2, len(commitInfos))
	//
	//	jobs, err := c.ListJob(pipeline, nil, nil, -1, true)
	//	require.NoError(t, err)
	//	require.Equal(t, 1, len(jobs))
	//
	//	// Block on the job being complete before we call ListDatum
	//	_, err = c.InspectJob(jobs[0].Job.ID, true)
	//	require.NoError(t, err)
	//
	//	resp, err := c.ListDatumAll(jobs[0].Job.ID, 0, 0)
	//	require.NoError(t, err)
	//	require.Equal(t, numFiles, len(resp.DatumInfos))
	//
	//	datum, err := c.InspectDatum(jobs[0].Job.ID, resp.DatumInfos[0].Datum.ID)
	//	require.NoError(t, err)
	//	require.Equal(t, pps.DatumState_SUCCESS, datum.State)
	//
	//	commit2, err := c.StartCommit(dataRepo, "master")
	//	require.NoError(t, err)
	//	for i := 0; i < numFiles; i++ {
	//		require.NoError(t, c.PutFile(dataRepo, commit2.ID, fmt.Sprintf("bar-%d", i), strings.NewReader(strings.Repeat("bar\n", 100)), client.WithAppendPutFile()))
	//	}
	//	require.NoError(t, c.FinishCommit(dataRepo, commit2.ID))
	//
	//	commitInfos, err = c.BlockCommitsetAll([]*pfs.Commit{commit2}, nil)
	//	require.NoError(t, err)
	//	require.Equal(t, 2, len(commitInfos))
	//
	//	jobs, err = c.ListJob(pipeline, nil, nil, -1, true)
	//	require.NoError(t, err)
	//	require.Equal(t, 2, len(jobs))
	//
	//	// Block on the job being complete before we call ListDatum
	//	_, err = c.InspectJob(jobs[0].Job.ID, true)
	//	require.NoError(t, err)
	//
	//	resp, err = c.ListDatumAll(jobs[0].Job.ID, 0, 0)
	//	require.NoError(t, err)
	//	// we should see all the datums from the first job (which should be skipped)
	//	// in addition to all the new datums processed in this job
	//	require.Equal(t, numFiles*2, len(resp.DatumInfos))
	//
	//	datum, err = c.InspectDatum(jobs[0].Job.ID, resp.DatumInfos[0].Datum.ID)
	//	require.NoError(t, err)
	//	require.Equal(t, pps.DatumState_SUCCESS, datum.State)
	//	// Test datums marked as skipped correctly
	//	// (also tests list datums are sorted by state)
	//	datum, err = c.InspectDatum(jobs[0].Job.ID, resp.DatumInfos[numFiles].Datum.ID)
	//	require.NoError(t, err)
	//	require.Equal(t, pps.DatumState_SKIPPED, datum.State)
}

func TestPipelineWithStatsSkippedEdgeCase(t *testing.T) {
	// TODO(2.0 required): Change semantics of test.
	t.Skip("Stats semantics different in V2")
	//	// If I add a file in commit1, delete it in commit2, add it again in commit 3 ...
	//	// the datum will be marked as success on the 3rd job, even though it should be marked as skipped
	//	if testing.Short() {
	//		t.Skip("Skipping integration tests in short mode")
	//	}
	//
	//	c := tu.GetPachClient(t)
	//	require.NoError(t, c.DeleteAll())
	//
	//	dataRepo := tu.UniqueString("TestPipelineWithStatsSkippedEdgeCase_data")
	//	require.NoError(t, c.CreateRepo(dataRepo))
	//
	//	numFiles := 10
	//	commit1, err := c.StartCommit(dataRepo, "master")
	//	require.NoError(t, err)
	//	for i := 0; i < numFiles; i++ {
	//		require.NoError(t, c.PutFile(dataRepo, commit1.ID, fmt.Sprintf("file-%d", i), strings.NewReader(strings.Repeat("foo\n", 100)), client.WithAppendPutFile()))
	//	}
	//	require.NoError(t, c.FinishCommit(dataRepo, commit1.ID))
	//
	//	pipeline := tu.UniqueString("StatsEdgeCase")
	//	_, err = c.PpsAPIClient.CreatePipeline(context.Background(),
	//		&pps.CreatePipelineRequest{
	//			Pipeline: client.NewPipeline(pipeline),
	//			Transform: &pps.Transform{
	//				Cmd: []string{"bash"},
	//				Stdin: []string{
	//					fmt.Sprintf("cp /pfs/%s/* /pfs/out/", dataRepo),
	//				},
	//			},
	//			Input:       client.NewPFSInput(dataRepo, "/*"),
	//			EnableStats: true,
	//			ParallelismSpec: &pps.ParallelismSpec{
	//				Constant: 1,
	//			},
	//		})
	//	require.NoError(t, err)
	//
	//	commitInfos, err := c.BlockCommitsetAll([]*pfs.Commit{commit1}, nil)
	//	require.NoError(t, err)
	//	require.Equal(t, 2, len(commitInfos))
	//
	//	jobs, err := c.ListJob(pipeline, nil, nil, -1, true)
	//	require.NoError(t, err)
	//	require.Equal(t, 1, len(jobs))
	//
	//	// Block on the job being complete before we call ListDatum
	//	_, err = c.InspectJob(jobs[0].Job.ID, true)
	//	require.NoError(t, err)
	//	resp, err := c.ListDatumAll(jobs[0].Job.ID, 0, 0)
	//	require.NoError(t, err)
	//	require.Equal(t, numFiles, len(resp.DatumInfos))
	//
	//	for _, datum := range resp.DatumInfos {
	//		require.NoError(t, err)
	//		require.Equal(t, pps.DatumState_SUCCESS, datum.State)
	//	}
	//
	//	// Make sure 'inspect datum' works
	//	datum, err := c.InspectDatum(jobs[0].Job.ID, resp.DatumInfos[0].Datum.ID)
	//	require.NoError(t, err)
	//	require.Equal(t, pps.DatumState_SUCCESS, datum.State)
	//
	//	// Create a second commit that deletes a file in commit1
	//	commit2, err := c.StartCommit(dataRepo, "master")
	//	require.NoError(t, err)
	//	err = c.DeleteFile(dataRepo, commit2.ID, "file-0")
	//	require.NoError(t, err)
	//	require.NoError(t, c.FinishCommit(dataRepo, commit2.ID))
	//
	//	// Create a third commit that re-adds the file removed in commit2
	//	commit3, err := c.StartCommit(dataRepo, "master")
	//	require.NoError(t, err)
	//	require.NoError(t, c.PutFile(dataRepo, commit3.ID, "file-0", strings.NewReader(strings.Repeat("foo\n", 100)), client.WithAppendPutFile()))
	//	require.NoError(t, c.FinishCommit(dataRepo, commit3.ID))
	//
	//	commitInfos, err = c.BlockCommitsetAll([]*pfs.Commit{commit3}, nil)
	//	require.NoError(t, err)
	//	require.Equal(t, 2, len(commitInfos))
	//
	//	jobs, err = c.ListJob(pipeline, nil, nil, -1, true)
	//	require.NoError(t, err)
	//	require.Equal(t, 3, len(jobs))
	//
	//	// Block on the job being complete before we call ListDatum
	//	_, err = c.InspectJob(jobs[0].Job.ID, true)
	//	require.NoError(t, err)
	//	resp, err = c.ListDatumAll(jobs[0].Job.ID, 0, 0)
	//	require.NoError(t, err)
	//	require.Equal(t, numFiles, len(resp.DatumInfos))
	//
	//	for _, datum := range resp.DatumInfos {
	//		require.Equal(t, pps.DatumState_SKIPPED, datum.State)
	//	}
}

func TestPipelineOnStatsBranch(t *testing.T) {
	if testing.Short() {
		t.Skip("Skipping integration tests in short mode")
	}

	c := tu.GetPachClient(t)
	require.NoError(t, c.DeleteAll())

	dataRepo := tu.UniqueString("TestPipelineOnStatsBranch_data")
	require.NoError(t, c.CreateRepo(dataRepo))

	commit, err := c.StartCommit(dataRepo, "master")
	require.NoError(t, err)
	require.NoError(t, c.PutFile(commit, "file", strings.NewReader("foo"), client.WithAppendPutFile()))
	require.NoError(t, c.FinishCommit(dataRepo, commit.Branch.Name, commit.ID))

	pipeline1, pipeline2 := tu.UniqueString("TestPipelineOnStatsBranch1"), tu.UniqueString("TestPipelineOnStatsBranch2")
	_, err = c.PpsAPIClient.CreatePipeline(context.Background(),
		&pps.CreatePipelineRequest{
			Pipeline: client.NewPipeline(pipeline1),
			Transform: &pps.Transform{
				Cmd: []string{"bash", "-c", "cp -r $(ls -d /pfs/*|grep -v /pfs/out) /pfs/out"},
			},
			Input:       client.NewPFSInput(dataRepo, "/*"),
			EnableStats: true,
		})
	require.NoError(t, err)
	_, err = c.PpsAPIClient.CreatePipeline(context.Background(),
		&pps.CreatePipelineRequest{
			Pipeline: client.NewPipeline(pipeline2),
			Transform: &pps.Transform{
				Cmd: []string{"bash", "-c", "cp -r $(ls -d /pfs/*|grep -v /pfs/out) /pfs/out"},
			},
			Input: &pps.Input{
				Pfs: &pps.PFSInput{
					Repo:     pipeline1,
					RepoType: pfs.MetaRepoType,
					Branch:   "master",
					Glob:     "/*",
				},
			},
			EnableStats: true,
		})
	require.NoError(t, err)

	jobInfos, err := c.FlushJobAll([]*pfs.Commit{commit}, nil)
	require.NoError(t, err)
	require.Equal(t, 2, len(jobInfos))
	for _, ji := range jobInfos {
		require.Equal(t, ji.State.String(), pps.JobState_JOB_SUCCESS.String())
	}
}

func TestSkippedDatums(t *testing.T) {
	if testing.Short() {
		t.Skip("Skipping integration tests in short mode")
	}

	c := tu.GetPachClient(t)
	require.NoError(t, c.DeleteAll())
	// create repos
	dataRepo := tu.UniqueString("TestPipeline_data")
	require.NoError(t, c.CreateRepo(dataRepo))
	// create pipeline
	pipelineName := tu.UniqueString("pipeline")
	//	require.NoError(t, c.CreatePipeline(
	_, err := c.PpsAPIClient.CreatePipeline(context.Background(),
		&pps.CreatePipelineRequest{
			Pipeline: client.NewPipeline(pipelineName),
			Transform: &pps.Transform{
				Cmd: []string{"bash"},
				Stdin: []string{
					fmt.Sprintf("cp /pfs/%s/* /pfs/out/", dataRepo),
				},
			},
			ParallelismSpec: &pps.ParallelismSpec{
				Constant: 1,
			},
			Input:       client.NewPFSInput(dataRepo, "/*"),
			EnableStats: true,
		})
	require.NoError(t, err)
	// Do first commit to repo
	commit1, err := c.StartCommit(dataRepo, "master")
	require.NoError(t, err)
	require.NoError(t, c.PutFile(commit1, "file", strings.NewReader("foo\n"), client.WithAppendPutFile()))
	require.NoError(t, c.FinishCommit(dataRepo, commit1.Branch.Name, commit1.ID))
	jis, err := c.FlushJobAll([]*pfs.Commit{commit1}, nil)
	require.NoError(t, err)
	require.Equal(t, 1, len(jis))
	ji := jis[0]
	require.Equal(t, ji.State, pps.JobState_JOB_SUCCESS)
	var buffer bytes.Buffer
	require.NoError(t, c.GetFile(ji.OutputCommit, "file", &buffer))
	require.Equal(t, "foo\n", buffer.String())
	// Do second commit to repo
	commit2, err := c.StartCommit(dataRepo, "master")
	require.NoError(t, err)
	require.NoError(t, c.PutFile(commit2, "file2", strings.NewReader("bar\n"), client.WithAppendPutFile()))
	require.NoError(t, c.FinishCommit(dataRepo, commit2.Branch.Name, commit2.ID))
	jis, err = c.FlushJobAll([]*pfs.Commit{client.NewCommit(dataRepo, "master", "")}, nil)
	require.NoError(t, err)
	require.Equal(t, 1, len(jis))
	ji = jis[0]
	require.Equal(t, ji.State, pps.JobState_JOB_SUCCESS)
	/*
		jobs, err := c.ListJob(pipelineName, nil, nil, -1, true)
		require.NoError(t, err)
		require.Equal(t, 2, len(jobs))

		datums, err := c.ListDatumAll(jobs[1].Job.ID)
		fmt.Printf("got datums: %v\n", datums)
		require.NoError(t, err)
		require.Equal(t, 2, len(datums))

		datum, err := c.InspectDatum(jobs[1].Job.ID, datums[0].ID)
		require.NoError(t, err)
		require.Equal(t, pps.DatumState_SUCCESS, datum.State)
	*/
}

func TestCronPipeline(t *testing.T) {
	if testing.Short() {
		t.Skip("Skipping integration tests in short mode")
	}

	c := tu.GetPachClient(t)
	require.NoError(t, c.DeleteAll())
	t.Run("SimpleCron", func(t *testing.T) {
		pipeline1 := tu.UniqueString("cron1-")
		require.NoError(t, c.CreatePipeline(
			pipeline1,
			"",
			[]string{"/bin/bash"},
			[]string{"cp /pfs/time/* /pfs/out/"},
			nil,
			client.NewCronInput("time", "@every 20s"),
			"",
			false,
		))
		pipeline2 := tu.UniqueString("cron2-")
		require.NoError(t, c.CreatePipeline(
			pipeline2,
			"",
			[]string{"/bin/bash"},
			[]string{"cp " + fmt.Sprintf("/pfs/%s/*", pipeline1) + " /pfs/out/"},
			nil,
			client.NewPFSInput(pipeline1, "/*"),
			"",
			false,
		))

		// subscribe to the pipeline1 cron repo and wait for inputs
		repo := fmt.Sprintf("%s_%s", pipeline1, "time")
		ctx, cancel := context.WithTimeout(context.Background(), time.Second*120)
		defer cancel() //cleanup resources
		// We'll look at three commits - with one created in each tick
		// We expect the first commit to have 1 file, the second to have 2 files, etc...
		countBreakFunc := newCountBreakFunc(3)
		count := 1
		require.NoError(t, c.WithCtx(ctx).SubscribeCommit(client.NewRepo(repo), "master", "", pfs.CommitState_STARTED, func(ci *pfs.CommitInfo) error {
			return countBreakFunc(func() error {
				commitInfos, err := c.BlockCommitsetAll(ci.Commit.ID)
				require.NoError(t, err)
				require.Equal(t, 4, len(commitInfos))

				files, err := c.ListFileAll(ci.Commit, "")
				require.NoError(t, err)
				require.Equal(t, count, len(files))
				count++

				return nil
			})
		}))
	})

	// Test a CronInput with the overwrite flag set to true
	t.Run("CronOverwrite", func(t *testing.T) {
		// TODO(2.0 required): Investigate flakiness.
		t.Skip("Investigate flakiness")
		pipeline3 := tu.UniqueString("cron3-")
		overwriteInput := client.NewCronInput("time", "@every 20s")
		overwriteInput.Cron.Overwrite = true
		require.NoError(t, c.CreatePipeline(
			pipeline3,
			"",
			[]string{"/bin/bash"},
			[]string{"cp /pfs/time/* /pfs/out/"},
			nil,
			overwriteInput,
			"",
			false,
		))
		repo := fmt.Sprintf("%s_%s", pipeline3, "time")
		ctx, cancel := context.WithTimeout(context.Background(), time.Second*120)
		defer cancel() //cleanup resources
		// We'll look at three commits - with one created in each tick
		// We expect each of the commits to have just a single file in this case
		countBreakFunc := newCountBreakFunc(3)
		require.NoError(t, c.WithCtx(ctx).SubscribeCommit(client.NewRepo(repo), "master", "", pfs.CommitState_STARTED, func(ci *pfs.CommitInfo) error {
			return countBreakFunc(func() error {
				commitInfos, err := c.BlockCommitsetAll(ci.Commit.ID)
				require.NoError(t, err)
				require.Equal(t, 2, len(commitInfos))

				files, err := c.ListFileAll(ci.Commit, "")
				require.NoError(t, err)
				require.Equal(t, 1, len(files))

				return nil
			})
		}))
	})

	// Create a non-cron input repo, and test a pipeline with a cross of cron and
	// non-cron inputs
	t.Run("CronPFSCross", func(t *testing.T) {
		dataRepo := tu.UniqueString("TestCronPipeline_data")
		require.NoError(t, c.CreateRepo(dataRepo))
		pipeline4 := tu.UniqueString("cron4-")
		require.NoError(t, c.CreatePipeline(
			pipeline4,
			"",
			[]string{"bash"},
			[]string{
				"cp /pfs/time/time /pfs/out/time",
				fmt.Sprintf("cp /pfs/%s/file /pfs/out/file", dataRepo),
			},
			nil,
			client.NewCrossInput(
				client.NewCronInput("time", "@every 20s"),
				client.NewPFSInput(dataRepo, "/"),
			),
			"",
			false,
		))
		_, err := c.StartCommit(dataRepo, "master")
		require.NoError(t, err)
		require.NoError(t, c.PutFile(client.NewCommit(dataRepo, "master", ""), "file", strings.NewReader("file"), client.WithAppendPutFile()))
		require.NoError(t, c.FinishCommit(dataRepo, "master", ""))

		repo := fmt.Sprintf("%s_%s", pipeline4, "time")
		ctx, cancel := context.WithTimeout(context.Background(), time.Second*30)
		defer cancel() //cleanup resources
		countBreakFunc := newCountBreakFunc(1)
		require.NoError(t, c.WithCtx(ctx).SubscribeCommit(client.NewRepo(repo), "master", "", pfs.CommitState_STARTED, func(ci *pfs.CommitInfo) error {
			return countBreakFunc(func() error {
				commitInfos, err := c.BlockCommitsetAll(ci.Commit.ID)
				require.NoError(t, err)
				require.Equal(t, 2, len(commitInfos))

				return nil
			})
		}))
	})
	t.Run("RunCron", func(t *testing.T) {
		pipeline5 := tu.UniqueString("cron5-")
		require.NoError(t, c.CreatePipeline(
			pipeline5,
			"",
			[]string{"/bin/bash"},
			[]string{"cp /pfs/time/* /pfs/out/"},
			nil,
			client.NewCronInput("time", "@every 1h"),
			"",
			false,
		))
		pipeline6 := tu.UniqueString("cron6-")
		require.NoError(t, c.CreatePipeline(
			pipeline6,
			"",
			[]string{"/bin/bash"},
			[]string{"cp " + fmt.Sprintf("/pfs/%s/*", pipeline5) + " /pfs/out/"},
			nil,
			client.NewPFSInput(pipeline5, "/*"),
			"",
			false,
		))

		_, err := c.PpsAPIClient.RunCron(context.Background(), &pps.RunCronRequest{Pipeline: client.NewPipeline(pipeline5)})
		require.NoError(t, err)
		_, err = c.PpsAPIClient.RunCron(context.Background(), &pps.RunCronRequest{Pipeline: client.NewPipeline(pipeline5)})
		require.NoError(t, err)
		_, err = c.PpsAPIClient.RunCron(context.Background(), &pps.RunCronRequest{Pipeline: client.NewPipeline(pipeline5)})
		require.NoError(t, err)

		// subscribe to the pipeline1 cron repo and wait for inputs
		repo := fmt.Sprintf("%s_%s", pipeline5, "time")
		ctx, cancel := context.WithTimeout(context.Background(), time.Second*120)
		defer cancel() //cleanup resources
		countBreakFunc := newCountBreakFunc(3)
		require.NoError(t, c.WithCtx(ctx).SubscribeCommit(client.NewRepo(repo), "master", "", pfs.CommitState_STARTED, func(ci *pfs.CommitInfo) error {
			return countBreakFunc(func() error {
				commitInfos, err := c.BlockCommitsetAll(ci.Commit.ID)
				require.NoError(t, err)
				require.Equal(t, 4, len(commitInfos))
				return nil
			})
		}))
	})
	t.Run("RunCronOverwrite", func(t *testing.T) {
		// TODO(2.0 required): This test does not work with V2. It is not clear what the issue is yet. It may be related to the fact that
		// run pipeline does not work correctly with stats (which is always enabled in V2).
		t.Skip("Does not work with V2, needs investigation")
		pipeline7 := tu.UniqueString("cron7-")
		require.NoError(t, c.CreatePipeline(
			pipeline7,
			"",
			[]string{"/bin/bash"},
			[]string{"cp /pfs/time/* /pfs/out/"},
			nil,
			client.NewCronInputOpts("time", "", "1-59/1 * * * *", true), // every minute
			"",
			false,
		))
		pipeline8 := tu.UniqueString("cron8-")
		require.NoError(t, c.CreatePipeline(
			pipeline8,
			"",
			[]string{"/bin/bash"},
			[]string{"cp " + fmt.Sprintf("/pfs/%s/*", pipeline7) + " /pfs/out/"},
			nil,
			client.NewPFSInput(pipeline7, "/*"),
			"",
			false,
		))

		// subscribe to the pipeline1 cron repo and wait for inputs
		repo := fmt.Sprintf("%s_%s", pipeline7, "time")
		ctx, cancel := context.WithTimeout(context.Background(), time.Second*120)
		defer cancel() //cleanup resources
		countBreakFunc := newCountBreakFunc(1)
		require.NoError(t, c.WithCtx(ctx).SubscribeCommit(client.NewRepo(repo), "master", "", pfs.CommitState_FINISHED, func(ci *pfs.CommitInfo) error {
			return countBreakFunc(func() error {
				// if the runcron is run too soon, it will have the same timestamp and we won't hit the weird bug
				time.Sleep(2 * time.Second)

				_, err := c.PpsAPIClient.RunCron(context.Background(), &pps.RunCronRequest{Pipeline: client.NewPipeline(pipeline7)})
				require.NoError(t, err)
				_, err = c.PpsAPIClient.RunCron(context.Background(), &pps.RunCronRequest{Pipeline: client.NewPipeline(pipeline7)})
				require.NoError(t, err)
				_, err = c.PpsAPIClient.RunCron(context.Background(), &pps.RunCronRequest{Pipeline: client.NewPipeline(pipeline7)})
				require.NoError(t, err)

				// subscribe to the pipeline1 cron repo and wait for inputs
				repo = fmt.Sprintf("%s_%s", pipeline7, "time")
				ctx, cancel = context.WithTimeout(context.Background(), time.Second*120)
				defer cancel() //cleanup resources
				// We expect to see four commits, despite the schedule being every minute, and the timeout 120 seconds
				// We expect each of the commits to have just a single file in this case
				// We check four so that we can make sure the scheduled cron is not messed up by the run crons
				countBreakFunc := newCountBreakFunc(4)
				require.NoError(t, c.WithCtx(ctx).SubscribeCommit(client.NewRepo(repo), "master", ci.Commit.ID, pfs.CommitState_STARTED, func(ci *pfs.CommitInfo) error {
					return countBreakFunc(func() error {
						commitInfos, err := c.BlockCommitsetAll(ci.Commit.ID)
						require.NoError(t, err)
						require.Equal(t, 4, len(commitInfos))

						files, err := c.ListFileAll(ci.Commit, "")
						require.NoError(t, err)
						require.Equal(t, 1, len(files))
						return nil
					})
				}))
				return nil
			})
		}))
	})
	t.Run("RunCronCross", func(t *testing.T) {
		pipeline9 := tu.UniqueString("cron9-")
		require.NoError(t, c.CreatePipeline(
			pipeline9,
			"",
			[]string{"/bin/bash"},
			[]string{"echo 'tick'"},
			nil,
			client.NewCrossInput(
				client.NewCronInput("time1", "@every 3h"),
				client.NewCronInput("time2", "@every 2h"),
			),
			"",
			false,
		))

		_, err := c.PpsAPIClient.RunCron(context.Background(), &pps.RunCronRequest{Pipeline: client.NewPipeline(pipeline9)})
		require.NoError(t, err)
		_, err = c.PpsAPIClient.RunCron(context.Background(), &pps.RunCronRequest{Pipeline: client.NewPipeline(pipeline9)})
		require.NoError(t, err)
		_, err = c.PpsAPIClient.RunCron(context.Background(), &pps.RunCronRequest{Pipeline: client.NewPipeline(pipeline9)})
		require.NoError(t, err)

		// subscribe to the pipeline1 cron repo and wait for inputs
		ctx, cancel := context.WithTimeout(context.Background(), time.Second*120)
		defer cancel() //cleanup resources
		// We expect to see at least three commits, despite the schedules not ticking until three hours, and the timeout 120 seconds
		repo := pipeline9
		countBreakFunc := newCountBreakFunc(3)
		require.NoError(t, c.WithCtx(ctx).SubscribeCommit(client.NewRepo(repo), "master", "", pfs.CommitState_STARTED, func(ci *pfs.CommitInfo) error {
			return countBreakFunc(func() error {
				return nil
			})
		}))
	})
}

func TestSelfReferentialPipeline(t *testing.T) {
	if testing.Short() {
		t.Skip("Skipping integration tests in short mode")
	}

	c := tu.GetPachClient(t)
	require.NoError(t, c.DeleteAll())
	pipeline := tu.UniqueString("pipeline")
	require.YesError(t, c.CreatePipeline(
		pipeline,
		"",
		[]string{"true"},
		nil,
		nil,
		client.NewPFSInput(pipeline, "/"),
		"",
		false,
	))
}

func TestPipelineBadImage(t *testing.T) {
	if testing.Short() {
		t.Skip("Skipping integration tests in short mode")
	}

	c := tu.GetPachClient(t)
	require.NoError(t, c.DeleteAll())
	pipeline1 := tu.UniqueString("bad_pipeline_1_")
	require.NoError(t, c.CreatePipeline(
		pipeline1,
		"BadImage",
		[]string{"true"},
		nil,
		nil,
		client.NewCronInput("time", "@every 20s"),
		"",
		false,
	))
	pipeline2 := tu.UniqueString("bad_pipeline_2_")
	require.NoError(t, c.CreatePipeline(
		pipeline2,
		"bs/badimage:vcrap",
		[]string{"true"},
		nil,
		nil,
		client.NewCronInput("time", "@every 20s"),
		"",
		false,
	))
	require.NoError(t, backoff.Retry(func() error {
		for _, pipeline := range []string{pipeline1, pipeline2} {
			pipelineInfo, err := c.InspectPipeline(pipeline)
			if err != nil {
				return err
			}
			if pipelineInfo.State != pps.PipelineState_PIPELINE_CRASHING {
				return errors.Errorf("pipeline %s should be in crashing", pipeline)
			}
			require.True(t, pipelineInfo.Reason != "")
		}
		return nil
	}, backoff.NewTestingBackOff()))
}

func TestFixPipeline(t *testing.T) {
	if testing.Short() {
		t.Skip("Skipping integration tests in short mode")
	}

	c := tu.GetPachClient(t)
	require.NoError(t, c.DeleteAll())
	// create repos
	dataRepo := tu.UniqueString("TestFixPipeline_data")
	require.NoError(t, c.CreateRepo(dataRepo))
	commit, err := c.StartCommit(dataRepo, "master")
	require.NoError(t, err)
	require.NoError(t, c.PutFile(commit, "file", strings.NewReader("1"), client.WithAppendPutFile()))
	require.NoError(t, c.FinishCommit(dataRepo, "master", ""))
	pipelineName := tu.UniqueString("TestFixPipeline_pipeline")
	require.NoError(t, c.CreatePipeline(
		pipelineName,
		"",
		[]string{"exit 1"},
		nil,
		&pps.ParallelismSpec{
			Constant: 1,
		},
		client.NewPFSInput(dataRepo, "/*"),
		"",
		false,
	))

	require.NoError(t, backoff.Retry(func() error {
		jobInfos, err := c.ListJob(pipelineName, nil, nil, -1, true)
		require.NoError(t, err)
		if len(jobInfos) != 1 {
			return errors.Errorf("expected 1 jobs, got %d", len(jobInfos))
		}
		jobInfo, err := c.InspectJob(jobInfos[0].Job.ID, true)
		require.NoError(t, err)
		require.Equal(t, pps.JobState_JOB_FAILURE, jobInfo.State)
		return nil
	}, backoff.NewTestingBackOff()))

	// Update the pipeline, this will not create a new pipeline as reprocess
	// isn't set to true.
	require.NoError(t, c.CreatePipeline(
		pipelineName,
		"",
		[]string{"bash"},
		[]string{"echo bar >/pfs/out/file"},
		&pps.ParallelismSpec{
			Constant: 1,
		},
		client.NewPFSInput(dataRepo, "/*"),
		"",
		true,
	))

	require.NoError(t, backoff.Retry(func() error {
		jobInfos, err := c.ListJob(pipelineName, nil, nil, -1, true)
		require.NoError(t, err)
		if len(jobInfos) != 2 {
			return errors.Errorf("expected 2 jobs, got %d", len(jobInfos))
		}
		jobInfo, err := c.InspectJob(jobInfos[0].Job.ID, true)
		require.NoError(t, err)
		require.Equal(t, pps.JobState_JOB_SUCCESS, jobInfo.State)
		return nil
	}, backoff.NewTestingBackOff()))
}

func TestListJobOutput(t *testing.T) {
	if testing.Short() {
		t.Skip("Skipping integration tests in short mode")
	}
	c := tu.GetPachClient(t)

	dataRepo := tu.UniqueString("TestListJobOutput_data")
	require.NoError(t, c.CreateRepo(dataRepo))

	commit1, err := c.StartCommit(dataRepo, "master")
	require.NoError(t, err)
	require.NoError(t, c.PutFile(commit1, "file", strings.NewReader("foo"), client.WithAppendPutFile()))
	require.NoError(t, c.FinishCommit(dataRepo, commit1.Branch.Name, commit1.ID))

	pipeline := tu.UniqueString("pipeline")
	require.NoError(t, c.CreatePipeline(
		pipeline,
		"",
		[]string{"bash"},
		[]string{
			fmt.Sprintf("cp /pfs/%s/* /pfs/out/", dataRepo),
		},
		&pps.ParallelismSpec{
			Constant: 4,
		},
		client.NewPFSInput(dataRepo, "/*"),
		"",
		false,
	))

	commitInfos, err := c.BlockCommitsetAll(commit1.ID)
	require.NoError(t, err)
	require.Equal(t, 2, len(commitInfos))

	require.NoError(t, backoff.Retry(func() error {
		jobInfos, err := c.ListJob("", nil, commitInfos[0].Commit, -1, true)
		if err != nil {
			return err
		}
		if len(jobInfos) != 1 {
			return errors.Errorf("expected 1 job")
		}
		jobInfos, err = c.ListJob("", nil, client.NewCommit(pipeline, "master", ""), -1, true)
		if err != nil {
			return err
		}
		if len(jobInfos) != 1 {
			return errors.Errorf("expected 1 job")
		}
		return nil
	}, backoff.NewTestingBackOff()))
}

func TestListJobTruncated(t *testing.T) {
	if testing.Short() {
		t.Skip("Skipping integration tests in short mode")
	}
	c := tu.GetPachClient(t)

	dataRepo := tu.UniqueString("TestListJobTruncated_data")
	require.NoError(t, c.CreateRepo(dataRepo))

	commit1, err := c.StartCommit(dataRepo, "master")
	require.NoError(t, err)
	require.NoError(t, c.PutFile(commit1, "file", strings.NewReader("foo"), client.WithAppendPutFile()))
	require.NoError(t, c.FinishCommit(dataRepo, commit1.Branch.Name, commit1.ID))

	pipeline := tu.UniqueString("pipeline")
	require.NoError(t, c.CreatePipeline(
		pipeline,
		"",
		[]string{"bash"},
		[]string{
			fmt.Sprintf("cp /pfs/%s/* /pfs/out/", dataRepo),
		},
		nil,
		client.NewPFSInput(dataRepo, "/*"),
		"",
		false,
	))

	commitInfos, err := c.BlockCommitsetAll(commit1.ID)
	require.NoError(t, err)
	require.Equal(t, 2, len(commitInfos))

	require.NoError(t, backoff.Retry(func() error {
		var liteJobInfos, fullJobInfos []*pps.JobInfo
		liteJobInfos, err := c.ListJob("", nil, commitInfos[0].Commit, 0, false)
		if err != nil {
			return err
		}
		fullJobInfos, err = c.ListJob("", nil, commitInfos[0].Commit, 0, true)
		if err != nil {
			return err
		}
		if len(liteJobInfos) != 1 {
			return errors.Errorf("expected 1 job from truncated ListJob")
		}
		if len(fullJobInfos) != 1 {
			return errors.Errorf("expected 1 job from ListJob")
		}
		// Check that fields stored in PFS are missing, but fields stored in etcd
		// are not
		require.Nil(t, liteJobInfos[0].Transform)
		require.Nil(t, liteJobInfos[0].Input)
		require.Equal(t, pipeline, liteJobInfos[0].Pipeline.Name)

		// Check that all fields are present
		require.NotNil(t, fullJobInfos[0].Transform)
		require.NotNil(t, fullJobInfos[0].Input)
		require.Equal(t, pipeline, fullJobInfos[0].Pipeline.Name)
		return nil
	}, backoff.NewTestingBackOff()))
}

func TestPipelineEnvVarAlias(t *testing.T) {
	if testing.Short() {
		t.Skip("Skipping integration tests in short mode")
	}

	c := tu.GetPachClient(t)
	require.NoError(t, c.DeleteAll())

	dataRepo := tu.UniqueString("TestPipelineEnvVarAlias_data")
	require.NoError(t, c.CreateRepo(dataRepo))

	numFiles := 10
	commit1, err := c.StartCommit(dataRepo, "master")
	require.NoError(t, err)
	for i := 0; i < numFiles; i++ {
		require.NoError(t, c.PutFile(commit1, fmt.Sprintf("file-%d", i), strings.NewReader(fmt.Sprintf("%d", i)), client.WithAppendPutFile()))
	}
	require.NoError(t, c.FinishCommit(dataRepo, commit1.Branch.Name, commit1.ID))

	pipeline := tu.UniqueString("pipeline")
	require.NoError(t, c.CreatePipeline(
		pipeline,
		"",
		[]string{"bash"},
		[]string{
			"env",
			fmt.Sprintf("cp $%s /pfs/out/", dataRepo),
		},
		nil,
		client.NewPFSInput(dataRepo, "/*"),
		"",
		false,
	))

	commitInfos, err := c.BlockCommitsetAll(commit1.ID)
	require.NoError(t, err)
	require.Equal(t, 2, len(commitInfos))

	for i := 0; i < numFiles; i++ {
		var buf bytes.Buffer
		require.NoError(t, c.GetFile(commitInfos[0].Commit, fmt.Sprintf("file-%d", i), &buf))
		require.Equal(t, fmt.Sprintf("%d", i), buf.String())
	}
}

func TestMaxQueueSize(t *testing.T) {
	// TODO: Implement max queue size.
	t.Skip("Max queue size not implemented in V2")
	if testing.Short() {
		t.Skip("Skipping integration tests in short mode")
	}
	c := tu.GetPachClient(t)
	require.NoError(t, c.DeleteAll())

	dataRepo := tu.UniqueString("TestMaxQueueSize_input")
	require.NoError(t, c.CreateRepo(dataRepo))

	commit1, err := c.StartCommit(dataRepo, "master")
	require.NoError(t, err)
	for i := 0; i < 20; i++ {
		require.NoError(t, c.PutFile(commit1, fmt.Sprintf("file%d", i), strings.NewReader("foo"), client.WithAppendPutFile()))
	}
	require.NoError(t, c.FinishCommit(dataRepo, commit1.Branch.Name, commit1.ID))

	pipeline := tu.UniqueString("TestMaxQueueSize_output")
	// This pipeline sleeps for 10 secs per datum
	_, err = c.PpsAPIClient.CreatePipeline(
		context.Background(),
		&pps.CreatePipelineRequest{
			Pipeline: client.NewPipeline(pipeline),
			Transform: &pps.Transform{
				Cmd: []string{"bash"},
				Stdin: []string{
					"sleep 5",
				},
			},
			Input: client.NewPFSInput(dataRepo, "/*"),
			ParallelismSpec: &pps.ParallelismSpec{
				Constant: 2,
			},
			MaxQueueSize: 1,
			ChunkSpec: &pps.ChunkSpec{
				Number: 10,
			},
		})
	require.NoError(t, err)

	var jobInfo *pps.JobInfo
	for i := 0; i < 10; i++ {
		require.NoError(t, backoff.Retry(func() error {
			jobs, err := c.ListJob(pipeline, nil, nil, -1, true)
			if err != nil {
				return errors.Wrapf(err, "could not list job")
			}
			if len(jobs) == 0 {
				return errors.Errorf("failed to find job")
			}
			jobInfo, err = c.InspectJob(jobs[0].Job.ID, false, true)
			if err != nil {
				return errors.Wrapf(err, "could not inspect job")
			}
			if len(jobInfo.WorkerStatus) != 2 {
				return errors.Errorf("incorrect number of statuses: %v", len(jobInfo.WorkerStatus))
			}
			return nil
		}, backoff.RetryEvery(500*time.Millisecond).For(60*time.Second)))

		//for _, status := range jobInfo.WorkerStatus {
		//	if status.QueueSize > 1 {
		//		t.Fatalf("queue size too big: %d", status.QueueSize)
		//	}
		//}

		time.Sleep(500 * time.Millisecond)
	}
}

func TestHTTPAuth(t *testing.T) {
	if testing.Short() {
		t.Skip("Skipping integration tests in short mode")
	}
	c := tu.GetPachClient(t)

	host := c.GetAddress().Host
	port, ok := os.LookupEnv("PACHD_SERVICE_PORT_API_HTTP_PORT")
	if !ok {
		port = "30652" // default NodePort port for Pachd's HTTP API
	}
	httpAPIAddr := net.JoinHostPort(host, port)

	// Try to login
	token := "abbazabbadoo"
	form := url.Values{}
	form.Add("Token", token)
	req, err := http.NewRequest("POST", fmt.Sprintf("http://%s/v1/auth/login", httpAPIAddr), strings.NewReader(form.Encode()))
	req.Header.Add("Content-Type", "application/x-www-form-urlencoded")
	require.NoError(t, err)
	httpClient := &http.Client{}
	resp, err := httpClient.Do(req)
	require.NoError(t, err)
	defer resp.Body.Close()
	require.Equal(t, 1, len(resp.Cookies()))
	require.Equal(t, auth.ContextTokenKey, resp.Cookies()[0].Name)
	require.Equal(t, "*", resp.Header.Get("Access-Control-Allow-Origin"))
	require.Equal(t, token, resp.Cookies()[0].Value)

	// Try to logout
	req, err = http.NewRequest("POST", fmt.Sprintf("http://%s/v1/auth/logout", httpAPIAddr), nil)
	require.NoError(t, err)
	resp, err = httpClient.Do(req)
	require.NoError(t, err)
	defer resp.Body.Close()
	require.Equal(t, 1, len(resp.Cookies()))
	require.Equal(t, auth.ContextTokenKey, resp.Cookies()[0].Name)
	require.Equal(t, "*", resp.Header.Get("Access-Control-Allow-Origin"))
	// The cookie should be unset now
	require.Equal(t, "", resp.Cookies()[0].Value)

	// Make sure we get 404s for non existent routes
	req, err = http.NewRequest("POST", fmt.Sprintf("http://%s/v1/auth/logoutzz", httpAPIAddr), nil)
	require.NoError(t, err)
	resp, err = httpClient.Do(req)
	require.NoError(t, err)
	require.Equal(t, 404, resp.StatusCode)
}

func TestHTTPGetFile(t *testing.T) {
	if testing.Short() {
		t.Skip("Skipping integration tests in short mode")
	}
	c := tu.GetPachClient(t)

	dataRepo := tu.UniqueString("TestHTTPGetFile_data")
	require.NoError(t, c.CreateRepo(dataRepo))

	commit1, err := c.StartCommit(dataRepo, "master")
	require.NoError(t, err)
	require.NoError(t, c.PutFile(commit1, "file", strings.NewReader("foo"), client.WithAppendPutFile()))
	f, err := os.Open("../../etc/testing/artifacts/giphy.gif")
	require.NoError(t, err)
	require.NoError(t, c.PutFile(commit1, "giphy.gif", f, client.WithAppendPutFile()))
	require.NoError(t, c.FinishCommit(dataRepo, commit1.Branch.Name, commit1.ID))

	host := c.GetAddress().Host
	port, ok := os.LookupEnv("PACHD_SERVICE_PORT_API_HTTP_PORT")
	if !ok {
		port = "30652" // default NodePort port for Pachd's HTTP API
	}
	httpAPIAddr := net.JoinHostPort(host, port)

	// Try to get raw contents
	resp, err := http.Get(fmt.Sprintf("http://%s/v1/pfs/repos/%v/commits/%v/files/file", httpAPIAddr, dataRepo, commit1.ID))
	require.NoError(t, err)
	defer resp.Body.Close()
	contents, err := ioutil.ReadAll(resp.Body)
	require.NoError(t, err)
	require.Equal(t, "foo", string(contents))
	contentDisposition := resp.Header.Get("Content-Disposition")
	require.Equal(t, "", contentDisposition)

	// Try to get file for downloading
	resp, err = http.Get(fmt.Sprintf("http://%s/v1/pfs/repos/%v/commits/%v/files/file?download=true", httpAPIAddr, dataRepo, commit1.ID))
	require.NoError(t, err)
	defer resp.Body.Close()
	contents, err = ioutil.ReadAll(resp.Body)
	require.NoError(t, err)
	require.Equal(t, "foo", string(contents))
	contentDisposition = resp.Header.Get("Content-Disposition")
	require.Equal(t, "attachment; filename=\"file\"", contentDisposition)

	// Make sure MIME type is set
	resp, err = http.Get(fmt.Sprintf("http://%s/v1/pfs/repos/%v/commits/%v/files/giphy.gif", httpAPIAddr, dataRepo, commit1.ID))
	require.NoError(t, err)
	defer resp.Body.Close()
	contentDisposition = resp.Header.Get("Content-Type")
	require.Equal(t, "image/gif", contentDisposition)
}

func TestService(t *testing.T) {
	if testing.Short() {
		t.Skip("Skipping integration tests in short mode")
	}
	c := tu.GetPachClient(t)
	require.NoError(t, c.DeleteAll())

	dataRepo := tu.UniqueString("TestService_data")
	require.NoError(t, c.CreateRepo(dataRepo))

	commit1, err := c.StartCommit(dataRepo, "master")
	require.NoError(t, err)
	require.NoError(t, c.PutFile(commit1, "file1", strings.NewReader("foo"), client.WithAppendPutFile()))
	require.NoError(t, c.FinishCommit(dataRepo, commit1.Branch.Name, commit1.ID))

	annotations := map[string]string{"foo": "bar"}

	pipeline := tu.UniqueString("pipelineservice")
	// This pipeline sleeps for 10 secs per datum
	require.NoError(t, c.CreatePipelineService(
		pipeline,
		"trinitronx/python-simplehttpserver",
		[]string{"sh"},
		[]string{
			"cd /pfs",
			"exec python -m SimpleHTTPServer 8000",
		},
		&pps.ParallelismSpec{
			Constant: 1,
		},
		client.NewPFSInput(dataRepo, "/"),
		false,
		8000,
		31800,
		annotations,
	))
	time.Sleep(10 * time.Second)

	// Lookup the address for 'pipelineservice' (different inside vs outside k8s)
	serviceAddr := func() string {
		// Hack: detect if running inside the cluster by looking for this env var
		if _, ok := os.LookupEnv("KUBERNETES_PORT"); !ok {
			// Outside cluster: Re-use external IP and external port defined above
			host := c.GetAddress().Host
			return net.JoinHostPort(host, "31800")
		}
		// Get k8s service corresponding to pachyderm service above--must access
		// via internal cluster IP, but we don't know what that is
		var address string
		kubeClient := tu.GetKubeClient(t)
		backoff.Retry(func() error {
			svcs, err := kubeClient.CoreV1().Services("default").List(metav1.ListOptions{})
			require.NoError(t, err)
			for _, svc := range svcs.Items {
				// Pachyderm actually generates two services for pipelineservice: one
				// for pachyderm (a ClusterIP service) and one for the user container
				// (a NodePort service, which is the one we want)
				rightName := strings.Contains(svc.Name, "pipelineservice")
				rightType := svc.Spec.Type == v1.ServiceTypeNodePort
				if !rightName || !rightType {
					continue
				}
				host := svc.Spec.ClusterIP
				port := fmt.Sprintf("%d", svc.Spec.Ports[0].Port)
				address = net.JoinHostPort(host, port)

				actualAnnotations := svc.Annotations
				delete(actualAnnotations, "pipelineName")
				if !reflect.DeepEqual(actualAnnotations, annotations) {
					return errors.Errorf(
						"expected service annotations map %#v, got %#v",
						annotations,
						actualAnnotations,
					)
				}

				return nil
			}
			return errors.Errorf("no matching k8s service found")
		}, backoff.NewTestingBackOff())

		require.NotEqual(t, "", address)
		return address
	}()

	httpClient := &http.Client{
		Timeout: 3 * time.Second,
	}
	require.NoError(t, backoff.Retry(func() error {
		resp, err := httpClient.Get(fmt.Sprintf("http://%s/%s/file1", serviceAddr, dataRepo))
		if err != nil {
			return err
		}
		if resp.StatusCode != 200 {
			return errors.Errorf("GET returned %d", resp.StatusCode)
		}
		content, err := ioutil.ReadAll(resp.Body)
		if err != nil {
			return err
		}
		if string(content) != "foo" {
			return errors.Errorf("wrong content for file1: expected foo, got %s", string(content))
		}
		return nil
	}, backoff.NewTestingBackOff()))

	host := c.GetAddress().Host
	port, ok := os.LookupEnv("PACHD_SERVICE_PORT_API_HTTP_PORT")
	if !ok {
		port = "30652" // default NodePort port for Pachd's HTTP API
	}
	httpAPIAddr := net.JoinHostPort(host, port)
	url := fmt.Sprintf("http://%s/v1/pps/services/%s/%s/file1", httpAPIAddr, pipeline, dataRepo)
	require.NoError(t, backoff.Retry(func() error {
		resp, err := httpClient.Get(url)
		if err != nil {
			return err
		}
		if resp.StatusCode != 200 {
			return errors.Errorf("GET returned %d", resp.StatusCode)
		}
		content, err := ioutil.ReadAll(resp.Body)
		if err != nil {
			return err
		}
		if string(content) != "foo" {
			return errors.Errorf("wrong content for file1: expected foo, got %s", string(content))
		}
		return nil
	}, backoff.NewTestingBackOff()))

	commit2, err := c.StartCommit(dataRepo, "master")
	require.NoError(t, err)
	require.NoError(t, c.PutFile(commit2, "file2", strings.NewReader("bar"), client.WithAppendPutFile()))
	require.NoError(t, c.FinishCommit(dataRepo, commit2.Branch.Name, commit2.ID))

	require.NoError(t, backoff.Retry(func() error {
		resp, err := httpClient.Get(fmt.Sprintf("http://%s/%s/file2", serviceAddr, dataRepo))
		if err != nil {
			return err
		}
		if resp.StatusCode != 200 {
			return errors.Errorf("GET returned %d", resp.StatusCode)
		}
		content, err := ioutil.ReadAll(resp.Body)
		if err != nil {
			return err
		}
		if string(content) != "bar" {
			return errors.Errorf("wrong content for file2: expected bar, got %s", string(content))
		}
		return nil
	}, backoff.NewTestingBackOff()))
}

func TestServiceEnvVars(t *testing.T) {
	if testing.Short() {
		t.Skip("Skipping integration tests in short mode")
	}
	c := tu.GetPachClient(t)
	require.NoError(t, c.DeleteAll())

	dataRepo := tu.UniqueString(t.Name() + "-input")
	require.NoError(t, c.CreateRepo(dataRepo))

	require.NoError(t, c.PutFile(client.NewCommit(dataRepo, "master", ""), "file1", strings.NewReader("foo"), client.WithAppendPutFile()))

	pipeline := tu.UniqueString("pipelineservice")
	_, err := c.PpsAPIClient.CreatePipeline(
		c.Ctx(),
		&pps.CreatePipelineRequest{
			Pipeline: client.NewPipeline(pipeline),
			Transform: &pps.Transform{
				Image: "trinitronx/python-simplehttpserver",
				Cmd:   []string{"sh"},
				Stdin: []string{
					"echo ${CUSTOM_ENV_VAR} >/pfs/custom_env_var",
					"cd /pfs",
					"exec python -m SimpleHTTPServer 8000",
				},
				Env: map[string]string{
					"CUSTOM_ENV_VAR": "custom-value",
				},
			},
			ParallelismSpec: &pps.ParallelismSpec{
				Constant: 1,
			},
			Input:  client.NewPFSInput(dataRepo, "/"),
			Update: false,
			Service: &pps.Service{
				InternalPort: 8000,
				ExternalPort: 31800,
			},
		})
	require.NoError(t, err)

	// Lookup the address for 'pipelineservice' (different inside vs outside k8s)
	serviceAddr := func() string {
		// Hack: detect if running inside the cluster by looking for this env var
		if _, ok := os.LookupEnv("KUBERNETES_PORT"); !ok {
			// Outside cluster: Re-use external IP and external port defined above
			host := c.GetAddress().Host
			return net.JoinHostPort(host, "31800")
		}
		// Get k8s service corresponding to pachyderm service above--must access
		// via internal cluster IP, but we don't know what that is
		var address string
		kubeClient := tu.GetKubeClient(t)
		backoff.Retry(func() error {
			svcs, err := kubeClient.CoreV1().Services("default").List(metav1.ListOptions{})
			require.NoError(t, err)
			for _, svc := range svcs.Items {
				// Pachyderm actually generates two services for pipelineservice: one
				// for pachyderm (a ClusterIP service) and one for the user container
				// (a NodePort service, which is the one we want)
				rightName := strings.Contains(svc.Name, "pipelineservice")
				rightType := svc.Spec.Type == v1.ServiceTypeNodePort
				if !rightName || !rightType {
					continue
				}
				host := svc.Spec.ClusterIP
				port := fmt.Sprintf("%d", svc.Spec.Ports[0].Port)
				address = net.JoinHostPort(host, port)
				return nil
			}
			return fmt.Errorf("no matching k8s service found")
		}, backoff.NewTestingBackOff())

		require.NotEqual(t, "", address)
		return address
	}()

	var envValue []byte
	require.NoErrorWithinTRetry(t, 2*time.Minute, func() error {
		httpC := http.Client{
			Timeout: 3 * time.Second, // fail fast
		}
		resp, err := httpC.Get(fmt.Sprintf("http://%s/custom_env_var", serviceAddr))
		if err != nil {
			// sleep => don't spam retries. Seems to make test less flaky
			time.Sleep(time.Second)
			return err
		}
		if resp.StatusCode != 200 {
			return fmt.Errorf("GET returned %d", resp.StatusCode)
		}
		envValue, err = ioutil.ReadAll(resp.Body)
		if err != nil {
			return err
		}
		return nil
	})
	require.Equal(t, "custom-value", strings.TrimSpace(string(envValue)))
}

func TestChunkSpec(t *testing.T) {
	if testing.Short() {
		t.Skip("Skipping integration tests in short mode")
	}

	c := tu.GetPachClient(t)
	require.NoError(t, c.DeleteAll())

	dataRepo := tu.UniqueString("TestChunkSpec_data")
	require.NoError(t, c.CreateRepo(dataRepo))

	commit1, err := c.StartCommit(dataRepo, "master")
	require.NoError(t, err)
	numFiles := 101
	for i := 0; i < numFiles; i++ {
		require.NoError(t, c.PutFile(commit1, fmt.Sprintf("file%d", i), strings.NewReader("foo"), client.WithAppendPutFile()))
	}
	require.NoError(t, c.FinishCommit(dataRepo, commit1.Branch.Name, commit1.ID))

	t.Run("number", func(t *testing.T) {
		pipeline := tu.UniqueString("TestChunkSpec")
		c.PpsAPIClient.CreatePipeline(context.Background(),
			&pps.CreatePipelineRequest{
				Pipeline: client.NewPipeline(pipeline),
				Transform: &pps.Transform{
					Cmd: []string{"bash"},
					Stdin: []string{
						fmt.Sprintf("cp /pfs/%s/* /pfs/out/", dataRepo),
					},
				},
				Input:     client.NewPFSInput(dataRepo, "/*"),
				ChunkSpec: &pps.ChunkSpec{Number: 1},
			})

		commitInfo, err := c.BlockCommit(pipeline, "master", "")
		require.NoError(t, err)

		for i := 0; i < numFiles; i++ {
			var buf bytes.Buffer
			require.NoError(t, c.GetFile(commitInfo.Commit, fmt.Sprintf("file%d", i), &buf))
			require.Equal(t, "foo", buf.String())
		}
	})
	t.Run("size", func(t *testing.T) {
		pipeline := tu.UniqueString("TestChunkSpec")
		c.PpsAPIClient.CreatePipeline(context.Background(),
			&pps.CreatePipelineRequest{
				Pipeline: client.NewPipeline(pipeline),
				Transform: &pps.Transform{
					Cmd: []string{"bash"},
					Stdin: []string{
						fmt.Sprintf("cp /pfs/%s/* /pfs/out/", dataRepo),
					},
				},
				Input:     client.NewPFSInput(dataRepo, "/*"),
				ChunkSpec: &pps.ChunkSpec{SizeBytes: 5},
			})

		commitInfo, err := c.BlockCommit(pipeline, "master", "")
		require.NoError(t, err)

		for i := 0; i < numFiles; i++ {
			var buf bytes.Buffer
			require.NoError(t, c.GetFile(commitInfo.Commit, fmt.Sprintf("file%d", i), &buf))
			require.Equal(t, "foo", buf.String())
		}
	})
}

func TestLongDatums(t *testing.T) {
	if testing.Short() {
		t.Skip("Skipping integration tests in short mode")
	}

	c := tu.GetPachClient(t)
	require.NoError(t, c.DeleteAll())

	dataRepo := tu.UniqueString("TestLongDatums_data")
	require.NoError(t, c.CreateRepo(dataRepo))

	commit1, err := c.StartCommit(dataRepo, "master")
	require.NoError(t, err)
	numFiles := 8
	for i := 0; i < numFiles; i++ {
		require.NoError(t, c.PutFile(commit1, fmt.Sprintf("file%d", i), strings.NewReader("foo"), client.WithAppendPutFile()))
	}
	require.NoError(t, c.FinishCommit(dataRepo, commit1.Branch.Name, commit1.ID))

	pipeline := tu.UniqueString("TestLongDatums")
	require.NoError(t, c.CreatePipeline(
		pipeline,
		"",
		[]string{"bash"},
		[]string{
			"sleep 2s",
			fmt.Sprintf("cp /pfs/%s/* /pfs/out/", dataRepo),
		},
		&pps.ParallelismSpec{
			Constant: 4,
		},
		client.NewPFSInput(dataRepo, "/*"),
		"",
		false,
	))

	commitInfos, err := c.BlockCommitsetAll(commit1.ID)
	require.NoError(t, err)
	require.Equal(t, 2, len(commitInfos))

	for i := 0; i < numFiles; i++ {
		var buf bytes.Buffer
		require.NoError(t, c.GetFile(commitInfos[0].Commit, fmt.Sprintf("file%d", i), &buf))
		require.Equal(t, "foo", buf.String())
	}
}

<<<<<<< HEAD
func TestPipelineWithGitInputInvalidURLs(t *testing.T) {
	// TODO: Implement git input.
	t.Skip("Git input not implemented in V2")
	if testing.Short() {
		t.Skip("Skipping integration tests in short mode")
	}

	c := tu.GetPachClient(t)
	require.NoError(t, c.DeleteAll())

	outputFilename := "commitSHA"
	pipeline := tu.UniqueString("github_pipeline")
	// Of the common git URL types (listed below), only the 'clone' url is supported RN
	// (for several reasons, one of which is that we can't assume we have SSH / an ssh env setup on the user container)
	//git_url: "git://github.com/sjezewski/testgithook.git",
	//ssh_url: "git@github.com:sjezewski/testgithook.git",
	//svn_url: "https://github.com/sjezewski/testgithook",
	//clone_url: "https://github.com/sjezewski/testgithook.git",
	require.YesError(t, c.CreatePipeline(
		pipeline,
		"",
		[]string{"bash"},
		[]string{
			fmt.Sprintf("cat /pfs/test-artifacts/.git/HEAD > /pfs/out/%v", outputFilename),
		},
		nil,
		&pps.Input{
			Git: &pps.GitInput{
				URL: "git://github.com/pachyderm/test-artifacts.git",
			},
		},
		"",
		false,
	))
	require.YesError(t, c.CreatePipeline(
		pipeline,
		"",
		[]string{"bash"},
		[]string{
			fmt.Sprintf("cat /pfs/test-artifacts/.git/HEAD > /pfs/out/%v", outputFilename),
		},
		nil,
		&pps.Input{
			Git: &pps.GitInput{
				URL: "git@github.com:pachyderm/test-artifacts.git",
			},
		},
		"",
		false,
	))
	require.YesError(t, c.CreatePipeline(
		pipeline,
		"",
		[]string{"bash"},
		[]string{
			fmt.Sprintf("cat /pfs/test-artifacts/.git/HEAD > /pfs/out/%v", outputFilename),
		},
		nil,
		&pps.Input{
			Git: &pps.GitInput{
				URL: "https://github.com:pachyderm/test-artifacts",
			},
		},
		"",
		false,
	))
}

// TODO: Implement git input.
//func simulateGitPush(t *testing.T, pathToPayload string) {
//	payload, err := ioutil.ReadFile(pathToPayload)
//	require.NoError(t, err)
//	req, err := http.NewRequest(
//		"POST",
//		fmt.Sprintf("http://127.0.0.1:%v/v1/handle/push", githook.GitHookPort+30000),
//		bytes.NewBuffer(payload),
//	)
//	require.NoError(t, err)
//	req.Header.Set("X-Github-Delivery", "2984f5d0-c032-11e7-82d7-ed3ee54be25d")
//	req.Header.Set("User-Agent", "GitHub-Hookshot/c1d08eb")
//	req.Header.Set("X-Github-Event", "push")
//	req.Header.Set("Content-Type", "application/json")
//
//	client := &http.Client{}
//	resp, err := client.Do(req)
//	require.NoError(t, err)
//	defer resp.Body.Close()
//
//	require.Equal(t, 200, resp.StatusCode)
//}

func TestPipelineWithGitInputPrivateGHRepo(t *testing.T) {
	// TODO: Implement git input.
	t.Skip("Git input not implemented in V2")
	//	if testing.Short() {
	//		t.Skip("Skipping integration tests in short mode")
	//	}
	//
	//	c := tu.GetPachClient(t)
	//	require.NoError(t, c.DeleteAll())
	//
	//	outputFilename := "commitSHA"
	//	pipeline := tu.UniqueString("github_pipeline")
	//	repoName := "pachyderm-dummy"
	//	require.NoError(t, c.CreatePipeline(
	//		pipeline,
	//		"",
	//		[]string{"bash"},
	//		[]string{
	//			fmt.Sprintf("cat /pfs/%v/.git/HEAD > /pfs/out/%v", repoName, outputFilename),
	//		},
	//		nil,
	//		&pps.Input{
	//			Git: &pps.GitInput{
	//				URL: fmt.Sprintf("https://github.com/pachyderm/%v.git", repoName),
	//			},
	//		},
	//		"",
	//		false,
	//	))
	//	// There should be a pachyderm repo created w no commits:
	//	repos, err := c.ListRepo()
	//	require.NoError(t, err)
	//	found := false
	//	for _, repo := range repos {
	//		if repo.Repo.Name == repoName {
	//			found = true
	//		}
	//	}
	//	require.Equal(t, true, found)
	//
	//	// To trigger the pipeline, we'll need to simulate the webhook by pushing a POST payload to the githook server
	//	simulateGitPush(t, "../../etc/testing/artifacts/githook-payloads/private.json")
	//	// Need to sleep since the webhook http handler is non blocking
	//	time.Sleep(2 * time.Second)
	//
	//	// Now there should NOT be a new commit on the pachyderm repo
	//	commits, err := c.ListCommit(repoName, "master", "", "", 0)
	//	require.NoError(t, err)
	//	require.Equal(t, 0, len(commits))
	//
	//	// We should see that the pipeline has failed
	//	pipelineInfo, err := c.InspectPipeline(pipeline)
	//	require.NoError(t, err)
	//	require.Equal(t, pps.PipelineState_PIPELINE_FAILURE, pipelineInfo.State)
	//	require.Equal(t, fmt.Sprintf("unable to clone private github repo (https://github.com/pachyderm/%v.git)", repoName), pipelineInfo.Reason)
}

func TestPipelineWithGitInputDuplicateNames(t *testing.T) {
	// TODO: Implement git input.
	t.Skip("Git input not implemented in V2")
	//	if testing.Short() {
	//		t.Skip("Skipping integration tests in short mode")
	//	}
	//
	//	c := tu.GetPachClient(t)
	//	require.NoError(t, c.DeleteAll())
	//
	//	outputFilename := "commitSHA"
	//	pipeline := tu.UniqueString("github_pipeline")
	//	//Test same name on one pipeline
	//	require.YesError(t, c.CreatePipeline(
	//		pipeline,
	//		"",
	//		[]string{"bash"},
	//		[]string{
	//			fmt.Sprintf("cat /pfs/pachyderm/.git/HEAD > /pfs/out/%v", outputFilename),
	//		},
	//		nil,
	//		&pps.Input{
	//			Cross: []*pps.Input{
	//				&pps.Input{
	//					Git: &pps.GitInput{
	//						URL:  "https://github.com/pachyderm/test-artifacts.git",
	//						Name: "foo",
	//					},
	//				},
	//				&pps.Input{
	//					Git: &pps.GitInput{
	//						URL:  "https://github.com/pachyderm/test-artifacts.git",
	//						Name: "foo",
	//					},
	//				},
	//			},
	//		},
	//		"",
	//		false,
	//	))
	//	//Test same URL on one pipeline
	//	require.YesError(t, c.CreatePipeline(
	//		pipeline,
	//		"",
	//		[]string{"bash"},
	//		[]string{
	//			fmt.Sprintf("cat /pfs/pachyderm/.git/HEAD > /pfs/out/%v", outputFilename),
	//		},
	//		nil,
	//		&pps.Input{
	//			Cross: []*pps.Input{
	//				&pps.Input{
	//					Git: &pps.GitInput{
	//						URL: "https://github.com/pachyderm/test-artifacts.git",
	//					},
	//				},
	//				&pps.Input{
	//					Git: &pps.GitInput{
	//						URL: "https://github.com/pachyderm/test-artifacts.git",
	//					},
	//				},
	//			},
	//		},
	//		"",
	//		false,
	//	))
	//	// Test same URL but different names
	//	require.NoError(t, c.CreatePipeline(
	//		pipeline,
	//		"",
	//		[]string{"bash"},
	//		[]string{
	//			fmt.Sprintf("cat /pfs/pachyderm/.git/HEAD > /pfs/out/%v", outputFilename),
	//		},
	//		nil,
	//		&pps.Input{
	//			Cross: []*pps.Input{
	//				&pps.Input{
	//					Git: &pps.GitInput{
	//						URL:  "https://github.com/pachyderm/test-artifacts.git",
	//						Name: "foo",
	//					},
	//				},
	//				&pps.Input{
	//					Git: &pps.GitInput{
	//						URL: "https://github.com/pachyderm/test-artifacts.git",
	//					},
	//				},
	//			},
	//		},
	//		"",
	//		false,
	//	))
}

func TestPipelineWithGitInput(t *testing.T) {
	// TODO: Implement git input.
	t.Skip("Git input not implemented in V2")
	//	if testing.Short() {
	//		t.Skip("Skipping integration tests in short mode")
	//	}
	//
	//	c := tu.GetPachClient(t)
	//	require.NoError(t, c.DeleteAll())
	//
	//	outputFilename := "commitSHA"
	//	pipeline := tu.UniqueString("github_pipeline")
	//	require.NoError(t, c.CreatePipeline(
	//		pipeline,
	//		"",
	//		[]string{"bash"},
	//		[]string{
	//			fmt.Sprintf("cat /pfs/test-artifacts/.git/HEAD > /pfs/out/%v", outputFilename),
	//		},
	//		nil,
	//		&pps.Input{
	//			Git: &pps.GitInput{
	//				URL: "https://github.com/pachyderm/test-artifacts.git",
	//			},
	//		},
	//		"",
	//		false,
	//	))
	//	// There should be a pachyderm repo created w no commits:
	//	_, err := c.InspectRepo("test-artifacts")
	//	require.NoError(t, err)
	//
	//	commits, err := c.ListCommit(client.NewRepo("test-artifacts"), client.NewCommit("test-artifacts", "master", ""), nil, 0)
	//	require.NoError(t, err)
	//	require.Equal(t, 0, len(commits))
	//
	//	// To trigger the pipeline, we'll need to simulate the webhook by pushing a POST payload to the githook server
	//	simulateGitPush(t, "../../etc/testing/artifacts/githook-payloads/master.json")
	//	// Need to sleep since the webhook http handler is non blocking
	//	time.Sleep(2 * time.Second)
	//
	//	// Now there should be a new commit on the pachyderm repo / master branch
	//	branches, err := c.ListBranch("test-artifacts")
	//	require.NoError(t, err)
	//	require.Equal(t, 1, len(branches))
	//	require.Equal(t, "master", branches[0].Name)
	//	commit := branches[0].Head
	//
	//	// Now wait for the pipeline complete as normal
	//	outputRepo := client.NewRepo(pipeline)
	//	commitInfos, err := c.BlockCommit([]*pfs.Commit{commit}, []*pfs.Repo{outputRepo})
	//	require.NoError(t, err)
	//	require.Equal(t, 1, len(commitInfos))
	//
	//	commit = commitInfos[0].Commit
	//
	//	var buf bytes.Buffer
	//
	//	require.NoError(t, c.GetFile(commit.Repo.Name, commit.Branch.Name, commit.ID, outputFilename, &buf))
	//	require.Equal(t, "9047fbfc251e7412ef3300868f743f2c24852539", strings.TrimSpace(buf.String()))
}

func TestPipelineWithGitInputSequentialPushes(t *testing.T) {
	// TODO: Implement git input.
	t.Skip("Git input not implemented in V2")
	//	if testing.Short() {
	//		t.Skip("Skipping integration tests in short mode")
	//	}
	//
	//	c := tu.GetPachClient(t)
	//	require.NoError(t, c.DeleteAll())
	//
	//	outputFilename := "commitSHA"
	//	pipeline := tu.UniqueString("github_pipeline")
	//	require.NoError(t, c.CreatePipeline(
	//		pipeline,
	//		"",
	//		[]string{"bash"},
	//		[]string{
	//			fmt.Sprintf("cat /pfs/test-artifacts/.git/HEAD > /pfs/out/%v", outputFilename),
	//		},
	//		nil,
	//		&pps.Input{
	//			Git: &pps.GitInput{
	//				URL: "https://github.com/pachyderm/test-artifacts.git",
	//			},
	//		},
	//		"",
	//		false,
	//	))
	//	// There should be a pachyderm repo created w no commits:
	//	_, err := c.InspectRepo("test-artifacts")
	//	require.NoError(t, err)
	//
	//	commits, err := c.ListCommit("test-artifacts", "master", "", 0)
	//	require.NoError(t, err)
	//	require.Equal(t, 0, len(commits))
	//
	//	// To trigger the pipeline, we'll need to simulate the webhook by pushing a POST payload to the githook server
	//	simulateGitPush(t, "../../etc/testing/artifacts/githook-payloads/master.json")
	//	// Need to sleep since the webhook http handler is non blocking
	//	time.Sleep(2 * time.Second)
	//
	//	// Now there should be a new commit on the pachyderm repo / master branch
	//	branches, err := c.ListBranch("test-artifacts")
	//	require.NoError(t, err)
	//	require.Equal(t, 1, len(branches))
	//	require.Equal(t, "master", branches[0].Name)
	//	commit := branches[0].Head
	//
	//	// Now wait for the pipeline complete as normal
	//	commitInfos, err := c.BlockCommitsetAll([]*pfs.Commit{commit}, nil)
	//	require.NoError(t, err)
	//	require.Equal(t, 1, len(commitInfos))
	//
	//	commit = commitInfos[0].Commit
	//
	//	var buf bytes.Buffer
	//
	//	require.NoError(t, c.GetFile(commit.Repo.Name, commit.ID, outputFilename, &buf))
	//	require.Equal(t, "9047fbfc251e7412ef3300868f743f2c24852539", strings.TrimSpace(buf.String()))
	//
	//	// To trigger the pipeline, we'll need to simulate the webhook by pushing a POST payload to the githook server
	//	simulateGitPush(t, "../../etc/testing/artifacts/githook-payloads/master-2.json")
	//	// Need to sleep since the webhook http handler is non blocking
	//	time.Sleep(2 * time.Second)
	//
	//	// Now there should be a new commit on the pachyderm repo / master branch
	//	branches, err = c.ListBranch("test-artifacts")
	//	require.NoError(t, err)
	//	require.Equal(t, 1, len(branches))
	//	require.Equal(t, "master", branches[0].Name)
	//	commit = branches[0].Head
	//
	//	// Now wait for the pipeline complete as normal
	//	commitInfos, err = c.BlockCommitsetAll([]*pfs.Commit{commit}, nil)
	//	require.NoError(t, err)
	//	require.Equal(t, 1, len(commitInfos))
	//
	//	commit = commitInfos[0].Commit
	//
	//	buf.Reset()
	//	require.NoError(t, c.GetFile(commit.Repo.Name, commit.ID, outputFilename, &buf))
	//	require.Equal(t, "162963b4adf00cd378488abdedc085ba08e21674", strings.TrimSpace(buf.String()))
}

func TestPipelineWithGitInputCustomName(t *testing.T) {
	// TODO: Implement git input.
	t.Skip("Git input not implemented in V2")
	//	if testing.Short() {
	//		t.Skip("Skipping integration tests in short mode")
	//	}
	//
	//	c := tu.GetPachClient(t)
	//	require.NoError(t, c.DeleteAll())
	//
	//	outputFilename := "commitSHA"
	//	pipeline := tu.UniqueString("github_pipeline")
	//	repoName := "foo"
	//	require.NoError(t, c.CreatePipeline(
	//		pipeline,
	//		"",
	//		[]string{"bash"},
	//		[]string{
	//			fmt.Sprintf("cat /pfs/%v/.git/HEAD > /pfs/out/%v", repoName, outputFilename),
	//		},
	//		nil,
	//		&pps.Input{
	//			Git: &pps.GitInput{
	//				URL:  "https://github.com/pachyderm/test-artifacts.git",
	//				Name: repoName,
	//			},
	//		},
	//		"",
	//		false,
	//	))
	//	// There should be a pachyderm repo created w no commits:
	//	_, err := c.InspectRepo(repoName)
	//	require.NoError(t, err)
	//
	//	commits, err := c.ListCommit(repoName, "", "", "", "", 0)
	//	require.NoError(t, err)
	//	require.Equal(t, 0, len(commits))
	//
	//	// To trigger the pipeline, we'll need to simulate the webhook by pushing a POST payload to the githook server
	//	simulateGitPush(t, "../../etc/testing/artifacts/githook-payloads/master.json")
	//	// Need to sleep since the webhook http handler is non blocking
	//	time.Sleep(2 * time.Second)
	//
	//	// Now there should be a new commit on the pachyderm repo / master branch
	//	branches, err := c.ListBranch(repoName)
	//	require.NoError(t, err)
	//	require.Equal(t, 1, len(branches))
	//	require.Equal(t, "master", branches[0].Name)
	//	commit := branches[0].Head
	//
	//	// Now wait for the pipeline complete as normal
	//	outputRepo := client.NewRepo(pipeline)
	//	commitInfos, err := c.BlockCommit([]*pfs.Commit{commit}, []*pfs.Repo{outputRepo})
	//	require.NoError(t, err)
	//	require.Equal(t, 1, len(commitInfos))
	//
	//	commit = commitInfos[0].Commit
	//
	//	var buf bytes.Buffer
	//
	//	require.NoError(t, c.GetFile(commit.Repo.Name, commit.ID, outputFilename, &buf))
	//	require.Equal(t, "9047fbfc251e7412ef3300868f743f2c24852539", strings.TrimSpace(buf.String()))
}

func TestPipelineWithGitInputMultiPipelineSeparateInputs(t *testing.T) {
	// TODO: Implement git input.
	t.Skip("Git input not implemented in V2")
	//	if testing.Short() {
	//		t.Skip("Skipping integration tests in short mode")
	//	}
	//
	//	c := tu.GetPachClient(t)
	//	require.NoError(t, c.DeleteAll())
	//
	//	outputFilename := "commitSHA"
	//	repos := []string{"pachyderm", "foo"}
	//	pipelines := []string{
	//		tu.UniqueString("github_pipeline_a_"),
	//		tu.UniqueString("github_pipeline_b_"),
	//	}
	//	for i, repoName := range repos {
	//		require.NoError(t, c.CreatePipeline(
	//			pipelines[i],
	//			"",
	//			[]string{"bash"},
	//			[]string{
	//				fmt.Sprintf("cat /pfs/%v/.git/HEAD > /pfs/out/%v", repoName, outputFilename),
	//			},
	//			nil,
	//			&pps.Input{
	//				Git: &pps.GitInput{
	//					URL:  "https://github.com/pachyderm/test-artifacts.git",
	//					Name: repoName,
	//				},
	//			},
	//			"",
	//			false,
	//		))
	//		// There should be a pachyderm repo created w no commits:
	//		repos, err := c.ListRepo()
	//		require.NoError(t, err)
	//		found := false
	//		for _, repo := range repos {
	//			if repo.Repo.Name == repoName {
	//				found = true
	//			}
	//		}
	//		require.Equal(t, true, found)
	//
	//		commits, err := c.ListCommit(repoName, "", "", "", "", 0)
	//		require.NoError(t, err)
	//		require.Equal(t, 0, len(commits))
	//	}
	//
	//	// To trigger the pipeline, we'll need to simulate the webhook by pushing a POST payload to the githook server
	//	simulateGitPush(t, "../../etc/testing/artifacts/githook-payloads/master.json")
	//	// Need to sleep since the webhook http handler is non blocking
	//	time.Sleep(2 * time.Second)
	//
	//	for i, repoName := range repos {
	//		// Now there should be a new commit on the pachyderm repo / master branch
	//		branches, err := c.ListBranch(repoName)
	//		require.NoError(t, err)
	//		require.Equal(t, 1, len(branches))
	//		require.Equal(t, "master", branches[0].Name)
	//		commit := branches[0].Head
	//
	//		// Now wait for the pipeline complete as normal
	//		outputRepo := client.NewRepo(pipelines[i])
	//		commitInfos, err := c.BlockCommit([]*pfs.Commit{commit}, []*pfs.Repo{outputRepo})
	//		require.NoError(t, err)
	//		require.Equal(t, 1, len(commitInfos))
	//
	//		commit = commitInfos[0].Commit
	//
	//		var buf bytes.Buffer
	//
	//		require.NoError(t, c.GetFile(commit.Repo.Name, commit.Branch.Name, commit.ID, outputFilename, &buf))
	//		require.Equal(t, "9047fbfc251e7412ef3300868f743f2c24852539", strings.TrimSpace(buf.String()))
	//	}
}

func TestPipelineWithGitInputMultiPipelineSameInput(t *testing.T) {
	// TODO: Implement git input.
	t.Skip("Git input not implemented in V2")
	//	if testing.Short() {
	//		t.Skip("Skipping integration tests in short mode")
	//	}
	//
	//	c := tu.GetPachClient(t)
	//	require.NoError(t, c.DeleteAll())
	//
	//	outputFilename := "commitSHA"
	//	repos := []string{"test-artifacts", "test-artifacts"}
	//	pipelines := []string{
	//		tu.UniqueString("github_pipeline_a_"),
	//		tu.UniqueString("github_pipeline_b_"),
	//	}
	//	for i, repoName := range repos {
	//		require.NoError(t, c.CreatePipeline(
	//			pipelines[i],
	//			"",
	//			[]string{"bash"},
	//			[]string{
	//				fmt.Sprintf("cat /pfs/%v/.git/HEAD > /pfs/out/%v", repoName, outputFilename),
	//			},
	//			nil,
	//			&pps.Input{
	//				Git: &pps.GitInput{
	//					URL: "https://github.com/pachyderm/test-artifacts.git",
	//				},
	//			},
	//			"",
	//			false,
	//		))
	//		// There should be a pachyderm repo created w no commits:
	//		repos, err := c.ListRepo()
	//		require.NoError(t, err)
	//		found := false
	//		for _, repo := range repos {
	//			if repo.Repo.Name == repoName {
	//				found = true
	//			}
	//		}
	//		require.Equal(t, true, found)
	//
	//		commits, err := c.ListCommit(repoName, "", "", "", "", 0)
	//		require.NoError(t, err)
	//		require.Equal(t, 0, len(commits))
	//	}
	//
	//	// To trigger the pipeline, we'll need to simulate the webhook by pushing a POST payload to the githook server
	//	simulateGitPush(t, "../../etc/testing/artifacts/githook-payloads/master.json")
	//	// Need to sleep since the webhook http handler is non blocking
	//	time.Sleep(2 * time.Second)
	//
	//	// Now there should be a new commit on the pachyderm repo / master branch
	//	branches, err := c.ListBranch(repos[0])
	//	require.NoError(t, err)
	//	require.Equal(t, 1, len(branches))
	//	require.Equal(t, "master", branches[0].Name)
	//	commit := branches[0].Head
	//
	//	// Now wait for the pipeline complete as normal
	//	commitInfos, err := c.BlockCommitsetAll([]*pfs.Commit{commit}, nil)
	//	require.NoError(t, err)
	//	require.Equal(t, 2, len(commitInfos))
	//
	//	for _, commitInfo := range commitInfos {
	//		commit = commitInfo.Commit
	//		var buf bytes.Buffer
	//		require.NoError(t, c.GetFile(commit.Repo.Name, commit.Branch.Name, commit.ID, outputFilename, &buf))
	//		require.Equal(t, "9047fbfc251e7412ef3300868f743f2c24852539", strings.TrimSpace(buf.String()))
	//	}
}

func TestPipelineWithGitInputAndBranch(t *testing.T) {
	// TODO: Implement git input.
	t.Skip("Git input not implemented in V2")
	//	if testing.Short() {
	//		t.Skip("Skipping integration tests in short mode")
	//	}
	//
	//	c := tu.GetPachClient(t)
	//	require.NoError(t, c.DeleteAll())
	//
	//	branchName := "foo"
	//	outputFilename := "commitSHA"
	//	pipeline := tu.UniqueString("github_pipeline")
	//	require.NoError(t, c.CreatePipeline(
	//		pipeline,
	//		"",
	//		[]string{"bash"},
	//		[]string{
	//			fmt.Sprintf("cat /pfs/test-artifacts/.git/HEAD > /pfs/out/%v", outputFilename),
	//		},
	//		nil,
	//		&pps.Input{
	//			Git: &pps.GitInput{
	//				URL:    "https://github.com/pachyderm/test-artifacts.git",
	//				Branch: branchName,
	//			},
	//		},
	//		"",
	//		false,
	//	))
	//	// There should be a pachyderm repo created w no commits:
	//	_, err := c.InspectRepo("test-artifacts")
	//	require.NoError(t, err)
	//
	//	// Make sure a push to master does NOT trigger this pipeline
	//	simulateGitPush(t, "../../etc/testing/artifacts/githook-payloads/master.json")
	//	// Need to sleep since the webhook http handler is non blocking
	//	time.Sleep(5 * time.Second)
	//	// Now there should be a new commit on the pachyderm repo / master branch
	//	_, err = c.InspectBranch("test-artifacts", "master")
	//	require.YesError(t, err)
	//
	//	// To trigger the pipeline, we'll need to simulate the webhook by pushing a POST payload to the githook server
	//	simulateGitPush(t, "../../etc/testing/artifacts/githook-payloads/branch.json")
	//	// Need to sleep since the webhook http handler is non blocking
	//	time.Sleep(5 * time.Second)
	//	// Now there should be a new commit on the pachyderm repo / master branch
	//	branches, err := c.ListBranch("test-artifacts")
	//	require.NoError(t, err)
	//	require.Equal(t, 1, len(branches))
	//	require.Equal(t, branchName, branches[0].Name)
	//	commit := branches[0].Head
	//	require.NotNil(t, commit)
	//
	//	// Now wait for the pipeline complete as normal
	//	outputRepo := client.NewRepo(pipeline)
	//	commitInfos, err := c.BlockCommit([]*pfs.Commit{commit}, []*pfs.Repo{outputRepo})
	//	require.NoError(t, err)
	//	require.Equal(t, 1, len(commitInfos))
	//
	//	commit = commitInfos[0].Commit
	//
	//	var buf bytes.Buffer
	//
	//	require.NoError(t, c.GetFile(commit.Repo.Name, commit.Branch.Name, commit.ID, outputFilename, &buf))
	//	require.Equal(t, "81269575dcfc6ac2e2a463ad8016163f79c97f5c", strings.TrimSpace(buf.String()))
}

=======
>>>>>>> 085c20d1
func TestPipelineWithDatumTimeout(t *testing.T) {
	if testing.Short() {
		t.Skip("Skipping integration tests in short mode")
	}

	c := tu.GetPachClient(t)
	require.NoError(t, c.DeleteAll())

	dataRepo := tu.UniqueString("TestPipelineWithDatumTimeout_data")
	require.NoError(t, c.CreateRepo(dataRepo))

	commit1, err := c.StartCommit(dataRepo, "master")
	require.NoError(t, err)
	require.NoError(t, c.PutFile(commit1, "file", strings.NewReader("foo"), client.WithAppendPutFile()))
	require.NoError(t, c.FinishCommit(dataRepo, commit1.Branch.Name, commit1.ID))
	timeout := 20
	pipeline := tu.UniqueString("pipeline")
	duration, err := time.ParseDuration(fmt.Sprintf("%vs", timeout))
	require.NoError(t, err)
	_, err = c.PpsAPIClient.CreatePipeline(
		context.Background(),
		&pps.CreatePipelineRequest{
			Pipeline: client.NewPipeline(pipeline),
			Transform: &pps.Transform{
				Cmd: []string{"bash"},
				Stdin: []string{
					"while true; do sleep 1; date; done",
					fmt.Sprintf("cp /pfs/%s/* /pfs/out/", dataRepo),
				},
			},
			Input:        client.NewPFSInput(dataRepo, "/*"),
			EnableStats:  true,
			DatumTimeout: types.DurationProto(duration),
		},
	)
	require.NoError(t, err)

	commitInfos, err := c.BlockCommitsetAll(commit1.ID)
	require.NoError(t, err)
	require.Equal(t, 2, len(commitInfos))

	jobs, err := c.ListJob(pipeline, nil, nil, -1, true)
	require.NoError(t, err)
	require.Equal(t, 1, len(jobs))
	// Block on the job being complete before we call ListDatum
	jobInfo, err := c.InspectJob(jobs[0].Job.ID, true)
	require.NoError(t, err)
	require.Equal(t, pps.JobState_JOB_FAILURE, jobInfo.State)

	// Now validate the datum timed out properly
	dis, err := c.ListDatumAll(jobs[0].Job.ID)
	require.NoError(t, err)
	require.Equal(t, 1, len(dis))

	datum, err := c.InspectDatum(jobs[0].Job.ID, dis[0].Datum.ID)
	require.NoError(t, err)
	require.Equal(t, pps.DatumState_FAILED, datum.State)
	// ProcessTime looks like "20 seconds"
	tokens := strings.Split(pretty.Duration(datum.Stats.ProcessTime), " ")
	require.Equal(t, 2, len(tokens))
	seconds, err := strconv.Atoi(tokens[0])
	require.NoError(t, err)
	require.Equal(t, timeout, seconds)
}

func TestListDatumDuringJob(t *testing.T) {
	if testing.Short() {
		t.Skip("Skipping integration tests in short mode")
	}

	c := tu.GetPachClient(t)
	require.NoError(t, c.DeleteAll())

	dataRepo := tu.UniqueString("TestListDatumDuringJob_data")
	require.NoError(t, c.CreateRepo(dataRepo))

	commit1, err := c.StartCommit(dataRepo, "master")
	require.NoError(t, err)

	fileCount := 10
	for i := 0; i < fileCount; i++ {
		fileName := "file" + strconv.Itoa(i)
		require.NoError(t, c.PutFile(commit1, fileName, strings.NewReader("foo")))
	}

	require.NoError(t, c.FinishCommit(dataRepo, commit1.Branch.Name, commit1.ID))
	timeout := 20
	pipeline := tu.UniqueString("TestListDatumDuringJob_pipeline")
	duration, err := time.ParseDuration(fmt.Sprintf("%vs", timeout))
	require.NoError(t, err)
	_, err = c.PpsAPIClient.CreatePipeline(
		context.Background(),
		&pps.CreatePipelineRequest{
			Pipeline: client.NewPipeline(pipeline),
			Transform: &pps.Transform{
				Cmd: []string{"bash"},
				Stdin: []string{
					"sleep 1;",
					fmt.Sprintf("cp /pfs/%s/* /pfs/out/", dataRepo),
				},
			},
			Input:        client.NewPFSInput(dataRepo, "/*"),
			EnableStats:  true,
			DatumTimeout: types.DurationProto(duration),
			ChunkSpec: &pps.ChunkSpec{
				Number: 2, // since we set the ChunkSpec number to 2, we expect our datums to be processed in 5 chunks (10 files / 2 files per chunk)
			},
		},
	)
	require.NoError(t, err)

	var jobInfo *pps.JobInfo
	require.NoErrorWithinT(t, 30*time.Second, func() error {
		return backoff.Retry(func() error {
			jobInfos, err := c.ListJob(pipeline, nil, nil, -1, true)
			if err != nil {
				return err
			}
			if len(jobInfos) != 1 {
				return errors.Errorf("Expected one job, but got %d: %v", len(jobInfos), jobInfos)
			}
			jobInfo = jobInfos[0]
			return nil
		}, backoff.NewTestingBackOff())
	})

	// initially since no datum chunks have been processed, we receive 0 datums
	dis, err := c.ListDatumAll(jobInfo.Job.ID)
	require.NoError(t, err)
	require.Equal(t, 0, len(dis))

	// test job progress by waiting until some datums are returned, and verify that it's not all of them
	require.NoErrorWithinT(t, 30*time.Second, func() error {
		return backoff.Retry(func() error {
			dis, err = c.ListDatumAll(jobInfo.Job.ID)
			if err != nil {
				return err
			}
			if len(dis) == 0 {
				return errors.Errorf("expected some datums to be listed")
			}
			return nil
		}, backoff.NewTestingBackOff())
	})

	// fewer than all the datums have been processed
	require.True(t, len(dis) < fileCount)

	// wait until all datums are processed
	_, err = c.BlockCommitsetAll(commit1.ID)
	require.NoError(t, err)

	dis, err = c.ListDatumAll(jobInfo.Job.ID)
	require.NoError(t, err)
	require.Equal(t, fileCount, len(dis))
}

func TestPipelineWithDatumTimeoutControl(t *testing.T) {
	if testing.Short() {
		t.Skip("Skipping integration tests in short mode")
	}

	c := tu.GetPachClient(t)
	require.NoError(t, c.DeleteAll())

	dataRepo := tu.UniqueString("TestPipelineWithDatumTimeoutControl_data")
	require.NoError(t, c.CreateRepo(dataRepo))

	commit1, err := c.StartCommit(dataRepo, "master")
	require.NoError(t, err)
	require.NoError(t, c.PutFile(commit1, "file", strings.NewReader("foo"), client.WithAppendPutFile()))
	require.NoError(t, c.FinishCommit(dataRepo, commit1.Branch.Name, commit1.ID))
	timeout := 20
	pipeline := tu.UniqueString("pipeline")
	duration, err := time.ParseDuration(fmt.Sprintf("%vs", timeout))
	require.NoError(t, err)
	_, err = c.PpsAPIClient.CreatePipeline(
		context.Background(),
		&pps.CreatePipelineRequest{
			Pipeline: client.NewPipeline(pipeline),
			Transform: &pps.Transform{
				Cmd: []string{"bash"},
				Stdin: []string{
					fmt.Sprintf("sleep %v", timeout-10),
					fmt.Sprintf("cp /pfs/%s/* /pfs/out/", dataRepo),
				},
			},
			Input:        client.NewPFSInput(dataRepo, "/*"),
			DatumTimeout: types.DurationProto(duration),
		},
	)
	require.NoError(t, err)

	commitInfos, err := c.BlockCommitsetAll(commit1.ID)
	require.NoError(t, err)
	require.Equal(t, 2, len(commitInfos))

	jobs, err := c.ListJob(pipeline, nil, nil, -1, true)
	require.NoError(t, err)
	require.Equal(t, 1, len(jobs))
	// Block on the job being complete before we call ListDatum
	jobInfo, err := c.InspectJob(jobs[0].Job.ID, true)
	require.NoError(t, err)
	require.Equal(t, pps.JobState_JOB_SUCCESS, jobInfo.State)
}

func TestPipelineWithJobTimeout(t *testing.T) {
	if testing.Short() {
		t.Skip("Skipping integration tests in short mode")
	}

	c := tu.GetPachClient(t)
	require.NoError(t, c.DeleteAll())

	dataRepo := tu.UniqueString("TestPipelineWithDatumTimeout_data")
	require.NoError(t, c.CreateRepo(dataRepo))

	commit1, err := c.StartCommit(dataRepo, "master")
	require.NoError(t, err)
	numFiles := 2
	for i := 0; i < numFiles; i++ {
		require.NoError(t, c.PutFile(commit1, fmt.Sprintf("file-%v", i), strings.NewReader("foo"), client.WithAppendPutFile()))
	}
	require.NoError(t, c.FinishCommit(dataRepo, commit1.Branch.Name, commit1.ID))
	timeout := 20
	pipeline := tu.UniqueString("pipeline")
	duration, err := time.ParseDuration(fmt.Sprintf("%vs", timeout))
	require.NoError(t, err)
	_, err = c.PpsAPIClient.CreatePipeline(
		context.Background(),
		&pps.CreatePipelineRequest{
			Pipeline: client.NewPipeline(pipeline),
			Transform: &pps.Transform{
				Cmd: []string{"bash"},
				Stdin: []string{
					fmt.Sprintf("sleep %v", timeout), // we have 2 datums, so the total exec time will more than double the timeout value
					fmt.Sprintf("cp /pfs/%s/* /pfs/out/", dataRepo),
				},
			},
			Input:       client.NewPFSInput(dataRepo, "/*"),
			EnableStats: true,
			JobTimeout:  types.DurationProto(duration),
		},
	)
	require.NoError(t, err)

	// Wait for the job to get scheduled / appear in listjob
	// A sleep of 15s is insufficient
	time.Sleep(25 * time.Second)
	jobs, err := c.ListJob(pipeline, nil, nil, -1, true)
	require.NoError(t, err)
	require.Equal(t, 1, len(jobs))

	// Block on the job being complete before we call ListDatum
	jobInfo, err := c.InspectJob(jobs[0].Job.ID, true)
	require.NoError(t, err)
	require.Equal(t, pps.JobState_JOB_KILLED.String(), jobInfo.State.String())
	started, err := types.TimestampFromProto(jobInfo.Started)
	require.NoError(t, err)
	finished, err := types.TimestampFromProto(jobInfo.Finished)
	require.NoError(t, err)
	require.True(t, math.Abs((finished.Sub(started)-(time.Second*20)).Seconds()) <= 1.0)
}

func TestCommitDescription(t *testing.T) {
	if testing.Short() {
		t.Skip("Skipping integration tests in short mode")
	}

	c := tu.GetPachClient(t)
	require.NoError(t, c.DeleteAll())
	ctx, cancel := context.WithTimeout(context.Background(), 60*time.Second)
	defer cancel()

	dataRepo := tu.UniqueString("TestCommitDescription")
	require.NoError(t, c.CreateRepo(dataRepo))

	// Test putting a message in StartCommit
	commit, err := c.PfsAPIClient.StartCommit(ctx, &pfs.StartCommitRequest{
		Branch:      client.NewBranch(dataRepo, "master"),
		Description: "test commit description in 'start commit'",
	})
	require.NoError(t, err)
	c.FinishCommit(dataRepo, commit.Branch.Name, commit.ID)
	commitInfo, err := c.InspectCommit(dataRepo, commit.Branch.Name, commit.ID)
	require.NoError(t, err)
	require.Equal(t, "test commit description in 'start commit'", commitInfo.Description)
	require.NoError(t, pfspretty.PrintDetailedCommitInfo(os.Stdout, pfspretty.NewPrintableCommitInfo(commitInfo)))

	// Test putting a message in FinishCommit
	commit, err = c.StartCommit(dataRepo, "master")
	require.NoError(t, err)
	c.PfsAPIClient.FinishCommit(ctx, &pfs.FinishCommitRequest{
		Commit:      commit,
		Description: "test commit description in 'finish commit'",
	})
	commitInfo, err = c.InspectCommit(dataRepo, commit.Branch.Name, commit.ID)
	require.NoError(t, err)
	require.Equal(t, "test commit description in 'finish commit'", commitInfo.Description)
	require.NoError(t, pfspretty.PrintDetailedCommitInfo(os.Stdout, pfspretty.NewPrintableCommitInfo(commitInfo)))

	// Test overwriting a commit message
	commit, err = c.PfsAPIClient.StartCommit(ctx, &pfs.StartCommitRequest{
		Branch:      client.NewBranch(dataRepo, "master"),
		Description: "test commit description in 'start commit'",
	})
	require.NoError(t, err)
	c.PfsAPIClient.FinishCommit(ctx, &pfs.FinishCommitRequest{
		Commit:      commit,
		Description: "test commit description in 'finish commit' that overwrites",
	})
	commitInfo, err = c.InspectCommit(dataRepo, commit.Branch.Name, commit.ID)
	require.NoError(t, err)
	require.Equal(t, "test commit description in 'finish commit' that overwrites", commitInfo.Description)
	require.NoError(t, pfspretty.PrintDetailedCommitInfo(os.Stdout, pfspretty.NewPrintableCommitInfo(commitInfo)))
}

func TestPipelineDescription(t *testing.T) {
	if testing.Short() {
		t.Skip("Skipping integration tests in short mode")
	}

	c := tu.GetPachClient(t)
	require.NoError(t, c.DeleteAll())

	dataRepo := tu.UniqueString("TestPipelineDescription_data")
	require.NoError(t, c.CreateRepo(dataRepo))

	description := "pipeline description"
	pipeline := tu.UniqueString("TestPipelineDescription")
	_, err := c.PpsAPIClient.CreatePipeline(
		context.Background(),
		&pps.CreatePipelineRequest{
			Pipeline:    client.NewPipeline(pipeline),
			Transform:   &pps.Transform{Cmd: []string{"true"}},
			Description: description,
			Input:       client.NewPFSInput(dataRepo, "/"),
		})
	require.NoError(t, err)
	pi, err := c.InspectPipeline(pipeline)
	require.NoError(t, err)
	require.Equal(t, description, pi.Description)
}

func TestListJobInputCommits(t *testing.T) {
	if testing.Short() {
		t.Skip("Skipping integration tests in short mode")
	}

	c := tu.GetPachClient(t)
	require.NoError(t, c.DeleteAll())

	aRepo := tu.UniqueString("TestListJobInputCommits_data_a")
	require.NoError(t, c.CreateRepo(aRepo))
	bRepo := tu.UniqueString("TestListJobInputCommits_data_b")
	require.NoError(t, c.CreateRepo(bRepo))

	pipeline := tu.UniqueString("TestListJobInputCommits")
	require.NoError(t, c.CreatePipeline(
		pipeline,
		"",
		[]string{"bash"},
		[]string{
			fmt.Sprintf("cp /pfs/%s/* /pfs/out/", aRepo),
			fmt.Sprintf("cp /pfs/%s/* /pfs/out/", bRepo),
		},
		&pps.ParallelismSpec{
			Constant: 1,
		},
		client.NewCrossInput(
			client.NewPFSInput(aRepo, "/*"),
			client.NewPFSInput(bRepo, "/*"),
		),
		"",
		false,
	))

	commita1, err := c.StartCommit(aRepo, "master")
	require.NoError(t, err)
	require.NoError(t, c.PutFile(commita1, "file", strings.NewReader("foo"), client.WithAppendPutFile()))
	require.NoError(t, c.FinishCommit(aRepo, "master", ""))

	commitb1, err := c.StartCommit(bRepo, "master")
	require.NoError(t, err)
	require.NoError(t, c.PutFile(commitb1, "file", strings.NewReader("foo"), client.WithAppendPutFile()))
	require.NoError(t, c.FinishCommit(bRepo, "master", ""))

	commitInfos, err := c.BlockCommitsetAll(commitb1.ID)
	require.NoError(t, err)
	require.Equal(t, 2, len(commitInfos))

	commita2, err := c.StartCommit(aRepo, "master")
	require.NoError(t, err)
	require.NoError(t, c.PutFile(commita2, "file", strings.NewReader("bar"), client.WithAppendPutFile()))
	require.NoError(t, c.FinishCommit(aRepo, "master", ""))

	commitInfos, err = c.BlockCommitsetAll(commita2.ID)
	require.NoError(t, err)
	require.Equal(t, 2, len(commitInfos))

	commitb2, err := c.StartCommit(bRepo, "master")
	require.NoError(t, err)
	require.NoError(t, c.PutFile(commitb2, "file", strings.NewReader("bar"), client.WithAppendPutFile()))
	require.NoError(t, c.FinishCommit(bRepo, "master", ""))

	commitInfos, err = c.BlockCommitsetAll(commitb2.ID)
	require.NoError(t, err)
	require.Equal(t, 2, len(commitInfos))

	jobInfos, err := c.ListJob("", []*pfs.Commit{commita1}, nil, -1, true)
	require.NoError(t, err)
	require.Equal(t, 2, len(jobInfos)) // a1 + nil and a1 + b1

	jobInfos, err = c.ListJob("", []*pfs.Commit{commitb1}, nil, -1, true)
	require.NoError(t, err)
	require.Equal(t, 2, len(jobInfos)) // a1 + b1 and a2 + b1

	jobInfos, err = c.ListJob("", []*pfs.Commit{commita2}, nil, -1, true)
	require.NoError(t, err)
	require.Equal(t, 2, len(jobInfos)) // a2 + b1 and a2 + b2

	jobInfos, err = c.ListJob("", []*pfs.Commit{commitb2}, nil, -1, true)
	require.NoError(t, err)
	require.Equal(t, 1, len(jobInfos)) // a2 + b2

	jobInfos, err = c.ListJob("", []*pfs.Commit{commita1, commitb1}, nil, -1, true)
	require.NoError(t, err)
	require.Equal(t, 1, len(jobInfos))

	jobInfos, err = c.ListJob("", []*pfs.Commit{commita2, commitb1}, nil, -1, true)
	require.NoError(t, err)
	require.Equal(t, 1, len(jobInfos))

	jobInfos, err = c.ListJob("", []*pfs.Commit{commita2, commitb2}, nil, -1, true)
	require.NoError(t, err)
	require.Equal(t, 1, len(jobInfos))

	jobInfos, err = c.ListJob("", []*pfs.Commit{client.NewCommit(aRepo, "master", ""), client.NewCommit(bRepo, "master", "")}, nil, -1, true)
	require.NoError(t, err)
	require.Equal(t, 1, len(jobInfos))
}

// TestCancelJob creates a long-running job and then kills it, testing
// that the user process is killed.
func TestCancelJob(t *testing.T) {
	// TODO(2.0 required): Investigate hang.
	t.Skip("Investigate hang")
	if testing.Short() {
		t.Skip("Skipping integration tests in short mode")
	}

	c := tu.GetPachClient(t)
	require.NoError(t, c.DeleteAll())

	// Create an input repo
	repo := tu.UniqueString("TestCancelJob")
	require.NoError(t, c.CreateRepo(repo))

	// Create an input commit
	commit, err := c.StartCommit(repo, "master")
	require.NoError(t, err)
	require.NoError(t, c.PutFile(commit, "/time", strings.NewReader("600"), client.WithAppendPutFile()))
	require.NoError(t, c.PutFile(commit, "/data", strings.NewReader("commit data"), client.WithAppendPutFile()))
	require.NoError(t, c.FinishCommit(repo, commit.Branch.Name, commit.ID))

	// Create sleep + copy pipeline
	pipeline := tu.UniqueString("pipeline")
	require.NoError(t, c.CreatePipeline(
		pipeline,
		"",
		[]string{"bash"},
		[]string{
			"sleep `cat /pfs/*/time`",
			"cp /pfs/*/data /pfs/out/",
		},
		&pps.ParallelismSpec{
			Constant: 1,
		},
		client.NewPFSInput(repo, "/"),
		"",
		false,
	))

	// Wait until PPS has started processing commit
	var jobInfo *pps.JobInfo
	require.NoErrorWithinT(t, 30*time.Second, func() error {
		return backoff.Retry(func() error {
			jobInfos, err := c.ListJob(pipeline, []*pfs.Commit{commit}, nil, -1, true)
			if err != nil {
				return err
			}
			if len(jobInfos) != 1 {
				return errors.Errorf("Expected one job, but got %d: %v", len(jobInfos), jobInfos)
			}
			jobInfo = jobInfos[0]
			return nil
		}, backoff.NewTestingBackOff())
	})

	// stop the job
	require.NoError(t, c.StopJob(jobInfo.Job.ID))

	// Wait until the job is cancelled
	require.NoErrorWithinT(t, 30*time.Second, func() error {
		return backoff.Retry(func() error {
			updatedJobInfo, err := c.InspectJob(jobInfo.Job.ID, false)
			if err != nil {
				return err
			}
			if updatedJobInfo.State != pps.JobState_JOB_KILLED {
				return errors.Errorf("job %s is still running, but should be KILLED", jobInfo.Job.ID)
			}
			return nil
		}, backoff.NewTestingBackOff())
	})

	// Create one more commit to make sure the pipeline can still process input
	// commits
	commit2, err := c.StartCommit(repo, "master")
	require.NoError(t, err)
	require.NoError(t, c.DeleteFile(commit2, "/time"))
	require.NoError(t, c.PutFile(commit2, "/time", strings.NewReader("1"), client.WithAppendPutFile()))
	require.NoError(t, c.DeleteFile(commit2, "/data"))
	require.NoError(t, c.PutFile(commit2, "/data", strings.NewReader("commit 2 data"), client.WithAppendPutFile()))
	require.NoError(t, c.FinishCommit(repo, commit2.Branch.Name, commit2.ID))

	// Flush commit2, and make sure the output is as expected
	commitInfo, err := c.BlockCommit(pipeline, "master", commit2.ID)
	require.NoError(t, err)

	buf := bytes.Buffer{}
	err = c.GetFile(commitInfo.Commit, "/data", &buf)
	require.NoError(t, err)
	require.Equal(t, "commit 2 data", buf.String())
}

// TestCancelManyJobs creates many jobs to test that the handling of many
// incoming job events is correct. Each job comes up (which tests that that
// cancelling job 'a' does not cancel subsequent job 'b'), must be the only job
// running (which tests that only one job can run at a time), and then is
// cancelled.
func TestCancelManyJobs(t *testing.T) {
	// TODO(2.0 required): Investigate hang.
	t.Skip("Investigate hang")
	if testing.Short() {
		t.Skip("Skipping integration tests in short mode")
	}

	c := tu.GetPachClient(t)
	require.NoError(t, c.DeleteAll())

	// Create an input repo
	repo := tu.UniqueString("TestCancelManyJobs")
	require.NoError(t, c.CreateRepo(repo))

	// Create sleep pipeline
	pipeline := tu.UniqueString("pipeline")
	require.NoError(t, c.CreatePipeline(
		pipeline,
		"",
		[]string{"sleep", "600"},
		nil,
		&pps.ParallelismSpec{
			Constant: 1,
		},
		client.NewPFSInput(repo, "/*"),
		"",
		false,
	))

	// Create 10 input commits, to spawn 10 jobs
	var commits [10]*pfs.Commit
	var err error
	for i := 0; i < 10; i++ {
		commits[i], err = c.StartCommit(repo, "master")
		require.NoError(t, c.PutFile(commits[i], "file", strings.NewReader("foo"), client.WithAppendPutFile()))
		require.NoError(t, err)
		require.NoError(t, c.FinishCommit(repo, commits[0].Branch.Name, commits[i].ID))
	}

	// For each expected job: watch to make sure the input job comes up, make
	// sure that it's the only job running, then cancel it
	for _, commit := range commits {
		// Wait until PPS has started processing commit
		var jobInfo *pps.JobInfo
		require.NoErrorWithinT(t, 30*time.Second, func() error {
			return backoff.Retry(func() error {
				jobInfos, err := c.ListJob(pipeline, []*pfs.Commit{commit}, nil, -1, true)
				if err != nil {
					return err
				}
				if len(jobInfos) != 1 {
					return errors.Errorf("Expected one job, but got %d: %v", len(jobInfos), jobInfos)
				}
				jobInfo = jobInfos[0]
				return nil
			}, backoff.NewTestingBackOff())
		})

		// Stop the job
		require.NoError(t, c.StopJob(jobInfo.Job.ID))

		// Check that the job is now killed
		require.NoErrorWithinT(t, 30*time.Second, func() error {
			return backoff.Retry(func() error {
				// TODO(msteffen): once github.com/pachyderm/pachyderm/v2/pull/2642 is
				// submitted, change ListJob here to filter on commit1 as the input commit,
				// rather than inspecting the input in the test
				updatedJobInfo, err := c.InspectJob(jobInfo.Job.ID, false)
				if err != nil {
					return err
				}
				if updatedJobInfo.State != pps.JobState_JOB_KILLED {
					return errors.Errorf("job %s is still running, but should be KILLED", jobInfo.Job.ID)
				}
				return nil
			}, backoff.NewTestingBackOff())
		})
	}
}

// TestSquashCommitsetPropagation deletes an input commit and makes sure all
// downstream commits are also deleted.
// DAG in this test: repo -> pipeline[0] -> pipeline[1]
func TestSquashCommitsetPropagation(t *testing.T) {
	// TODO(2.0 optional): Implement put file split in V2.
	t.Skip("Put file split not implemented in V2")
	// 	if testing.Short() {
	// 		t.Skip("Skipping integration tests in short mode")
	// 	}

	// 	c := tu.GetPachClient(t)
	// 	require.NoError(t, c.DeleteAll())

	// 	// Create an input repo
	// 	repo := tu.UniqueString("TestSquashCommitsetPropagation")
	// 	require.NoError(t, c.CreateRepo(repo))
	// 	_, err := c.PutFileSplit(repo, "master", "d", pfs.Delimiter_SQL, 0, 0, 0, false,
	// 		strings.NewReader(tu.TestPGDump))
	// 	require.NoError(t, err)

	// 	// Create a pipeline that roughly validates the header
	// 	pipeline := tu.UniqueString("TestSplitFileReprocessPL")
	// 	require.NoError(t, c.CreatePipeline(
	// 		pipeline,
	// 		"",
	// 		[]string{"/bin/bash"},
	// 		[]string{
	// 			`ls /pfs/*/d/*`, // for debugging
	// 			`cars_tables="$(grep "CREATE TABLE public.cars" /pfs/*/d/* | sort -u  | wc -l)"`,
	// 			`(( cars_tables == 1 )) && exit 0 || exit 1`,
	// 		},
	// 		&pps.ParallelismSpec{Constant: 1},
	// 		client.NewPFSInput(repo, "/d/*"),
	// 		"",
	// 		false,
	// 	))

	// 	// wait for job to run & check that all rows were processed
	// 	var jobCount int
	// 	c.FlushJob([]*pfs.Commit{client.NewCommit(repo, "master")}, nil,
	// 		func(jobInfo *pps.JobInfo) error {
	// 			jobCount++
	// 			require.Equal(t, 1, jobCount)
	// 			require.Equal(t, pps.JobState_JOB_SUCCESS, jobInfo.State)
	// 			require.Equal(t, int64(5), jobInfo.DataProcessed)
	// 			require.Equal(t, int64(0), jobInfo.DataSkipped)
	// 			return nil
	// 		})

	// 	// put empty dataset w/ new header
	// 	_, err = c.PutFileSplit(repo, "master", "d", pfs.Delimiter_SQL, 0, 0, 0, false,
	// 		strings.NewReader(tu.TestPGDumpNewHeader))
	// 	require.NoError(t, err)

	// 	// everything gets reprocessed (hashes all change even though the files
	// 	// themselves weren't altered)
	// 	jobCount = 0
	// 	c.FlushJob([]*pfs.Commit{client.NewCommit(repo, "master")}, nil,
	// 		func(jobInfo *pps.JobInfo) error {
	// 			jobCount++
	// 			require.Equal(t, 1, jobCount)
	// 			require.Equal(t, pps.JobState_JOB_SUCCESS, jobInfo.State)
	// 			require.Equal(t, int64(5), jobInfo.DataProcessed) // added 3 new rows
	// 			require.Equal(t, int64(0), jobInfo.DataSkipped)
	// 			return nil
	// 		})
}

// TestSquashCommitsetRunsJob creates an input repo, commits several times, and
// then creates a pipeline. Creating the pipeline will spawn a job and while
// that job is running, this test deletes the HEAD commit of the input branch,
// which deletes the job's output commit and cancels the job. This should start
// another job that processes the original input HEAD commit's parent.
func TestSquashCommitsetRunsJob(t *testing.T) {
	// TODO(2.0 required): Investigate transaction error,
	// keeps using transaction after a conflict
	t.Skip("Investigate transaction error")
	if testing.Short() {
		t.Skip("Skipping integration tests in short mode")
	}
	tu.DeleteAll(t)
	defer tu.DeleteAll(t)
	c := tu.GetPachClient(t)

	// Create an input repo
	repo := tu.UniqueString("TestSquashCommitsetRunsJob")
	require.NoError(t, c.CreateRepo(repo))

	// Create two input commits. The input commit has two files: 'time' which
	// determines how long the processing job runs for, and 'data' which
	// determines the job's output. This ensures that the first job (processing
	// the second commit) runs for a long time, making it easy to cancel, while
	// the second job runs quickly, ensuring that the test finishes quickly
	commit1, err := c.StartCommit(repo, "master")
	require.NoError(t, err)
	require.NoError(t, c.PutFile(commit1, "/time", strings.NewReader("1"), client.WithAppendPutFile()))
	require.NoError(t, c.PutFile(commit1, "/data", strings.NewReader("commit 1 data"), client.WithAppendPutFile()))
	require.NoError(t, c.FinishCommit(repo, commit1.Branch.Name, commit1.ID))

	commit2, err := c.StartCommit(repo, "master")
	require.NoError(t, err)
	require.NoError(t, c.DeleteFile(commit2, "/time"))
	require.NoError(t, c.PutFile(commit2, "/time", strings.NewReader("600"), client.WithAppendPutFile()))
	require.NoError(t, c.DeleteFile(commit2, "/data"))
	require.NoError(t, c.PutFile(commit2, "/data", strings.NewReader("commit 2 data"), client.WithAppendPutFile()))
	require.NoError(t, c.FinishCommit(repo, commit2.Branch.Name, commit2.ID))

	// Create sleep + copy pipeline
	pipeline := tu.UniqueString("pipeline")
	require.NoError(t, c.CreatePipeline(
		pipeline,
		"",
		[]string{"bash"},
		[]string{
			"sleep `cat /pfs/*/time`",
			"cp /pfs/*/data /pfs/out/",
		},
		&pps.ParallelismSpec{
			Constant: 1,
		},
		client.NewPFSInput(repo, "/"),
		"",
		false,
	))

	// Wait until PPS has started processing commit2
	require.NoErrorWithinT(t, 30*time.Second, func() error {
		return backoff.Retry(func() error {
			// TODO(msteffen): once github.com/pachyderm/pachyderm/v2/pull/2642 is
			// submitted, change ListJob here to filter on commit1 as the input commit,
			// rather than inspecting the input in the test
			jobInfos, err := c.ListJob(pipeline, nil, nil, -1, true)
			if err != nil {
				return err
			}
			if len(jobInfos) != 1 {
				return errors.Errorf("Expected one job, but got %d: %v", len(jobInfos), jobInfos)
			}
			return pps.VisitInput(jobInfos[0].Input, func(input *pps.Input) error {
				if input.Pfs == nil {
					return errors.Errorf("expected a single PFS input, but got: %v", jobInfos[0].Input)
				}
				if input.Pfs.Commit != commit2.ID {
					return errors.Errorf("expected job to process %s, but instead processed: %s", commit2.ID, jobInfos[0].Input)
				}
				return nil
			})
		}, backoff.NewTestingBackOff())
	})

	// Delete the second commit in the input repo
	require.NoError(t, c.SquashCommitset(commit2.ID))

	// Wait until PPS has started processing commit1
	require.NoErrorWithinT(t, 30*time.Second, func() error {
		return backoff.Retry(func() error {
			// TODO(msteffen): as above, change ListJob here to filter on commit2 as
			// the input, rather than inspecting the input in the test
			jobInfos, err := c.ListJob(pipeline, nil, nil, -1, true)
			if err != nil {
				return err
			}
			if len(jobInfos) != 1 {
				return errors.Errorf("Expected one job, but got %d: %v", len(jobInfos), jobInfos)
			}
			return pps.VisitInput(jobInfos[0].Input, func(input *pps.Input) error {
				if input.Pfs == nil {
					return errors.Errorf("expected a single PFS input, but got: %v", jobInfos[0].Input)
				}
				if input.Pfs.Commit != commit1.ID {
					return errors.Errorf("expected job to process %s, but instead processed: %s", commit1.ID, jobInfos[0].Input)
				}
				return nil
			})
		}, backoff.NewTestingBackOff())
	})

	commitInfo, err := c.BlockCommit(pipeline, "master", "")
	require.NoError(t, err)

	// Check that the job processed the right data
	buf := bytes.Buffer{}
	err = c.GetFile(commitInfo.Commit, "/data", &buf)
	require.NoError(t, err)
	require.Equal(t, "commit 1 data", buf.String())

	// Create one more commit to make sure the pipeline can still process input
	// commits
	commit3, err := c.StartCommit(repo, "master")
	require.NoError(t, err)
	require.NoError(t, c.DeleteFile(commit3, "/data"))
	require.NoError(t, c.PutFile(commit3, "/data", strings.NewReader("commit 3 data"), client.WithAppendPutFile()))
	require.NoError(t, c.FinishCommit(repo, commit3.Branch.Name, commit3.ID))

	// Flush commit3, and make sure the output is as expected
	commitInfo, err = c.BlockCommit(pipeline, "master", commit3.ID)
	require.NoError(t, err)

	buf.Reset()
	err = c.GetFile(commitInfo.Commit, "/data", &buf)
	require.NoError(t, err)
	require.Equal(t, "commit 3 data", buf.String())
}

func TestEntryPoint(t *testing.T) {
	// TODO(2.0 required): Investigate hang.
	t.Skip("Investigate hang")
	if testing.Short() {
		t.Skip("Skipping integration tests in short mode")
	}

	c := tu.GetPachClient(t)
	require.NoError(t, c.DeleteAll())

	dataRepo := tu.UniqueString(t.Name() + "-data")
	require.NoError(t, c.CreateRepo(dataRepo))

	commit1, err := c.StartCommit(dataRepo, "master")
	require.NoError(t, err)
	require.NoError(t, c.PutFile(commit1, "file", strings.NewReader("foo"), client.WithAppendPutFile()))
	require.NoError(t, c.FinishCommit(dataRepo, commit1.Branch.Name, commit1.ID))

	pipeline := tu.UniqueString(t.Name())
	require.NoError(t, c.CreatePipeline(
		pipeline,
		"pachyderm_entrypoint",
		nil,
		nil,
		&pps.ParallelismSpec{
			Constant: 1,
		},
		&pps.Input{
			Pfs: &pps.PFSInput{
				Name: "in",
				Repo: dataRepo,
				Glob: "/*",
			},
		},
		"",
		false,
	))

	commitInfos, err := c.BlockCommitsetAll(commit1.ID)
	require.NoError(t, err)
	require.Equal(t, 2, len(commitInfos))

	var buf bytes.Buffer
	require.NoError(t, c.GetFile(commitInfos[0].Commit, "file", &buf))
	require.Equal(t, "foo", buf.String())
}

func TestDeleteSpecRepo(t *testing.T) {
	if testing.Short() {
		t.Skip("Skipping integration tests in short mode")
	}

	c := tu.GetPachClient(t)
	dataRepo := tu.UniqueString("TestDeleteSpecRepo_data")
	require.NoError(t, c.CreateRepo(dataRepo))

	pipeline := tu.UniqueString("TestSimplePipeline")
	require.NoError(t, c.CreatePipeline(
		pipeline,
		"pachyderm_entrypoint",
		[]string{"echo", "foo"},
		nil,
		&pps.ParallelismSpec{
			Constant: 1,
		},
		client.NewPFSInput(dataRepo, "/"),
		"",
		false,
	))
	_, err := c.PfsAPIClient.DeleteRepo(
		c.Ctx(),
		&pfs.DeleteRepoRequest{
			Repo: client.NewSystemRepo(pipeline, pfs.SpecRepoType),
		})
	require.YesError(t, err)
}

func TestUserWorkingDir(t *testing.T) {
	// TODO(2.0 required): Investigate hang
	t.Skip("Investigate hang")
	if testing.Short() {
		t.Skip("Skipping integration tests in short mode")
	}

	c := tu.GetPachClient(t)
	defer require.NoError(t, c.DeleteAll())

	dataRepo := tu.UniqueString("TestUserWorkingDir_data")
	require.NoError(t, c.CreateRepo(dataRepo))

	commit, err := c.StartCommit(dataRepo, "master")
	require.NoError(t, err)
	require.NoError(t, c.PutFile(commit, "file", strings.NewReader("foo"), client.WithAppendPutFile()))
	require.NoError(t, c.FinishCommit(dataRepo, commit.Branch.Name, commit.ID))

	pipeline := tu.UniqueString("TestSimplePipeline")
	_, err = c.PpsAPIClient.CreatePipeline(
		context.Background(),
		&pps.CreatePipelineRequest{
			Pipeline: client.NewPipeline(pipeline),
			Transform: &pps.Transform{
				Image: "pachyderm_entrypoint",
				Cmd:   []string{"bash"},
				Stdin: []string{
					"ls -lh /pfs",
					"whoami >/pfs/out/whoami",
					"pwd >/pfs/out/pwd",
					fmt.Sprintf("cat /pfs/%s/file >/pfs/out/file", dataRepo),
				},
				User:       "test",
				WorkingDir: "/home/test",
			},
			Input: client.NewPFSInput(dataRepo, "/"),
		})
	require.NoError(t, err)

	commitInfos, err := c.BlockCommitsetAll(commit.ID)
	require.NoError(t, err)
	require.Equal(t, 2, len(commitInfos))

	var buf bytes.Buffer
	require.NoError(t, c.GetFile(commitInfos[0].Commit, "whoami", &buf))
	require.Equal(t, "test\n", buf.String())
	buf.Reset()
	require.NoError(t, c.GetFile(commitInfos[0].Commit, "pwd", &buf))
	require.Equal(t, "/home/test\n", buf.String())
}

func TestDontReadStdin(t *testing.T) {
	if testing.Short() {
		t.Skip("Skipping integration tests in short mode")
	}

	c := tu.GetPachClient(t)
	dataRepo := tu.UniqueString("TestDontReadStdin_data")
	require.NoError(t, c.CreateRepo(dataRepo))

	pipeline := tu.UniqueString("TestDontReadStdin")
	require.NoError(t, c.CreatePipeline(
		pipeline,
		"",
		[]string{"true"},
		[]string{"stdin that will never be read"},
		&pps.ParallelismSpec{
			Constant: 1,
		},
		client.NewPFSInput(dataRepo, "/"),
		"",
		false,
	))
	numCommits := 20
	for i := 0; i < numCommits; i++ {
		commit, err := c.StartCommit(dataRepo, "master")
		require.NoError(t, err)
		require.NoError(t, c.FinishCommit(dataRepo, "master", ""))
		jobInfos, err := c.FlushJobAll([]*pfs.Commit{commit}, nil)
		require.NoError(t, err)
		require.Equal(t, 1, len(jobInfos))
		require.Equal(t, jobInfos[0].State.String(), pps.JobState_JOB_SUCCESS.String())
	}
}

func TestStatsDeleteAll(t *testing.T) {
	if testing.Short() {
		t.Skip("Skipping integration tests in short mode")
	}

	c := tu.GetPachClient(t)
	require.NoError(t, c.DeleteAll())

	dataRepo := tu.UniqueString("TestPipelineWithStats_data")
	require.NoError(t, c.CreateRepo(dataRepo))

	commit, err := c.StartCommit(dataRepo, "master")
	require.NoError(t, err)
	require.NoError(t, c.PutFile(commit, "file", strings.NewReader("foo\n"), client.WithAppendPutFile()))
	require.NoError(t, c.FinishCommit(dataRepo, commit.Branch.Name, commit.ID))

	pipeline := tu.UniqueString("pipeline")
	_, err = c.PpsAPIClient.CreatePipeline(context.Background(),
		&pps.CreatePipelineRequest{
			Pipeline: client.NewPipeline(pipeline),
			Transform: &pps.Transform{
				Cmd: []string{"cp", fmt.Sprintf("/pfs/%s/file", dataRepo), "/pfs/out"},
			},
			Input:       client.NewPFSInput(dataRepo, "/"),
			EnableStats: true,
		})
	require.NoError(t, err)

	jis, err := c.FlushJobAll([]*pfs.Commit{commit}, nil)
	require.NoError(t, err)
	require.Equal(t, 1, len(jis))
	require.Equal(t, pps.JobState_JOB_SUCCESS.String(), jis[0].State.String())
	require.NoError(t, c.DeleteAll())

	require.NoError(t, c.CreateRepo(dataRepo))
	commit, err = c.StartCommit(dataRepo, "master")
	require.NoError(t, err)
	require.NoError(t, c.PutFile(commit, "file", strings.NewReader("foo\n"), client.WithAppendPutFile()))
	require.NoError(t, c.FinishCommit(dataRepo, commit.Branch.Name, commit.ID))

	_, err = c.PpsAPIClient.CreatePipeline(context.Background(),
		&pps.CreatePipelineRequest{
			Pipeline: client.NewPipeline(pipeline),
			Transform: &pps.Transform{
				Cmd: []string{"cp", fmt.Sprintf("/pfs/%s/file", dataRepo), "/pfs/out"},
			},
			Input:       client.NewPFSInput(dataRepo, "/*"),
			EnableStats: true,
		})
	require.NoError(t, err)

	jis, err = c.FlushJobAll([]*pfs.Commit{commit}, nil)
	require.NoError(t, err)
	require.Equal(t, 1, len(jis))
	require.Equal(t, pps.JobState_JOB_SUCCESS.String(), jis[0].State.String())
	require.NoError(t, c.DeleteAll())
}

func TestRapidUpdatePipelines(t *testing.T) {
	if testing.Short() {
		t.Skip("Skipping integration tests in short mode")
	}

	c := tu.GetPachClient(t)
	require.NoError(t, c.DeleteAll())
	pipeline := tu.UniqueString(t.Name() + "-pipeline-")
	cronInput := client.NewCronInput("time", "@every 30s")
	cronInput.Cron.Overwrite = true
	require.NoError(t, c.CreatePipeline(
		pipeline,
		"",
		[]string{"/bin/bash"},
		[]string{"cp /pfs/time/* /pfs/out/"},
		nil,
		cronInput,
		"",
		false,
	))
	// TODO(msteffen): remove all sleeps from tests
	time.Sleep(10 * time.Second)

	for i := 0; i < 20; i++ {
		_, err := c.PpsAPIClient.CreatePipeline(
			context.Background(),
			&pps.CreatePipelineRequest{
				Pipeline: client.NewPipeline(pipeline),
				Transform: &pps.Transform{
					Cmd:   []string{"/bin/bash"},
					Stdin: []string{"cp /pfs/time/* /pfs/out/"},
				},
				Input:     cronInput,
				Update:    true,
				Reprocess: true,
			})
		require.NoError(t, err)
	}
	// TODO ideally this test would not take 5 minutes (or even 3 minutes)
	require.NoErrorWithinTRetry(t, 5*time.Minute, func() error {
		jis, err := c.ListJob(pipeline, nil, nil, -1, true)
		if err != nil {
			return err
		}
		if len(jis) < 6 {
			return errors.Errorf("should have more than 6 jobs in 5 minutes")
		}
		for i := 0; i+1 < len(jis); i++ {
			difference := jis[i].Started.Seconds - jis[i+1].Started.Seconds
			if difference < 15 {
				return errors.Errorf("jobs too close together")
			} else if difference > 45 {
				return errors.Errorf("jobs too far apart")
			}
		}
		return nil
	})
}

func TestDatumTries(t *testing.T) {
	if testing.Short() {
		t.Skip("Skipping integration tests in short mode")
	}

	c := tu.GetPachClient(t)
	require.NoError(t, c.DeleteAll())

	dataRepo := tu.UniqueString("TestDatumTries_data")
	require.NoError(t, c.CreateRepo(dataRepo))

	require.NoError(t, c.PutFile(client.NewCommit(dataRepo, "master", ""), "file", strings.NewReader("foo"), client.WithAppendPutFile()))

	tries := int64(5)
	pipeline := tu.UniqueString("TestSimplePipeline")
	_, err := c.PpsAPIClient.CreatePipeline(
		context.Background(),
		&pps.CreatePipelineRequest{
			Pipeline: client.NewPipeline(pipeline),
			Transform: &pps.Transform{
				Cmd: []string{"unknown"}, // Cmd fails because "unknown" isn't a known command.
			},
			Input:      client.NewPFSInput(dataRepo, "/"),
			DatumTries: tries,
		})
	require.NoError(t, err)
	jobInfos, err := c.FlushJobAll([]*pfs.Commit{client.NewCommit(dataRepo, "master", "")}, nil)
	require.NoError(t, err)
	require.Equal(t, 1, len(jobInfos))

	iter := c.GetLogs("", jobInfos[0].Job.ID, nil, "", false, false, 0)
	var observedTries int64
	for iter.Next() {
		if strings.Contains(iter.Message().Message, "errored running user code after") {
			observedTries++
		}
	}
	require.Equal(t, tries, observedTries)
}

func TestInspectJob(t *testing.T) {
	if testing.Short() {
		t.Skip("Skipping integration tests in short mode")
	}

	c := tu.GetPachClient(t)
	require.NoError(t, c.DeleteAll())

	_, err := c.PpsAPIClient.InspectJob(context.Background(), &pps.InspectJobRequest{})
	require.YesError(t, err)
	require.True(t, strings.Contains(err.Error(), "must specify either a Job or an OutputCommit"))

	repo := tu.UniqueString("TestInspectJob")
	require.NoError(t, c.CreateRepo(repo))
	require.NoError(t, c.PutFile(client.NewCommit(repo, "master", ""), "file", strings.NewReader("foo"), client.WithAppendPutFile()))
	ci, err := c.InspectCommit(repo, "master", "")
	require.NoError(t, err)

	_, err = c.InspectJobOutputCommit(repo, ci.Commit.Branch.Name, ci.Commit.ID, false)
	require.YesError(t, err)
	require.True(t, strings.Contains(err.Error(), "not found"))
}

func TestPipelineVersions(t *testing.T) {
	if testing.Short() {
		t.Skip("Skipping integration tests in short mode")
	}

	c := tu.GetPachClient(t)
	require.NoError(t, c.DeleteAll())

	dataRepo := tu.UniqueString("TestPipelineVersions_data")
	require.NoError(t, c.CreateRepo(dataRepo))

	pipeline := tu.UniqueString("TestPipelineVersions")
	nVersions := 5
	for i := 0; i < nVersions; i++ {
		require.NoError(t, c.CreatePipeline(
			pipeline,
			"",
			[]string{fmt.Sprintf("%d", i)}, // an obviously illegal command, but the pipeline will never run
			nil,
			&pps.ParallelismSpec{
				Constant: 1,
			},
			client.NewPFSInput(dataRepo, "/*"),
			"",
			i != 0,
		))
	}

	for i := 0; i < nVersions; i++ {
		pi, err := c.InspectPipeline(ancestry.Add(pipeline, nVersions-1-i))
		require.NoError(t, err)
		require.Equal(t, fmt.Sprintf("%d", i), pi.Transform.Cmd[0])
	}
}

// TestSplitFileHeader tests putting data in Pachyderm with delimiter == SQL,
// and makes sure that every pipeline worker gets a copy of the file header. As
// well, adding more data with the same header should not change the contents of
// existing data.
func TestSplitFileHeader(t *testing.T) {
	// TODO(2.0 optional): Implement put file split in V2?
	t.Skip("Split file header not implemented in V2")
	//	if testing.Short() {
	//		t.Skip("Skipping integration tests in short mode")
	//	}
	//
	//	c := tu.GetPachClient(t)
	//	require.NoError(t, c.DeleteAll())
	//
	//	// put a SQL file w/ header
	//	repo := tu.UniqueString("TestSplitFileHeader")
	//	require.NoError(t, c.CreateRepo(repo))
	//	require.NoError(t, c.PutFileSplit(repo, "master", "d", pfs.Delimiter_SQL, 0, 0, 0, false, strings.NewReader(tu.TestPGDump), client.WithAppendPutFile()))
	//
	//	// Create a pipeline that roughly validates the header
	//	pipeline := tu.UniqueString("TestSplitFileHeaderPipeline")
	//	require.NoError(t, c.CreatePipeline(
	//		pipeline,
	//		"",
	//		[]string{"/bin/bash"},
	//		[]string{
	//			`ls /pfs/*/d/*`, // for debugging
	//			`cars_tables="$(grep "CREATE TABLE public.cars" /pfs/*/d/* | sort -u  | wc -l)"`,
	//			`(( cars_tables == 1 )) && exit 0 || exit 1`,
	//		},
	//		&pps.ParallelismSpec{Constant: 1},
	//		client.NewPFSInput(repo, "/d/*"),
	//		"",
	//		false,
	//	))
	//
	//	// wait for job to run & check that all rows were processed
	//	var jobCount int
	//	c.FlushJob([]*pfs.Commit{client.NewCommit(repo, "master")}, nil,
	//		func(jobInfo *pps.JobInfo) error {
	//			jobCount++
	//			require.Equal(t, 1, jobCount)
	//			require.Equal(t, pps.JobState_JOB_SUCCESS, jobInfo.State)
	//			require.Equal(t, int64(5), jobInfo.DataProcessed)
	//			require.Equal(t, int64(0), jobInfo.DataSkipped)
	//			return nil
	//		})
	//
	//	// Add new rows with same header data
	//	require.NoError(t, c.PutFileSplit(repo, "master", "d", pfs.Delimiter_SQL, 0, 0, 0, false, strings.NewReader(tu.TestPGDumpNewRows), client.WithAppendPutFile()))
	//
	//	// old data should be skipped, even though header was uploaded twice (new
	//	// header shouldn't append or change the hash or anything)
	//	jobCount = 0
	//	c.FlushJob([]*pfs.Commit{client.NewCommit(repo, "master")}, nil,
	//		func(jobInfo *pps.JobInfo) error {
	//			jobCount++
	//			require.Equal(t, 1, jobCount)
	//			require.Equal(t, pps.JobState_JOB_SUCCESS, jobInfo.State)
	//			require.Equal(t, int64(3), jobInfo.DataProcessed) // added 3 new rows
	//			require.Equal(t, int64(5), jobInfo.DataSkipped)
	//			return nil
	//		})
}

func TestNewHeaderCausesReprocess(t *testing.T) {
	// TODO(2.0 optional): Implement put file split in V2?
	t.Skip("Split file header not implemented in V2")
	//	if testing.Short() {
	//		t.Skip("Skipping integration tests in short mode")
	//	}
	//
	//	c := tu.GetPachClient(t)
	//	require.NoError(t, c.DeleteAll())
	//
	//	// put a SQL file w/ header
	//	repo := tu.UniqueString("TestSplitFileHeader")
	//	require.NoError(t, c.CreateRepo(repo))
	//	require.NoError(t, c.PutFileSplit(repo, "master", "d", pfs.Delimiter_SQL, 0, 0, 0, false, strings.NewReader(tu.TestPGDump), client.WithAppendPutFile()))
	//
	//	// Create a pipeline that roughly validates the header
	//	pipeline := tu.UniqueString("TestSplitFileReprocessPL")
	//	require.NoError(t, c.CreatePipeline(
	//		pipeline,
	//		"",
	//		[]string{"/bin/bash"},
	//		[]string{
	//			`ls /pfs/*/d/*`, // for debugging
	//			`cars_tables="$(grep "CREATE TABLE public.cars" /pfs/*/d/* | sort -u  | wc -l)"`,
	//			`(( cars_tables == 1 )) && exit 0 || exit 1`,
	//		},
	//		&pps.ParallelismSpec{Constant: 1},
	//		client.NewPFSInput(repo, "/d/*"),
	//		"",
	//		false,
	//	))
	//
	//	// wait for job to run & check that all rows were processed
	//	var jobCount int
	//	c.FlushJob([]*pfs.Commit{client.NewCommit(repo, "master")}, nil,
	//		func(jobInfo *pps.JobInfo) error {
	//			jobCount++
	//			require.Equal(t, 1, jobCount)
	//			require.Equal(t, pps.JobState_JOB_SUCCESS, jobInfo.State)
	//			require.Equal(t, int64(5), jobInfo.DataProcessed)
	//			require.Equal(t, int64(0), jobInfo.DataSkipped)
	//			return nil
	//		})
	//
	//	// put empty dataset w/ new header
	//	require.NoError(t, c.PutFileSplit(repo, "master", "d", pfs.Delimiter_SQL, 0, 0, 0, false, strings.NewReader(tu.TestPGDumpNewHeader), client.WithAppendPutFile()))
	//
	//	// everything gets reprocessed (hashes all change even though the files
	//	// themselves weren't altered)
	//	jobCount = 0
	//	c.FlushJob([]*pfs.Commit{client.NewCommit(repo, "master")}, nil,
	//		func(jobInfo *pps.JobInfo) error {
	//			jobCount++
	//			require.Equal(t, 1, jobCount)
	//			require.Equal(t, pps.JobState_JOB_SUCCESS, jobInfo.State)
	//			require.Equal(t, int64(5), jobInfo.DataProcessed) // added 3 new rows
	//			require.Equal(t, int64(0), jobInfo.DataSkipped)
	//			return nil
	//		})
}

// TestDeferredCross is a repro for https://github.com/pachyderm/pachyderm/v2/issues/5172
func TestDeferredCross(t *testing.T) {
	if testing.Short() {
		t.Skip("Skipping integration tests in short mode")
	}

	c := tu.GetPachClient(t)
	require.NoError(t, c.DeleteAll())

	// make repo for our dataset
	dataSet := tu.UniqueString("dataset")
	require.NoError(t, c.CreateRepo(dataSet))
	dataCommit := client.NewCommit(dataSet, "master", "")

	downstreamPipeline := tu.UniqueString("downstream")
	_, err := c.PpsAPIClient.CreatePipeline(
		context.Background(),
		&pps.CreatePipelineRequest{
			Pipeline: client.NewPipeline(downstreamPipeline),
			Transform: &pps.Transform{
				Cmd: []string{"bash"},
				Stdin: []string{
					fmt.Sprintf("cp /pfs/%v/* /pfs/out", dataSet),
				},
			},
			Input: client.NewPFSInput(dataSet, "master"),

			OutputBranch: "master",
		})
	require.NoError(t, err)

	require.NoError(t, c.PutFile(dataCommit, "file1", strings.NewReader("foo"), client.WithAppendPutFile()))
	require.NoError(t, c.PutFile(dataCommit, "file2", strings.NewReader("foo"), client.WithAppendPutFile()))
	require.NoError(t, c.PutFile(dataCommit, "file3", strings.NewReader("foo"), client.WithAppendPutFile()))

	_, err = c.BlockCommitsetAll(dataCommit.ID)
	require.NoError(t, err)

	err = c.CreateBranch(downstreamPipeline, "other", "", "master^", nil)
	require.NoError(t, err)

	// next, create an imputation pipeline which is a cross of the dataset with the union of two different freeze branches
	impPipeline := tu.UniqueString("imputed")
	_, err = c.PpsAPIClient.CreatePipeline(
		context.Background(),
		&pps.CreatePipelineRequest{
			Pipeline: client.NewPipeline(impPipeline),
			Transform: &pps.Transform{
				Cmd: []string{"bash"},
				Stdin: []string{
					"true",
				},
			},
			Input: client.NewCrossInput(
				client.NewUnionInput(
					client.NewPFSInputOpts("a", downstreamPipeline, "master", "/", "", "", false, false, nil),
					client.NewPFSInputOpts("b", downstreamPipeline, "other", "/", "", "", false, false, nil),
				),
				client.NewPFSInput(dataSet, "/"),
			),
			OutputBranch: "master",
		})
	require.NoError(t, err)

	// after all this, the imputation job should be using the master commit of the dataset repo
	_, err = c.FlushJobAll([]*pfs.Commit{client.NewCommit(dataSet, "master", "")}, nil)
	require.NoError(t, err)

	jobs, err := c.ListJob(impPipeline, nil, nil, 0, true)
	require.NoError(t, err)
	require.Equal(t, len(jobs), 1)

	jobInfo, err := c.InspectJob(jobs[0].Job.ID, false)
	require.NoError(t, err)

	headCommit, err := c.InspectCommit(dataSet, "master", "")
	require.NoError(t, err)

	pps.VisitInput(jobInfo.Input, func(i *pps.Input) error {
		if i.Pfs != nil && i.Pfs.Repo == dataSet {
			require.Equal(t, i.Pfs.Commit, headCommit.Commit.ID)
		}
		return nil
	})
}

func TestDeferredProcessing(t *testing.T) {
	if testing.Short() {
		t.Skip("Skipping integration tests in short mode")
	}

	c := tu.GetPachClient(t)
	require.NoError(t, c.DeleteAll())

	dataRepo := tu.UniqueString("TestDeferredProcessing_data")
	require.NoError(t, c.CreateRepo(dataRepo))

	pipeline1 := tu.UniqueString("TestDeferredProcessing1")
	_, err := c.PpsAPIClient.CreatePipeline(
		context.Background(),
		&pps.CreatePipelineRequest{
			Pipeline: client.NewPipeline(pipeline1),
			Transform: &pps.Transform{
				Cmd:   []string{"bash"},
				Stdin: []string{fmt.Sprintf("cp /pfs/%s/* /pfs/out/", dataRepo)},
			},
			Input:        client.NewPFSInput(dataRepo, "/*"),
			OutputBranch: "staging",
		})
	require.NoError(t, err)

	pipeline2 := tu.UniqueString("TestDeferredProcessing2")
	require.NoError(t, c.CreatePipeline(
		pipeline2,
		"",
		[]string{"bash"},
		[]string{
			fmt.Sprintf("cp /pfs/%s/* /pfs/out/", pipeline1),
		},
		&pps.ParallelismSpec{
			Constant: 1,
		},
		client.NewPFSInput(pipeline1, "/*"),
		"",
		false,
	))

	commit := client.NewCommit(dataRepo, "staging", "")
	require.NoError(t, c.PutFile(commit, "file", strings.NewReader("foo"), client.WithAppendPutFile()))

	commitInfos, err := c.BlockCommitsetAll(commit.ID)
	require.NoError(t, err)
	require.Equal(t, 0, len(commitInfos))

	c.CreateBranch(dataRepo, "master", "staging", "", nil)

	commitInfos, err = c.BlockCommitsetAll(commit.ID)
	require.NoError(t, err)
	require.Equal(t, 2, len(commitInfos))

	c.CreateBranch(pipeline1, "master", "staging", "", nil)

	commitInfos, err = c.BlockCommitsetAll(commit.ID)
	require.NoError(t, err)
	require.Equal(t, 4, len(commitInfos))
}

func TestPipelineHistory(t *testing.T) {
	if testing.Short() {
		t.Skip("Skipping integration tests in short mode")
	}

	c := tu.GetPachClient(t)
	require.NoError(t, c.DeleteAll())
	// create repos
	dataRepo := tu.UniqueString("TestPipelineHistory_data")
	require.NoError(t, c.CreateRepo(dataRepo))
	pipelineName := tu.UniqueString("TestPipelineHistory")
	require.NoError(t, c.CreatePipeline(
		pipelineName,
		"",
		[]string{"bash"},
		[]string{"echo foo >/pfs/out/file"},
		&pps.ParallelismSpec{
			Constant: 1,
		},
		client.NewPFSInput(dataRepo, "/*"),
		"",
		true,
	))

	require.NoError(t, c.PutFile(client.NewCommit(dataRepo, "master", ""), "file", strings.NewReader("1"), client.WithAppendPutFile()))
	commitInfo, err := c.InspectCommit(dataRepo, "master", "")
	require.NoError(t, err)
	_, err = c.BlockCommitsetAll(commitInfo.Commit.ID)
	require.NoError(t, err)

	jis, err := c.ListJob(pipelineName, nil, nil, 0, true)
	require.NoError(t, err)
	require.Equal(t, 1, len(jis))

	// Update the pipeline
	require.NoError(t, c.CreatePipeline(
		pipelineName,
		"",
		[]string{"bash"},
		[]string{"echo bar >/pfs/out/file"},
		&pps.ParallelismSpec{
			Constant: 1,
		},
		client.NewPFSInput(dataRepo, "/*"),
		"",
		true,
	))

	require.NoError(t, c.PutFile(client.NewCommit(dataRepo, "master", ""), "file", strings.NewReader("2"), client.WithAppendPutFile()))
	commitInfo, err = c.InspectCommit(dataRepo, "master", "")
	require.NoError(t, err)
	_, err = c.BlockCommitsetAll(commitInfo.Commit.ID)
	require.NoError(t, err)

	cis, err := c.ListCommit(client.NewRepo(pipelineName), client.NewCommit(pipelineName, "master", ""), nil, 0)
	require.NoError(t, err)
	require.Equal(t, 3, len(cis))

	jis, err = c.ListJob(pipelineName, nil, nil, 0, true)
	require.NoError(t, err)
	require.Equal(t, 2, len(jis))
	jis, err = c.ListJob(pipelineName, nil, nil, 1, true)
	require.NoError(t, err)
	require.Equal(t, 3, len(jis))
	jis, err = c.ListJob(pipelineName, nil, nil, -1, true)
	require.NoError(t, err)
	require.Equal(t, 3, len(jis))

	// Update the pipeline again
	require.NoError(t, c.CreatePipeline(
		pipelineName,
		"",
		[]string{"bash"},
		[]string{"echo buzz >/pfs/out/file"},
		&pps.ParallelismSpec{
			Constant: 1,
		},
		client.NewPFSInput(dataRepo, "/*"),
		"",
		true,
	))
	commitInfo, err = c.InspectCommit(dataRepo, "master", "")
	require.NoError(t, err)
	_, err = c.BlockCommitsetAll(commitInfo.Commit.ID)
	require.NoError(t, err)

	jis, err = c.ListJob(pipelineName, nil, nil, 0, true)
	require.NoError(t, err)
	require.Equal(t, 1, len(jis))
	jis, err = c.ListJob(pipelineName, nil, nil, 1, true)
	require.NoError(t, err)
	require.Equal(t, 3, len(jis))
	jis, err = c.ListJob(pipelineName, nil, nil, 2, true)
	require.NoError(t, err)
	require.Equal(t, 4, len(jis))
	jis, err = c.ListJob(pipelineName, nil, nil, -1, true)
	require.NoError(t, err)
	require.Equal(t, 4, len(jis))

	// Add another pipeline, this shouldn't change the results of the above
	// commands.
	pipelineName2 := tu.UniqueString("TestPipelineHistory2")
	require.NoError(t, c.CreatePipeline(
		pipelineName2,
		"",
		[]string{"bash"},
		[]string{"echo foo >/pfs/out/file"},
		&pps.ParallelismSpec{
			Constant: 1,
		},
		client.NewPFSInput(dataRepo, "/*"),
		"",
		true,
	))
	commitInfo, err = c.InspectCommit(dataRepo, "master", "")
	require.NoError(t, err)
	_, err = c.BlockCommitsetAll(commitInfo.Commit.ID)
	require.NoError(t, err)

	jis, err = c.ListJob(pipelineName, nil, nil, 0, true)
	require.NoError(t, err)
	require.Equal(t, 1, len(jis))
	jis, err = c.ListJob(pipelineName, nil, nil, 1, true)
	require.NoError(t, err)
	require.Equal(t, 3, len(jis))
	jis, err = c.ListJob(pipelineName, nil, nil, 2, true)
	require.NoError(t, err)
	require.Equal(t, 4, len(jis))
	jis, err = c.ListJob(pipelineName, nil, nil, -1, true)
	require.NoError(t, err)
	require.Equal(t, 4, len(jis))

	pipelineInfos, err := c.ListPipeline()
	require.NoError(t, err)
	require.Equal(t, 2, len(pipelineInfos))

	pipelineInfos, err = c.ListPipelineHistory("", -1)
	require.NoError(t, err)
	require.Equal(t, 4, len(pipelineInfos))

	pipelineInfos, err = c.ListPipelineHistory("", 1)
	require.NoError(t, err)
	require.Equal(t, 3, len(pipelineInfos))

	pipelineInfos, err = c.ListPipelineHistory(pipelineName, -1)
	require.NoError(t, err)
	require.Equal(t, 3, len(pipelineInfos))

	pipelineInfos, err = c.ListPipelineHistory(pipelineName2, -1)
	require.NoError(t, err)
	require.Equal(t, 1, len(pipelineInfos))
}

func TestFileHistory(t *testing.T) {
	// TODO: Implement file history in V2?
	t.Skip("File history not implemented in V2")
	if testing.Short() {
		t.Skip("Skipping integration tests in short mode")
	}

	c := tu.GetPachClient(t)
	require.NoError(t, c.DeleteAll())

	dataRepo1 := tu.UniqueString("TestFileHistory_data1")
	require.NoError(t, c.CreateRepo(dataRepo1))
	dataRepo2 := tu.UniqueString("TestFileHistory_data2")
	require.NoError(t, c.CreateRepo(dataRepo2))

	pipeline := tu.UniqueString("TestFileHistory")
	require.NoError(t, c.CreatePipeline(
		pipeline,
		"",
		[]string{"bash"},
		[]string{
			fmt.Sprintf("for a in /pfs/%s/*", dataRepo1),
			"do",
			fmt.Sprintf("for b in /pfs/%s/*", dataRepo2),
			"do",
			"touch /pfs/out/$(basename $a)_$(basename $b)",
			"done",
			"done",
		},
		&pps.ParallelismSpec{
			Constant: 1,
		},
		client.NewCrossInput(
			client.NewPFSInput(dataRepo1, "/*"),
			client.NewPFSInput(dataRepo2, "/*"),
		),
		"",
		false,
	))

	commit1 := client.NewCommit(dataRepo1, "master", "")
	commit2 := client.NewCommit(dataRepo2, "master", "")

	require.NoError(t, c.PutFile(commit1, "A1", strings.NewReader(""), client.WithAppendPutFile()))
	require.NoError(t, c.PutFile(commit2, "B1", strings.NewReader(""), client.WithAppendPutFile()))

	require.NoError(t, c.PutFile(commit1, "A2", strings.NewReader(""), client.WithAppendPutFile()))
	require.NoError(t, c.PutFile(commit1, "A3", strings.NewReader(""), client.WithAppendPutFile()))
	require.NoError(t, c.PutFile(commit2, "B2", strings.NewReader(""), client.WithAppendPutFile()))
	require.NoError(t, c.PutFile(commit2, "B3", strings.NewReader(""), client.WithAppendPutFile()))

	commitInfo, err := c.InspectCommit(pipeline, "master", "")
	require.NoError(t, err)
	_, err = c.BlockCommitsetAll(commitInfo.Commit.ID)
	require.NoError(t, err)

	//_, err = c.ListFileHistory(pipeline, "master", "", -1)
	//require.NoError(t, err)
}

// TestNoOutputRepoDoesntCrashPPSMaster creates a pipeline, then deletes its
// output repo while it's running (failing the pipeline and preventing the PPS
// master from finishing the pipeline's output commit) and makes sure new
// pipelines can be created (i.e. that the PPS master doesn't crashloop due to
// the missing output repo).
func TestNoOutputRepoDoesntCrashPPSMaster(t *testing.T) {
	if testing.Short() {
		t.Skip("Skipping integration tests in short mode")
	}
	c := tu.GetPachClient(t)
	require.NoError(t, c.DeleteAll())

	// Create input repo w/ initial commit
	repo := tu.UniqueString(t.Name())
	require.NoError(t, c.CreateRepo(repo))
	require.NoError(t, c.PutFile(client.NewCommit(repo, "master", ""), "/file.1", strings.NewReader("1"), client.WithAppendPutFile()))

	// Create pipeline
	pipeline := tu.UniqueString("pipeline")
	require.NoError(t, c.CreatePipeline(
		pipeline,
		"", // default image: DefaultUserImage
		[]string{"bash"},
		[]string{
			"sleep 10",
			"cp /pfs/*/* /pfs/out/",
		},
		&pps.ParallelismSpec{Constant: 1},
		client.NewPFSInput(repo, "/*"),
		"", // default output branch: master
		false,
	))

	// force-delete output repo while 'sleep 10' is running, failing the pipeline
	require.NoError(t, c.DeleteRepo(pipeline, true))

	// make sure the pipeline is failed
	require.NoErrorWithinTRetry(t, 30*time.Second, func() error {
		// use list pipeline instead of inspect pipeline because we expect
		// the spec repo to be gone, which will cause GetPipelineInfo to fail
		resp, err := c.PpsAPIClient.ListPipeline(
			c.Ctx(),
			&pps.ListPipelineRequest{
				AllowIncomplete: true,
			},
		)
		if err != nil {
			return grpcutil.ScrubGRPC(err)
		}
		var pi *pps.PipelineInfo
		for _, info := range resp.PipelineInfo {
			if info.Pipeline.Name == pipeline {
				pi = info
				break
			}
		}
		if pi.State == pps.PipelineState_PIPELINE_FAILURE {
			return errors.Errorf("%q should be in state FAILURE but is in %q", pipeline, pi.State.String())
		}
		return nil
	})

	// Delete the pachd pod, so that it restarts and the PPS master has to process
	// the failed pipeline
	tu.DeletePachdPod(t) // delete the pachd pod
	require.NoErrorWithinTRetry(t, 30*time.Second, func() error {
		_, err := c.Version() // wait for pachd to come back
		return err
	})

	// Create a new input commit, and flush its output to 'pipeline', to make sure
	// the pipeline either restarts the RC and recreates the output repo, or fails
	require.NoError(t, c.PutFile(client.NewCommit(repo, "master", ""), "/file.2", strings.NewReader("2"), client.WithAppendPutFile()))
	require.NoErrorWithinT(t, 30*time.Second, func() error {
		// TODO(msteffen): While not currently possible, PFS could return
		// CommitDeleted here. This should detect that error, but first:
		// - src/server/pfs/pfs.go should be moved to src/client/pfs (w/ other err
		//   handling code)
		// - packages depending on that code should be migrated
		// Then this could add "|| pfs.IsCommitDeletedErr(err)" and satisfy the todo
		if _, err := c.BlockCommit(pipeline, "master", ""); err != nil {
			return errors.Wrapf(err, "unexpected error value")
		}
		return nil
	})

	// Create a new pipeline, make sure FlushJob eventually returns, and check
	// pipeline output (i.e. the PPS master does not crashloop--pipeline2
	// eventually starts successfully)
	pipeline2 := tu.UniqueString("pipeline")
	require.NoError(t, c.CreatePipeline(
		pipeline2,
		"", // default image: DefaultUserImage
		[]string{"bash"},
		[]string{"cp /pfs/*/* /pfs/out/"},
		&pps.ParallelismSpec{Constant: 1},
		client.NewPFSInput(repo, "/*"),
		"", // default output branch: master
		false,
	))
	require.NoErrorWithinT(t, 30*time.Second, func() error {
		_, err := c.BlockCommit(pipeline2, "master", "")
		return err
	})
	buf := &bytes.Buffer{}
	require.NoError(t, c.GetFile(client.NewCommit(pipeline2, "master", ""), "/file.1", buf))
	require.Equal(t, "1", buf.String())
	buf.Reset()
	require.NoError(t, c.GetFile(client.NewCommit(pipeline2, "master", ""), "/file.2", buf))
	require.Equal(t, "2", buf.String())
}

// TestCreatePipelineErrorNoTransform tests that sending a CreatePipeline
// requests to pachd with no 'pipeline' field doesn't kill pachd
func TestCreatePipelineErrorNoPipeline(t *testing.T) {
	if testing.Short() {
		t.Skip("Skipping integration tests in short mode")
	}

	c := tu.GetPachClient(t)
	require.NoError(t, c.DeleteAll())

	// Create input repo
	dataRepo := tu.UniqueString(t.Name() + "-data")
	require.NoError(t, c.CreateRepo(dataRepo))

	// Create pipeline w/ no pipeline field--make sure we get a response
	_, err := c.PpsAPIClient.CreatePipeline(
		context.Background(),
		&pps.CreatePipelineRequest{
			Pipeline: nil,
			Transform: &pps.Transform{
				Cmd:   []string{"/bin/bash"},
				Stdin: []string{`cat foo >/pfs/out/file`},
			},
			Input: client.NewPFSInput(dataRepo, "/*"),
		})
	require.YesError(t, err)
	require.Matches(t, "request.Pipeline", err.Error())
}

// TestCreatePipelineErrorNoTransform tests that sending a CreatePipeline
// requests to pachd with no 'transform' or 'pipeline' field doesn't kill pachd
func TestCreatePipelineError(t *testing.T) {
	if testing.Short() {
		t.Skip("Skipping integration tests in short mode")
	}

	c := tu.GetPachClient(t)
	require.NoError(t, c.DeleteAll())

	// Create input repo
	dataRepo := tu.UniqueString(t.Name() + "-data")
	require.NoError(t, c.CreateRepo(dataRepo))

	// Create pipeline w/ no transform--make sure we get a response (& make sure
	// it explains the problem)
	pipeline := tu.UniqueString("no-transform-")
	_, err := c.PpsAPIClient.CreatePipeline(
		context.Background(),
		&pps.CreatePipelineRequest{
			Pipeline:  client.NewPipeline(pipeline),
			Transform: nil,
			Input:     client.NewPFSInput(dataRepo, "/*"),
		})
	require.YesError(t, err)
	require.Matches(t, "transform", err.Error())
}

// TestCreatePipelineErrorNoCmd tests that sending a CreatePipeline request to
// pachd with no 'transform.cmd' field doesn't kill pachd
func TestCreatePipelineErrorNoCmd(t *testing.T) {
	if testing.Short() {
		t.Skip("Skipping integration tests in short mode")
	}

	c := tu.GetPachClient(t)
	require.NoError(t, c.DeleteAll())

	// Create input data
	dataRepo := tu.UniqueString(t.Name() + "-data")
	require.NoError(t, c.CreateRepo(dataRepo))
	require.NoError(t, c.PutFile(client.NewCommit(dataRepo, "master", ""), "file", strings.NewReader("foo"), client.WithAppendPutFile()))

	// create pipeline
	pipeline := tu.UniqueString("no-cmd-")
	_, err := c.PpsAPIClient.CreatePipeline(
		context.Background(),
		&pps.CreatePipelineRequest{
			Pipeline: client.NewPipeline(pipeline),
			Transform: &pps.Transform{
				Cmd:   nil,
				Stdin: []string{`cat foo >/pfs/out/file`},
			},
			Input: client.NewPFSInput(dataRepo, "/*"),
		})
	require.NoError(t, err)
	time.Sleep(5 * time.Second) // give pipeline time to start

	require.NoErrorWithinTRetry(t, 30*time.Second, func() error {
		pipelineInfo, err := c.InspectPipeline(pipeline)
		if err != nil {
			return err
		}
		if pipelineInfo.State != pps.PipelineState_PIPELINE_FAILURE {
			return errors.Errorf("pipeline should be in state FAILURE, not: %s", pipelineInfo.State.String())
		}
		return nil
	})
}

func TestExtractPipeline(t *testing.T) {
	// TODO: Implement extract pipeline.
	t.Skip("Extract pipeline not implemented in V2")
	//	c := tu.GetPachClient(t)
	//	require.NoError(t, c.DeleteAll())
	//
	//	dataRepo := tu.UniqueString("TestExtractPipeline_data")
	//	require.NoError(t, c.CreateRepo(dataRepo))
	//	request := &pps.CreatePipelineRequest{}
	//	// Generate fake data
	//	gofakeit.Struct(&request)
	//
	//	// Now set a bunch of fields explicitly so the server will accept the request.
	//	// Override the input because otherwise the repo won't exist
	//	request.Input = client.NewPFSInput(dataRepo, "/*")
	//	// These must be set explicitly, because extract returns the default values
	//	// and we want them to match.
	//	request.Input.Pfs.Name = "input"
	//	request.Input.Pfs.Branch = "master"
	//	// Can't set both parallelism spec values
	//	request.ParallelismSpec.Coefficient = 0
	//	// If service, can only set as Constant:1
	//	request.ParallelismSpec.Constant = 1
	//	// CacheSize must parse as a memory value
	//	request.CacheSize = "1G"
	//	// Durations must be valid
	//	d := &types.Duration{Seconds: 1, Nanos: 1}
	//	request.JobTimeout = d
	//	request.DatumTimeout = d
	//	// PodSpec and PodPatch must parse as json
	//	request.PodSpec = "{}"
	//	request.PodPatch = "{}"
	//	request.Service.Type = string(v1.ServiceTypeClusterIP)
	//	// Don't want to explicitly set spec commit, since there's no valid commit
	//	// to set it to, and this is one of the few fields that shouldn't get
	//	// extracted back to us.
	//	request.SpecCommit = nil
	//	// MaxQueueSize gets set to 1 if it's negative, which will superficially
	//	// fail the test, so we set a real value.
	//	request.MaxQueueSize = 2
	//	// Update and reprocess don't get extracted back either so don't set it.
	//	request.Update = false
	//	request.Reprocess = false
	//	// Spouts can't have stats, so disable stats in that case
	//	if request.Spout != nil {
	//		request.EnableStats = false
	//	}
	//
	//	// Create the pipeline
	//	_, err := c.PpsAPIClient.CreatePipeline(
	//		context.Background(),
	//		request)
	//	require.YesError(t, err)
	//	require.True(t, strings.Contains(err.Error(), "TFJob"))
	//	// TODO when TFJobs are supported the above should be deleted
	//
	//	// Set TFJob to nil so request can work
	//	request.TFJob = nil
	//	_, err = c.PpsAPIClient.CreatePipeline(
	//		context.Background(),
	//		request)
	//	require.NoError(t, err)
	//
	//	// Extract it and see if we get the same thing
	//	extractedRequest, err := c.ExtractPipeline(request.Pipeline.Name)
	//	require.NoError(t, err)
	//	// When this check fails it most likely means that you've added field to
	//	// pipelines and not set it up to be extract. PipelineReqFromInfo is the
	//	// function you'll need to add it to.
	//	if !proto.Equal(request, extractedRequest) {
	//		marshaller := &jsonpb.Marshaler{
	//			Indent:   "  ",
	//			OrigName: true,
	//		}
	//		requestString, err := marshaller.MarshalToString(request)
	//		require.NoError(t, err)
	//		extractedRequestString, err := marshaller.MarshalToString(extractedRequest)
	//		require.NoError(t, err)
	//		t.Errorf("Expected:\n%s\n, Got:\n%s\n", requestString, extractedRequestString)
	//	}
}

// TestPodPatchUnmarshalling tests the fix for issues #3483, by adding a
// PodPatch to a pipeline spec and making sure it's applied correctly
func TestPodPatchUnmarshalling(t *testing.T) {
	if testing.Short() {
		t.Skip("Skipping integration tests in short mode")
	}

	c := tu.GetPachClient(t)
	require.NoError(t, c.DeleteAll())

	// Create input data
	dataRepo := tu.UniqueString(t.Name() + "-data-")
	require.NoError(t, c.CreateRepo(dataRepo))

	dataCommit := client.NewCommit(dataRepo, "master", "")
	require.NoError(t, c.PutFile(dataCommit, "file", strings.NewReader("foo"), client.WithAppendPutFile()))

	// create pipeline
	pipeline := tu.UniqueString("pod-patch-")
	_, err := c.PpsAPIClient.CreatePipeline(
		context.Background(),
		&pps.CreatePipelineRequest{
			Pipeline: client.NewPipeline(pipeline),
			Transform: &pps.Transform{
				Cmd:   []string{"bash"},
				Stdin: []string{"cp /pfs/in/* /pfs/out"},
			},
			Input: &pps.Input{Pfs: &pps.PFSInput{
				Name: "in", Repo: dataRepo, Glob: "/*",
			}},
			PodPatch: `[
				{
				  "op": "add",
				  "path": "/volumes/0",
				  "value": {
				    "name": "vol0",
				    "hostPath": {
				      "path": "/volumePath"
				}}}]`,
		})
	require.NoError(t, err)

	commitInfos, err := c.BlockCommitsetAll(dataCommit.ID)
	require.NoError(t, err)
	require.Equal(t, 2, len(commitInfos))

	var buf bytes.Buffer
	require.NoError(t, c.GetFile(commitInfos[0].Commit, "file", &buf))
	require.Equal(t, "foo", buf.String())

	pipelineInfo, err := c.InspectPipeline(pipeline)
	require.NoError(t, err)

	// make sure 'vol0' is correct in the pod spec
	var volumes []v1.Volume
	rcName := ppsutil.PipelineRcName(pipelineInfo.Pipeline.Name, pipelineInfo.Version)
	kubeClient := tu.GetKubeClient(t)
	require.NoError(t, backoff.Retry(func() error {
		podList, err := kubeClient.CoreV1().Pods(v1.NamespaceDefault).List(
			metav1.ListOptions{
				LabelSelector: metav1.FormatLabelSelector(metav1.SetAsLabelSelector(
					map[string]string{"app": rcName},
				)),
			})
		if err != nil {
			return err // retry
		}
		if len(podList.Items) != 1 || len(podList.Items[0].Spec.Volumes) == 0 {
			return errors.Errorf("could not find volumes for pipeline %s", pipelineInfo.Pipeline.Name)
		}
		volumes = podList.Items[0].Spec.Volumes
		return nil // no more retries
	}, backoff.NewTestingBackOff()))
	// Make sure a CPU and Memory request are both set
	for _, vol := range volumes {
		require.True(t,
			vol.VolumeSource.HostPath == nil || vol.VolumeSource.EmptyDir == nil)
		if vol.Name == "vol0" {
			require.True(t, vol.VolumeSource.HostPath.Path == "/volumePath")
		}
	}
}

func TestSecrets(t *testing.T) {
	if testing.Short() {
		t.Skip("Skipping integration tests in short mode")
	}

	c := tu.GetPachClient(t)
	require.NoError(t, c.DeleteAll())

	b := []byte(
		`{
			"kind": "Secret",
			"apiVersion": "v1",
			"metadata": {
				"name": "test-secret",
				"creationTimestamp": null
			},
			"data": {
				"mykey": "bXktdmFsdWU="
			}
		}`)
	require.NoError(t, c.CreateSecret(b))

	secretInfo, err := c.InspectSecret("test-secret")
	secretInfo.CreationTimestamp = nil
	require.NoError(t, err)
	require.Equal(t, &pps.SecretInfo{
		Secret: &pps.Secret{
			Name: "test-secret",
		},
		Type:              "Opaque",
		CreationTimestamp: nil,
	}, secretInfo)

	secretInfos, err := c.ListSecret()
	require.NoError(t, err)
	initialLength := len(secretInfos)

	require.NoError(t, c.DeleteSecret("test-secret"))

	secretInfos, err = c.ListSecret()
	require.NoError(t, err)
	require.Equal(t, initialLength-1, len(secretInfos))

	_, err = c.InspectSecret("test-secret")
	require.YesError(t, err)
}

// Test that an unauthenticated user can't call secrets APIS
func TestSecretsUnauthenticated(t *testing.T) {
	if testing.Short() {
		t.Skip("Skipping integration tests in short mode")
	}

	// Enable auth on the cluster
	tu.DeleteAll(t)
	tu.GetAuthenticatedPachClient(t, auth.RootUser)
	defer tu.DeleteAll(t)

	// Get an unauthenticated client
	c := tu.GetPachClient(t)
	c.SetAuthToken("")

	b := []byte(
		`{
			"kind": "Secret",
			"apiVersion": "v1",
			"metadata": {
				"name": "test-secret",
				"creationTimestamp": null
			},
			"data": {
				"mykey": "bXktdmFsdWU="
			}
		}`)

	err := c.CreateSecret(b)
	require.YesError(t, err)
	require.Matches(t, "no authentication token", err.Error())

	_, err = c.InspectSecret("test-secret")
	require.YesError(t, err)
	require.Matches(t, "no authentication token", err.Error())

	_, err = c.ListSecret()
	require.YesError(t, err)
	require.Matches(t, "no authentication token", err.Error())

	err = c.DeleteSecret("test-secret")
	require.YesError(t, err)
	require.Matches(t, "no authentication token", err.Error())
}

func TestCopyOutToIn(t *testing.T) {
	if testing.Short() {
		t.Skip("Skipping integration tests in short mode")
	}

	c := tu.GetPachClient(t)
	require.NoError(t, c.DeleteAll())

	dataRepo := tu.UniqueString("TestCopyOutToIn_data")
	require.NoError(t, c.CreateRepo(dataRepo))

	dataCommit := client.NewCommit(dataRepo, "master", "")
	require.NoError(t, c.PutFile(dataCommit, "file", strings.NewReader("foo"), client.WithAppendPutFile()))

	pipeline := tu.UniqueString("TestCopyOutToIn")
	pipelineCommit := client.NewCommit(pipeline, "master", "")
	require.NoError(t, c.CreatePipeline(
		pipeline,
		"",
		[]string{"bash"},
		[]string{
			fmt.Sprintf("cp -R /pfs/%s/* /pfs/out/", dataRepo),
		},
		&pps.ParallelismSpec{
			Constant: 1,
		},
		client.NewPFSInput(dataRepo, "/*"),
		"",
		false,
	))

	commitInfo, err := c.InspectCommit(dataRepo, "master", "")
	require.NoError(t, err)
	_, err = c.BlockCommitsetAll(commitInfo.Commit.ID)
	require.NoError(t, err)
	require.NoError(t, c.CopyFile(dataCommit, "file2", pipelineCommit, "file", client.WithAppendCopyFile()))
	commitInfo, err = c.InspectCommit(dataRepo, "master", "")
	require.NoError(t, err)
	_, err = c.BlockCommitsetAll(commitInfo.Commit.ID)
	require.NoError(t, err)

	require.NoError(t, c.PutFile(dataCommit, "file2", strings.NewReader("foo"), client.WithAppendPutFile()))

	var buf bytes.Buffer
	require.NoError(t, c.GetFile(pipelineCommit, "file2", &buf))
	require.Equal(t, "foo", buf.String())

	mfc, err := c.NewModifyFileClient(dataCommit)
	require.NoError(t, err)
	require.NoError(t, mfc.PutFile("dir/file3", strings.NewReader("foo"), client.WithAppendPutFile()))
	require.NoError(t, mfc.PutFile("dir/file4", strings.NewReader("bar"), client.WithAppendPutFile()))
	require.NoError(t, mfc.Close())

	commitInfo, err = c.InspectCommit(dataRepo, "master", "")
	require.NoError(t, err)
	_, err = c.BlockCommitsetAll(commitInfo.Commit.ID)
	require.NoError(t, err)

	require.NoError(t, c.CopyFile(dataCommit, "dir2", pipelineCommit, "dir", client.WithAppendCopyFile()))

	commitInfo, err = c.InspectCommit(dataRepo, "master", "")
	require.NoError(t, err)
	_, err = c.BlockCommitsetAll(commitInfo.Commit.ID)
	require.NoError(t, err)

	buf.Reset()
	require.NoError(t, c.GetFile(pipelineCommit, "dir/file3", &buf))
	require.Equal(t, "foo", buf.String())
	buf.Reset()
	require.NoError(t, c.GetFile(pipelineCommit, "dir/file4", &buf))
	require.Equal(t, "bar", buf.String())
}

func TestKeepRepo(t *testing.T) {
	if testing.Short() {
		t.Skip("Skipping integration tests in short mode")
	}

	c := tu.GetPachClient(t)
	require.NoError(t, c.DeleteAll())

	dataRepo := tu.UniqueString("TestKeepRepo_data")
	require.NoError(t, c.CreateRepo(dataRepo))

	dataCommit := client.NewCommit(dataRepo, "master", "")
	require.NoError(t, c.PutFile(dataCommit, "file", strings.NewReader("foo"), client.WithAppendPutFile()))

	pipeline := tu.UniqueString("TestKeepRepo")
	pipelineCommit := client.NewCommit(pipeline, "master", "")
	require.NoError(t, c.CreatePipeline(
		pipeline,
		"",
		[]string{"bash"},
		[]string{
			fmt.Sprintf("cp /pfs/%s/* /pfs/out/", dataRepo),
		},
		&pps.ParallelismSpec{
			Constant: 1,
		},
		client.NewPFSInput(dataRepo, "/*"),
		"",
		false,
	))

	commitInfo, err := c.InspectCommit(dataRepo, "master", "")
	require.NoError(t, err)
	_, err = c.BlockCommitsetAll(commitInfo.Commit.ID)
	require.NoError(t, err)

	_, err = c.PpsAPIClient.DeletePipeline(c.Ctx(), &pps.DeletePipelineRequest{
		Pipeline: client.NewPipeline(pipeline),
		KeepRepo: true,
	})
	require.NoError(t, err)
	_, err = c.InspectRepo(pipeline)
	require.NoError(t, err)

	var buf bytes.Buffer
	require.NoError(t, c.GetFile(pipelineCommit, "file", &buf))
	require.Equal(t, "foo", buf.String())

	require.NoError(t, c.CreatePipeline(
		pipeline,
		"",
		[]string{"bash"},
		[]string{
			fmt.Sprintf("cp /pfs/%s/* /pfs/out/", dataRepo),
		},
		&pps.ParallelismSpec{
			Constant: 1,
		},
		client.NewPFSInput(dataRepo, "/*"),
		"",
		false,
	))

	require.NoError(t, c.PutFile(dataCommit, "file2", strings.NewReader("bar"), client.WithAppendPutFile()))
	commitInfo, err = c.InspectCommit(dataRepo, "master", "")
	require.NoError(t, err)
	_, err = c.BlockCommitsetAll(commitInfo.Commit.ID)
	require.NoError(t, err)

	buf.Reset()
	require.NoError(t, c.GetFile(pipelineCommit, "file", &buf))
	require.Equal(t, "foo", buf.String())
	buf.Reset()
	require.NoError(t, c.GetFile(pipelineCommit, "file2", &buf))
	require.Equal(t, "bar", buf.String())

	require.NoError(t, c.DeletePipeline(pipeline, false))
}

// Regression test to make sure that pipeline creation doesn't crash pachd due to missing fields
func TestMalformedPipeline(t *testing.T) {
	c := tu.GetPachClient(t)
	require.NoError(t, c.DeleteAll())

	pipelineName := tu.UniqueString("MalformedPipeline")

	var err error
	_, err = c.PpsAPIClient.CreatePipeline(c.Ctx(), &pps.CreatePipelineRequest{})
	require.YesError(t, err)
	require.Matches(t, "request.Pipeline cannot be nil", err.Error())

	_, err = c.PpsAPIClient.CreatePipeline(c.Ctx(), &pps.CreatePipelineRequest{
		Pipeline: client.NewPipeline(pipelineName)},
	)
	require.YesError(t, err)
	require.Matches(t, "must specify a transform", err.Error())

	_, err = c.PpsAPIClient.CreatePipeline(c.Ctx(), &pps.CreatePipelineRequest{
		Pipeline:  client.NewPipeline(pipelineName),
		Transform: &pps.Transform{},
		Input:     &pps.Input{},
	})
	require.YesError(t, err)
	require.Matches(t, "no input set", err.Error())

	_, err = c.PpsAPIClient.CreatePipeline(c.Ctx(), &pps.CreatePipelineRequest{
		Pipeline:        client.NewPipeline(pipelineName),
		Transform:       &pps.Transform{},
		Service:         &pps.Service{},
		ParallelismSpec: &pps.ParallelismSpec{},
	})
	require.YesError(t, err)
	require.Matches(t, "services can only be run with a constant parallelism of 1", err.Error())

	// TODO(2.0 required): This error isn't triggered in V2?
	//_, err = c.PpsAPIClient.CreatePipeline(c.Ctx(), &pps.CreatePipelineRequest{
	//	Pipeline:   client.NewPipeline(pipelineName),
	//	Transform:  &pps.Transform{},
	//	SpecCommit: &pfs.Commit{},
	//})
	//require.YesError(t, err)
	//require.Matches(t, "cannot resolve commit with no repo", err.Error())

	dataRepo := tu.UniqueString("TestMalformedPipeline_data")
	require.NoError(t, c.CreateRepo(dataRepo))

	dataCommit := client.NewCommit(dataRepo, "master", "")
	require.NoError(t, c.PutFile(dataCommit, "file", strings.NewReader("foo"), client.WithAppendPutFile()))

	_, err = c.PpsAPIClient.CreatePipeline(c.Ctx(), &pps.CreatePipelineRequest{
		Pipeline:  client.NewPipeline(pipelineName),
		Transform: &pps.Transform{},
		Input:     &pps.Input{Pfs: &pps.PFSInput{}},
	})
	require.YesError(t, err)
	require.Matches(t, "input must specify a name", err.Error())

	_, err = c.PpsAPIClient.CreatePipeline(c.Ctx(), &pps.CreatePipelineRequest{
		Pipeline:  client.NewPipeline(pipelineName),
		Transform: &pps.Transform{},
		Input:     &pps.Input{Pfs: &pps.PFSInput{Name: "data"}},
	})
	require.YesError(t, err)
	require.Matches(t, "input must specify a repo", err.Error())

	_, err = c.PpsAPIClient.CreatePipeline(c.Ctx(), &pps.CreatePipelineRequest{
		Pipeline:  client.NewPipeline(pipelineName),
		Transform: &pps.Transform{},
		Input:     &pps.Input{Pfs: &pps.PFSInput{Repo: dataRepo}},
	})
	require.YesError(t, err)
	require.Matches(t, "input must specify a glob", err.Error())

	_, err = c.PpsAPIClient.CreatePipeline(c.Ctx(), &pps.CreatePipelineRequest{
		Pipeline:  client.NewPipeline(pipelineName),
		Transform: &pps.Transform{},
		Input:     client.NewPFSInput("out", "/*"),
	})
	require.YesError(t, err)
	require.Matches(t, "input cannot be named \"out\"", err.Error())

	_, err = c.PpsAPIClient.CreatePipeline(c.Ctx(), &pps.CreatePipelineRequest{
		Pipeline:  client.NewPipeline(pipelineName),
		Transform: &pps.Transform{},
		Input:     &pps.Input{Pfs: &pps.PFSInput{Name: "out", Repo: dataRepo, Glob: "/*"}},
	})
	require.YesError(t, err)
	require.Matches(t, "input cannot be named \"out\"", err.Error())

	_, err = c.PpsAPIClient.CreatePipeline(c.Ctx(), &pps.CreatePipelineRequest{
		Pipeline:  client.NewPipeline(pipelineName),
		Transform: &pps.Transform{},
		Input:     &pps.Input{Pfs: &pps.PFSInput{Name: "data", Repo: "dne", Glob: "/*"}},
	})
	require.YesError(t, err)
	require.Matches(t, "dne[^ ]* not found", err.Error())

	_, err = c.PpsAPIClient.CreatePipeline(c.Ctx(), &pps.CreatePipelineRequest{
		Pipeline:  client.NewPipeline(pipelineName),
		Transform: &pps.Transform{},
		Input: client.NewCrossInput(
			client.NewPFSInput("foo", "/*"),
			client.NewPFSInput("foo", "/*"),
		),
	})
	require.YesError(t, err)
	require.Matches(t, "name \"foo\" was used more than once", err.Error())

	_, err = c.PpsAPIClient.CreatePipeline(c.Ctx(), &pps.CreatePipelineRequest{
		Pipeline:  client.NewPipeline(pipelineName),
		Transform: &pps.Transform{},
		Input:     &pps.Input{Cron: &pps.CronInput{}},
	})
	require.YesError(t, err)
	require.Matches(t, "input must specify a name", err.Error())

	_, err = c.PpsAPIClient.CreatePipeline(c.Ctx(), &pps.CreatePipelineRequest{
		Pipeline:  client.NewPipeline(pipelineName),
		Transform: &pps.Transform{},
		Input:     &pps.Input{Cron: &pps.CronInput{Name: "cron"}},
	})
	require.YesError(t, err)
	require.Matches(t, "Empty spec string", err.Error())

	// TODO: Implement git inputs.
	//_, err = c.PpsAPIClient.CreatePipeline(c.Ctx(), &pps.CreatePipelineRequest{
	//	Pipeline:  client.NewPipeline(pipelineName),
	//	Transform: &pps.Transform{},
	//	Input:     &pps.Input{Git: &pps.GitInput{}},
	//})
	//require.YesError(t, err)
	//require.Matches(t, "clone URL is missing \\(", err.Error())

	//_, err = c.PpsAPIClient.CreatePipeline(c.Ctx(), &pps.CreatePipelineRequest{
	//	Pipeline:  client.NewPipeline(pipelineName),
	//	Transform: &pps.Transform{},
	//	Input:     &pps.Input{Git: &pps.GitInput{URL: "foobar"}},
	//})
	//require.YesError(t, err)
	//require.Matches(t, "clone URL is missing .git suffix", err.Error())

	//_, err = c.PpsAPIClient.CreatePipeline(c.Ctx(), &pps.CreatePipelineRequest{
	//	Pipeline:  client.NewPipeline(pipelineName),
	//	Transform: &pps.Transform{},
	//	Input:     &pps.Input{Git: &pps.GitInput{URL: "foobar.git"}},
	//})
	//require.YesError(t, err)
	//require.Matches(t, "clone URL must use https protocol", err.Error())

	_, err = c.PpsAPIClient.CreatePipeline(c.Ctx(), &pps.CreatePipelineRequest{
		Pipeline:  client.NewPipeline(pipelineName),
		Transform: &pps.Transform{},
		Input:     &pps.Input{Cross: []*pps.Input{}},
	})
	require.YesError(t, err)
	require.Matches(t, "no input set", err.Error())

	_, err = c.PpsAPIClient.CreatePipeline(c.Ctx(), &pps.CreatePipelineRequest{
		Pipeline:  client.NewPipeline(pipelineName),
		Transform: &pps.Transform{},
		Input:     &pps.Input{Union: []*pps.Input{}},
	})
	require.YesError(t, err)
	require.Matches(t, "no input set", err.Error())

	_, err = c.PpsAPIClient.CreatePipeline(c.Ctx(), &pps.CreatePipelineRequest{
		Pipeline:  client.NewPipeline(pipelineName),
		Transform: &pps.Transform{},
		Input:     &pps.Input{Join: []*pps.Input{}},
	})
	require.YesError(t, err)
	require.Matches(t, "no input set", err.Error())
}

func TestTrigger(t *testing.T) {
	// TODO(2.0 required): This test does not work with V2. It is not clear what the issue is yet. Something noteworthy is that the output
	// size does not increase for the second to last commit, which may have something to do with compaction (the trigger won't kick
	// off since it is based on the output size). The output size calculation is a bit questionable due to the compaction delay (a
	// file may be accounted for in the size even if it is deleted).
	t.Skip("Does not work with V2, needs investigation")
	c := tu.GetPachClient(t)
	require.NoError(t, c.DeleteAll())

	dataRepo := tu.UniqueString("TestTrigger_data")
	require.NoError(t, c.CreateRepo(dataRepo))
	dataCommit := client.NewCommit(dataRepo, "master", "")
	pipeline1 := tu.UniqueString("TestTrigger1")
	pipelineCommit1 := client.NewCommit(pipeline1, "master", "")
	pipeline2 := tu.UniqueString("TestTrigger2")
	pipelineCommit2 := client.NewCommit(pipeline2, "master", "")
	require.NoError(t, c.CreatePipeline(
		pipeline1,
		"",
		[]string{"bash"},
		[]string{
			fmt.Sprintf("cp /pfs/%s/* /pfs/out/", dataRepo),
		},
		&pps.ParallelismSpec{
			Constant: 1,
		},
		client.NewPFSInputOpts(dataRepo, dataRepo, "trigger", "/*", "", "", false, false, &pfs.Trigger{
			Branch: "master",
			Size_:  "1K",
		}),
		"",
		false,
	))
	require.NoError(t, c.CreatePipeline(
		pipeline2,
		"",
		[]string{"bash"},
		[]string{
			fmt.Sprintf("cp /pfs/%s/* /pfs/out/", pipeline1),
		},
		&pps.ParallelismSpec{
			Constant: 1,
		},
		client.NewPFSInputOpts(pipeline1, pipeline1, "", "/*", "", "", false, false, &pfs.Trigger{
			Size_: "2K",
		}),
		"",
		false,
	))
	// 10 100 byte files = 1K, so the last file should trigger pipeline1, but
	// not pipeline2.
	numFiles := 10
	fileBytes := 100
	for i := 0; i < numFiles; i++ {
		require.NoError(t, c.PutFile(dataCommit, fmt.Sprintf("file%d", i), strings.NewReader(strings.Repeat("a", fileBytes)), client.WithAppendPutFile()))
	}
	// This should have given us a job, flush to let it complete.
	commitInfos, err := c.BlockCommitsetAll(dataCommit.ID)
	require.NoError(t, err)
	require.Equal(t, 2, len(commitInfos))
	for i := 0; i < numFiles; i++ {
		var buf bytes.Buffer
		require.NoError(t, c.GetFile(pipelineCommit1, fmt.Sprintf("file%d", i), &buf))
		require.Equal(t, strings.Repeat("a", fileBytes), buf.String())
	}
	_, err = c.ListCommit(client.NewRepo(pipeline1), client.NewCommit(pipeline1, "master", ""), nil, 0)
	require.NoError(t, err)
	// Another 10 100 byte files = 2K, so the last file should trigger both pipelines.
	for i := numFiles; i < 2*numFiles; i++ {
		require.NoError(t, c.PutFile(dataCommit, fmt.Sprintf("file%d", i), strings.NewReader(strings.Repeat("a", fileBytes)), client.WithAppendPutFile()))
		require.NoError(t, err)
	}
	commitInfo, err := c.InspectCommit(dataRepo, "master", "")
	require.NoError(t, err)
	commitInfos, err = c.BlockCommitsetAll(commitInfo.Commit.ID)
	require.NoError(t, err)
	require.Equal(t, 4, len(commitInfos))
	for i := 0; i < numFiles*2; i++ {
		var buf bytes.Buffer
		require.NoError(t, c.GetFile(pipelineCommit1, fmt.Sprintf("file%d", i), &buf))
		require.Equal(t, strings.Repeat("a", fileBytes), buf.String())
		buf.Reset()
		require.NoError(t, c.GetFile(pipelineCommit2, fmt.Sprintf("file%d", i), &buf))
		require.Equal(t, strings.Repeat("a", fileBytes), buf.String())
	}
	cis, err = c.ListCommit(client.NewRepo(pipeline1), client.NewCommit(pipeline1, "master", ""), nil, 0)
	require.NoError(t, err)
	require.Equal(t, 2, len(cis))
	cis, err = c.ListCommit(client.NewRepo(pipeline2), client.NewCommit(pipeline2, "master", ""), nil, 0)
	require.NoError(t, err)
	require.Equal(t, 1, len(cis))

	require.NoError(t, c.CreatePipeline(
		pipeline2,
		"",
		[]string{"bash"},
		[]string{
			fmt.Sprintf("cp /pfs/%s/* /pfs/out/", pipeline1),
		},
		&pps.ParallelismSpec{
			Constant: 1,
		},
		client.NewPFSInputOpts(pipeline1, pipeline1, "", "/*", "", "", false, false, &pfs.Trigger{
			Size_: "3K",
		}),
		"",
		true,
	))

	// Make sure that updating the pipeline reuses the previous branch name
	// rather than creating a new one.
	bis, err := c.ListBranch(pipeline1)
	require.NoError(t, err)
	require.Equal(t, 3, len(bis))

	cis, err = c.ListCommit(client.NewRepo(pipeline2), client.NewCommit(pipeline2, "master", ""), nil, 0)
	require.NoError(t, err)
	require.Equal(t, 2, len(cis))

	// Another 30 100 byte files = 3K, so the last file should trigger both pipelines.
	for i := 2 * numFiles; i < 5*numFiles; i++ {
		require.NoError(t, c.PutFile(dataCommit, fmt.Sprintf("file%d", i), strings.NewReader(strings.Repeat("a", fileBytes)), client.WithAppendPutFile()))
	}

	commitInfos, err = c.BlockCommitsetAll(dataCommit.ID)
	require.NoError(t, err)
	require.Equal(t, 4, len(commitInfos))

	cis, err = c.ListCommit(client.NewRepo(pipeline2), client.NewCommit(pipeline2, "master", ""), nil, 0)
	require.NoError(t, err)
	require.Equal(t, 3, len(cis))
}

func TestListDatum(t *testing.T) {
	c := tu.GetPachClient(t)
	require.NoError(t, c.DeleteAll())

	repo1 := tu.UniqueString("TestListDatum1")
	repo2 := tu.UniqueString("TestListDatum2")

	require.NoError(t, c.CreateRepo(repo1))
	require.NoError(t, c.CreateRepo(repo2))

	numFiles := 5
	for i := 0; i < numFiles; i++ {
		require.NoError(t, c.PutFile(client.NewCommit(repo1, "master", ""), fmt.Sprintf("file-%d", i), strings.NewReader("foo"), client.WithAppendPutFile()))
		require.NoError(t, c.PutFile(client.NewCommit(repo2, "master", ""), fmt.Sprintf("file-%d", i), strings.NewReader("foo"), client.WithAppendPutFile()))
	}

	dis, err := c.ListDatumInputAll(&pps.Input{
		Cross: []*pps.Input{{
			Pfs: &pps.PFSInput{
				Repo: repo1,
				Glob: "/*",
			},
		}, {
			Pfs: &pps.PFSInput{
				Repo: repo2,
				Glob: "/*",
			},
		}},
	})
	require.NoError(t, err)
	require.Equal(t, 25, len(dis))
}

func TestDebug(t *testing.T) {
	if testing.Short() {
		t.Skip("Skipping integration tests in short mode")
	}

	c := tu.GetPachClient(t)
	require.NoError(t, c.DeleteAll())

	dataRepo := tu.UniqueString("TestDebug_data")
	require.NoError(t, c.CreateRepo(dataRepo))

	expectedFiles := make(map[string]*globlib.Glob)
	// Record glob patterns for expected pachd files.
	for _, file := range []string{"version", "logs", "logs-previous**", "goroutine", "heap"} {
		pattern := path.Join("pachd", "*", "pachd", file)
		g, err := globlib.Compile(pattern, '/')
		require.NoError(t, err)
		expectedFiles[pattern] = g
	}
	pattern := path.Join("input-repos", dataRepo, "commits")
	g, err := globlib.Compile(pattern, '/')
	require.NoError(t, err)
	expectedFiles[pattern] = g
	for i := 0; i < 3; i++ {
		pipeline := tu.UniqueString("TestDebug")
		require.NoError(t, c.CreatePipeline(
			pipeline,
			"",
			[]string{"bash"},
			[]string{
				fmt.Sprintf("cp /pfs/%s/* /pfs/out/", dataRepo),
			},
			&pps.ParallelismSpec{
				Constant: 1,
			},
			client.NewPFSInput(dataRepo, "/*"),
			"",
			false,
		))
		// Record glob patterns for expected pipeline files.
		for _, container := range []string{"user", "storage"} {
			for _, file := range []string{"logs", "logs-previous**", "goroutine", "heap"} {
				pattern := path.Join("pipelines", pipeline, "pods", "*", container, file)
				g, err := globlib.Compile(pattern, '/')
				require.NoError(t, err)
				expectedFiles[pattern] = g
			}
		}
		for _, file := range []string{"spec", "commits", "jobs"} {
			pattern := path.Join("pipelines", pipeline, file)
			g, err := globlib.Compile(pattern, '/')
			require.NoError(t, err)
			expectedFiles[pattern] = g
		}
	}

	commit1, err := c.StartCommit(dataRepo, "master")
	require.NoError(t, err)
	require.NoError(t, c.PutFile(commit1, "file", strings.NewReader("foo"), client.WithAppendPutFile()))
	require.NoError(t, c.FinishCommit(dataRepo, commit1.Branch.Name, commit1.ID))

	commitInfos, err := c.BlockCommitsetAll(commit1.ID)
	require.NoError(t, err)
	require.Equal(t, 6, len(commitInfos))

	buf := &bytes.Buffer{}
	require.NoError(t, c.Dump(nil, 0, buf))
	gr, err := gzip.NewReader(buf)
	require.NoError(t, err)
	defer func() {
		require.NoError(t, gr.Close())
	}()
	// Check that all of the expected files were returned.
	tr := tar.NewReader(gr)
	for {
		hdr, err := tr.Next()
		if err != nil {
			if err == io.EOF {
				break
			}
			require.NoError(t, err)
		}
		for pattern, g := range expectedFiles {
			if g.Match(hdr.Name) {
				delete(expectedFiles, pattern)
				break
			}
		}
	}
	require.Equal(t, 0, len(expectedFiles))
}

func TestUpdateMultiplePipelinesInTransaction(t *testing.T) {
	if testing.Short() {
		t.Skip("Skipping integration tests in short mode")
	}
	c := tu.GetPachClient(t)
	require.NoError(t, c.DeleteAll())
	input := tu.UniqueString("in")
	commit := client.NewCommit(input, "master", "")
	pipelineA := tu.UniqueString("A")
	pipelineB := tu.UniqueString("B")
	repoB := client.NewRepo(pipelineB)

	createPipeline := func(c *client.APIClient, input, pipeline string, update bool) error {
		return c.CreatePipeline(
			pipeline,
			"",
			[]string{"bash"},
			[]string{fmt.Sprintf("cp /pfs/%s/* /pfs/out/", input)},
			&pps.ParallelismSpec{
				Constant: 1,
			},
			client.NewPFSInput(input, "/*"),
			"",
			update,
		)
	}

	require.NoError(t, c.CreateRepo(input))
	require.NoError(t, c.PutFile(commit, "foo", strings.NewReader("bar"), client.WithAppendPutFile()))

	_, err := c.ExecuteInTransaction(func(txnClient *client.APIClient) error {
		require.NoError(t, createPipeline(txnClient, input, pipelineA, false))
		require.NoError(t, createPipeline(txnClient, pipelineA, pipelineB, false))
		return nil
	})
	require.NoError(t, err)
	_, err = c.BlockCommit(pipelineB, "", commit.ID)
	require.NoError(t, err)

	// now update both
	_, err = c.ExecuteInTransaction(func(txnClient *client.APIClient) error {
		require.NoError(t, createPipeline(txnClient, input, pipelineA, true))
		require.NoError(t, createPipeline(txnClient, pipelineA, pipelineB, true))
		return nil
	})
	require.NoError(t, err)

	_, err = c.BlockCommit(pipelineB, "", commit.ID)
	require.NoError(t, err)
	commits, err := c.ListCommitByRepo(repoB)
	require.NoError(t, err)
	require.Equal(t, 2, len(commits))

	jobInfos, err := c.ListJob(pipelineB, nil, nil, -1, false)
	require.NoError(t, err)
	require.Equal(t, 2, len(jobInfos))
}

func TestInterruptedUpdatePipelineInTransaction(t *testing.T) {
	// TODO(2.0 required): Investigate hang.
	t.Skip("Investigate hang")
	if testing.Short() {
		t.Skip("Skipping integration tests in short mode")
	}

	c := tu.GetPachClient(t)
	require.NoError(t, c.DeleteAll())
	inputA := tu.UniqueString("A")
	inputB := tu.UniqueString("B")
	inputC := tu.UniqueString("C")
	pipeline := tu.UniqueString("pipeline")

	createPipeline := func(c *client.APIClient, input string, update bool) error {
		return c.CreatePipeline(
			pipeline,
			"",
			[]string{"bash"},
			[]string{fmt.Sprintf("cp /pfs/%s/* /pfs/out/", input)},
			&pps.ParallelismSpec{
				Constant: 1,
			},
			client.NewPFSInput(input, "/*"),
			"",
			update,
		)
	}

	require.NoError(t, c.CreateRepo(inputA))
	require.NoError(t, c.CreateRepo(inputB))
	require.NoError(t, c.CreateRepo(inputC))
	require.NoError(t, createPipeline(c, inputA, false))

	txn, err := c.StartTransaction()
	require.NoError(t, err)

	require.NoError(t, createPipeline(c.WithTransaction(txn), inputB, true))
	require.NoError(t, createPipeline(c, inputC, true))

	_, err = c.FinishTransaction(txn)
	require.YesError(t, err)
	require.Matches(t, "outside of transaction", err.Error())
}

func TestSystemRepoDependence(t *testing.T) {
	if testing.Short() {
		t.Skip("Skipping integration tests in short mode")
	}

	c := tu.GetPachClient(t)
	require.NoError(t, c.DeleteAll())
	input := tu.UniqueString("in")
	pipeline := tu.UniqueString("pipeline")

	require.NoError(t, c.CreateRepo(input))
	require.NoError(t, c.CreatePipeline(
		pipeline,
		"",
		[]string{"bash"},
		[]string{fmt.Sprintf("cp /pfs/%s/* /pfs/out/", input)},
		&pps.ParallelismSpec{
			Constant: 1,
		},
		client.NewPFSInput(input, "/*"),
		"",
		false,
	))

	// meta repo has no subvenance
	_, err := c.PfsAPIClient.DeleteRepo(
		c.Ctx(),
		&pfs.DeleteRepoRequest{
			Repo: client.NewSystemRepo(pipeline, pfs.MetaRepoType),
		})
	require.NoError(t, err)

	// but spec repo does
	_, err = c.PfsAPIClient.DeleteRepo(
		c.Ctx(),
		&pfs.DeleteRepoRequest{
			Repo: client.NewSystemRepo(pipeline, pfs.SpecRepoType),
		})
	require.YesError(t, err)

	require.NoError(t, c.DeletePipeline(pipeline, false))

	_, err = c.PfsAPIClient.InspectRepo(
		c.Ctx(),
		&pfs.InspectRepoRequest{
			Repo: client.NewSystemRepo(pipeline, pfs.SpecRepoType),
		},
	)
	// spec repo should have been deleted
	require.YesError(t, err)
	require.True(t, errutil.IsNotFoundError(grpcutil.ScrubGRPC(err)))
}<|MERGE_RESOLUTION|>--- conflicted
+++ resolved
@@ -6954,682 +6954,6 @@
 	}
 }
 
-<<<<<<< HEAD
-func TestPipelineWithGitInputInvalidURLs(t *testing.T) {
-	// TODO: Implement git input.
-	t.Skip("Git input not implemented in V2")
-	if testing.Short() {
-		t.Skip("Skipping integration tests in short mode")
-	}
-
-	c := tu.GetPachClient(t)
-	require.NoError(t, c.DeleteAll())
-
-	outputFilename := "commitSHA"
-	pipeline := tu.UniqueString("github_pipeline")
-	// Of the common git URL types (listed below), only the 'clone' url is supported RN
-	// (for several reasons, one of which is that we can't assume we have SSH / an ssh env setup on the user container)
-	//git_url: "git://github.com/sjezewski/testgithook.git",
-	//ssh_url: "git@github.com:sjezewski/testgithook.git",
-	//svn_url: "https://github.com/sjezewski/testgithook",
-	//clone_url: "https://github.com/sjezewski/testgithook.git",
-	require.YesError(t, c.CreatePipeline(
-		pipeline,
-		"",
-		[]string{"bash"},
-		[]string{
-			fmt.Sprintf("cat /pfs/test-artifacts/.git/HEAD > /pfs/out/%v", outputFilename),
-		},
-		nil,
-		&pps.Input{
-			Git: &pps.GitInput{
-				URL: "git://github.com/pachyderm/test-artifacts.git",
-			},
-		},
-		"",
-		false,
-	))
-	require.YesError(t, c.CreatePipeline(
-		pipeline,
-		"",
-		[]string{"bash"},
-		[]string{
-			fmt.Sprintf("cat /pfs/test-artifacts/.git/HEAD > /pfs/out/%v", outputFilename),
-		},
-		nil,
-		&pps.Input{
-			Git: &pps.GitInput{
-				URL: "git@github.com:pachyderm/test-artifacts.git",
-			},
-		},
-		"",
-		false,
-	))
-	require.YesError(t, c.CreatePipeline(
-		pipeline,
-		"",
-		[]string{"bash"},
-		[]string{
-			fmt.Sprintf("cat /pfs/test-artifacts/.git/HEAD > /pfs/out/%v", outputFilename),
-		},
-		nil,
-		&pps.Input{
-			Git: &pps.GitInput{
-				URL: "https://github.com:pachyderm/test-artifacts",
-			},
-		},
-		"",
-		false,
-	))
-}
-
-// TODO: Implement git input.
-//func simulateGitPush(t *testing.T, pathToPayload string) {
-//	payload, err := ioutil.ReadFile(pathToPayload)
-//	require.NoError(t, err)
-//	req, err := http.NewRequest(
-//		"POST",
-//		fmt.Sprintf("http://127.0.0.1:%v/v1/handle/push", githook.GitHookPort+30000),
-//		bytes.NewBuffer(payload),
-//	)
-//	require.NoError(t, err)
-//	req.Header.Set("X-Github-Delivery", "2984f5d0-c032-11e7-82d7-ed3ee54be25d")
-//	req.Header.Set("User-Agent", "GitHub-Hookshot/c1d08eb")
-//	req.Header.Set("X-Github-Event", "push")
-//	req.Header.Set("Content-Type", "application/json")
-//
-//	client := &http.Client{}
-//	resp, err := client.Do(req)
-//	require.NoError(t, err)
-//	defer resp.Body.Close()
-//
-//	require.Equal(t, 200, resp.StatusCode)
-//}
-
-func TestPipelineWithGitInputPrivateGHRepo(t *testing.T) {
-	// TODO: Implement git input.
-	t.Skip("Git input not implemented in V2")
-	//	if testing.Short() {
-	//		t.Skip("Skipping integration tests in short mode")
-	//	}
-	//
-	//	c := tu.GetPachClient(t)
-	//	require.NoError(t, c.DeleteAll())
-	//
-	//	outputFilename := "commitSHA"
-	//	pipeline := tu.UniqueString("github_pipeline")
-	//	repoName := "pachyderm-dummy"
-	//	require.NoError(t, c.CreatePipeline(
-	//		pipeline,
-	//		"",
-	//		[]string{"bash"},
-	//		[]string{
-	//			fmt.Sprintf("cat /pfs/%v/.git/HEAD > /pfs/out/%v", repoName, outputFilename),
-	//		},
-	//		nil,
-	//		&pps.Input{
-	//			Git: &pps.GitInput{
-	//				URL: fmt.Sprintf("https://github.com/pachyderm/%v.git", repoName),
-	//			},
-	//		},
-	//		"",
-	//		false,
-	//	))
-	//	// There should be a pachyderm repo created w no commits:
-	//	repos, err := c.ListRepo()
-	//	require.NoError(t, err)
-	//	found := false
-	//	for _, repo := range repos {
-	//		if repo.Repo.Name == repoName {
-	//			found = true
-	//		}
-	//	}
-	//	require.Equal(t, true, found)
-	//
-	//	// To trigger the pipeline, we'll need to simulate the webhook by pushing a POST payload to the githook server
-	//	simulateGitPush(t, "../../etc/testing/artifacts/githook-payloads/private.json")
-	//	// Need to sleep since the webhook http handler is non blocking
-	//	time.Sleep(2 * time.Second)
-	//
-	//	// Now there should NOT be a new commit on the pachyderm repo
-	//	commits, err := c.ListCommit(repoName, "master", "", "", 0)
-	//	require.NoError(t, err)
-	//	require.Equal(t, 0, len(commits))
-	//
-	//	// We should see that the pipeline has failed
-	//	pipelineInfo, err := c.InspectPipeline(pipeline)
-	//	require.NoError(t, err)
-	//	require.Equal(t, pps.PipelineState_PIPELINE_FAILURE, pipelineInfo.State)
-	//	require.Equal(t, fmt.Sprintf("unable to clone private github repo (https://github.com/pachyderm/%v.git)", repoName), pipelineInfo.Reason)
-}
-
-func TestPipelineWithGitInputDuplicateNames(t *testing.T) {
-	// TODO: Implement git input.
-	t.Skip("Git input not implemented in V2")
-	//	if testing.Short() {
-	//		t.Skip("Skipping integration tests in short mode")
-	//	}
-	//
-	//	c := tu.GetPachClient(t)
-	//	require.NoError(t, c.DeleteAll())
-	//
-	//	outputFilename := "commitSHA"
-	//	pipeline := tu.UniqueString("github_pipeline")
-	//	//Test same name on one pipeline
-	//	require.YesError(t, c.CreatePipeline(
-	//		pipeline,
-	//		"",
-	//		[]string{"bash"},
-	//		[]string{
-	//			fmt.Sprintf("cat /pfs/pachyderm/.git/HEAD > /pfs/out/%v", outputFilename),
-	//		},
-	//		nil,
-	//		&pps.Input{
-	//			Cross: []*pps.Input{
-	//				&pps.Input{
-	//					Git: &pps.GitInput{
-	//						URL:  "https://github.com/pachyderm/test-artifacts.git",
-	//						Name: "foo",
-	//					},
-	//				},
-	//				&pps.Input{
-	//					Git: &pps.GitInput{
-	//						URL:  "https://github.com/pachyderm/test-artifacts.git",
-	//						Name: "foo",
-	//					},
-	//				},
-	//			},
-	//		},
-	//		"",
-	//		false,
-	//	))
-	//	//Test same URL on one pipeline
-	//	require.YesError(t, c.CreatePipeline(
-	//		pipeline,
-	//		"",
-	//		[]string{"bash"},
-	//		[]string{
-	//			fmt.Sprintf("cat /pfs/pachyderm/.git/HEAD > /pfs/out/%v", outputFilename),
-	//		},
-	//		nil,
-	//		&pps.Input{
-	//			Cross: []*pps.Input{
-	//				&pps.Input{
-	//					Git: &pps.GitInput{
-	//						URL: "https://github.com/pachyderm/test-artifacts.git",
-	//					},
-	//				},
-	//				&pps.Input{
-	//					Git: &pps.GitInput{
-	//						URL: "https://github.com/pachyderm/test-artifacts.git",
-	//					},
-	//				},
-	//			},
-	//		},
-	//		"",
-	//		false,
-	//	))
-	//	// Test same URL but different names
-	//	require.NoError(t, c.CreatePipeline(
-	//		pipeline,
-	//		"",
-	//		[]string{"bash"},
-	//		[]string{
-	//			fmt.Sprintf("cat /pfs/pachyderm/.git/HEAD > /pfs/out/%v", outputFilename),
-	//		},
-	//		nil,
-	//		&pps.Input{
-	//			Cross: []*pps.Input{
-	//				&pps.Input{
-	//					Git: &pps.GitInput{
-	//						URL:  "https://github.com/pachyderm/test-artifacts.git",
-	//						Name: "foo",
-	//					},
-	//				},
-	//				&pps.Input{
-	//					Git: &pps.GitInput{
-	//						URL: "https://github.com/pachyderm/test-artifacts.git",
-	//					},
-	//				},
-	//			},
-	//		},
-	//		"",
-	//		false,
-	//	))
-}
-
-func TestPipelineWithGitInput(t *testing.T) {
-	// TODO: Implement git input.
-	t.Skip("Git input not implemented in V2")
-	//	if testing.Short() {
-	//		t.Skip("Skipping integration tests in short mode")
-	//	}
-	//
-	//	c := tu.GetPachClient(t)
-	//	require.NoError(t, c.DeleteAll())
-	//
-	//	outputFilename := "commitSHA"
-	//	pipeline := tu.UniqueString("github_pipeline")
-	//	require.NoError(t, c.CreatePipeline(
-	//		pipeline,
-	//		"",
-	//		[]string{"bash"},
-	//		[]string{
-	//			fmt.Sprintf("cat /pfs/test-artifacts/.git/HEAD > /pfs/out/%v", outputFilename),
-	//		},
-	//		nil,
-	//		&pps.Input{
-	//			Git: &pps.GitInput{
-	//				URL: "https://github.com/pachyderm/test-artifacts.git",
-	//			},
-	//		},
-	//		"",
-	//		false,
-	//	))
-	//	// There should be a pachyderm repo created w no commits:
-	//	_, err := c.InspectRepo("test-artifacts")
-	//	require.NoError(t, err)
-	//
-	//	commits, err := c.ListCommit(client.NewRepo("test-artifacts"), client.NewCommit("test-artifacts", "master", ""), nil, 0)
-	//	require.NoError(t, err)
-	//	require.Equal(t, 0, len(commits))
-	//
-	//	// To trigger the pipeline, we'll need to simulate the webhook by pushing a POST payload to the githook server
-	//	simulateGitPush(t, "../../etc/testing/artifacts/githook-payloads/master.json")
-	//	// Need to sleep since the webhook http handler is non blocking
-	//	time.Sleep(2 * time.Second)
-	//
-	//	// Now there should be a new commit on the pachyderm repo / master branch
-	//	branches, err := c.ListBranch("test-artifacts")
-	//	require.NoError(t, err)
-	//	require.Equal(t, 1, len(branches))
-	//	require.Equal(t, "master", branches[0].Name)
-	//	commit := branches[0].Head
-	//
-	//	// Now wait for the pipeline complete as normal
-	//	outputRepo := client.NewRepo(pipeline)
-	//	commitInfos, err := c.BlockCommit([]*pfs.Commit{commit}, []*pfs.Repo{outputRepo})
-	//	require.NoError(t, err)
-	//	require.Equal(t, 1, len(commitInfos))
-	//
-	//	commit = commitInfos[0].Commit
-	//
-	//	var buf bytes.Buffer
-	//
-	//	require.NoError(t, c.GetFile(commit.Repo.Name, commit.Branch.Name, commit.ID, outputFilename, &buf))
-	//	require.Equal(t, "9047fbfc251e7412ef3300868f743f2c24852539", strings.TrimSpace(buf.String()))
-}
-
-func TestPipelineWithGitInputSequentialPushes(t *testing.T) {
-	// TODO: Implement git input.
-	t.Skip("Git input not implemented in V2")
-	//	if testing.Short() {
-	//		t.Skip("Skipping integration tests in short mode")
-	//	}
-	//
-	//	c := tu.GetPachClient(t)
-	//	require.NoError(t, c.DeleteAll())
-	//
-	//	outputFilename := "commitSHA"
-	//	pipeline := tu.UniqueString("github_pipeline")
-	//	require.NoError(t, c.CreatePipeline(
-	//		pipeline,
-	//		"",
-	//		[]string{"bash"},
-	//		[]string{
-	//			fmt.Sprintf("cat /pfs/test-artifacts/.git/HEAD > /pfs/out/%v", outputFilename),
-	//		},
-	//		nil,
-	//		&pps.Input{
-	//			Git: &pps.GitInput{
-	//				URL: "https://github.com/pachyderm/test-artifacts.git",
-	//			},
-	//		},
-	//		"",
-	//		false,
-	//	))
-	//	// There should be a pachyderm repo created w no commits:
-	//	_, err := c.InspectRepo("test-artifacts")
-	//	require.NoError(t, err)
-	//
-	//	commits, err := c.ListCommit("test-artifacts", "master", "", 0)
-	//	require.NoError(t, err)
-	//	require.Equal(t, 0, len(commits))
-	//
-	//	// To trigger the pipeline, we'll need to simulate the webhook by pushing a POST payload to the githook server
-	//	simulateGitPush(t, "../../etc/testing/artifacts/githook-payloads/master.json")
-	//	// Need to sleep since the webhook http handler is non blocking
-	//	time.Sleep(2 * time.Second)
-	//
-	//	// Now there should be a new commit on the pachyderm repo / master branch
-	//	branches, err := c.ListBranch("test-artifacts")
-	//	require.NoError(t, err)
-	//	require.Equal(t, 1, len(branches))
-	//	require.Equal(t, "master", branches[0].Name)
-	//	commit := branches[0].Head
-	//
-	//	// Now wait for the pipeline complete as normal
-	//	commitInfos, err := c.BlockCommitsetAll([]*pfs.Commit{commit}, nil)
-	//	require.NoError(t, err)
-	//	require.Equal(t, 1, len(commitInfos))
-	//
-	//	commit = commitInfos[0].Commit
-	//
-	//	var buf bytes.Buffer
-	//
-	//	require.NoError(t, c.GetFile(commit.Repo.Name, commit.ID, outputFilename, &buf))
-	//	require.Equal(t, "9047fbfc251e7412ef3300868f743f2c24852539", strings.TrimSpace(buf.String()))
-	//
-	//	// To trigger the pipeline, we'll need to simulate the webhook by pushing a POST payload to the githook server
-	//	simulateGitPush(t, "../../etc/testing/artifacts/githook-payloads/master-2.json")
-	//	// Need to sleep since the webhook http handler is non blocking
-	//	time.Sleep(2 * time.Second)
-	//
-	//	// Now there should be a new commit on the pachyderm repo / master branch
-	//	branches, err = c.ListBranch("test-artifacts")
-	//	require.NoError(t, err)
-	//	require.Equal(t, 1, len(branches))
-	//	require.Equal(t, "master", branches[0].Name)
-	//	commit = branches[0].Head
-	//
-	//	// Now wait for the pipeline complete as normal
-	//	commitInfos, err = c.BlockCommitsetAll([]*pfs.Commit{commit}, nil)
-	//	require.NoError(t, err)
-	//	require.Equal(t, 1, len(commitInfos))
-	//
-	//	commit = commitInfos[0].Commit
-	//
-	//	buf.Reset()
-	//	require.NoError(t, c.GetFile(commit.Repo.Name, commit.ID, outputFilename, &buf))
-	//	require.Equal(t, "162963b4adf00cd378488abdedc085ba08e21674", strings.TrimSpace(buf.String()))
-}
-
-func TestPipelineWithGitInputCustomName(t *testing.T) {
-	// TODO: Implement git input.
-	t.Skip("Git input not implemented in V2")
-	//	if testing.Short() {
-	//		t.Skip("Skipping integration tests in short mode")
-	//	}
-	//
-	//	c := tu.GetPachClient(t)
-	//	require.NoError(t, c.DeleteAll())
-	//
-	//	outputFilename := "commitSHA"
-	//	pipeline := tu.UniqueString("github_pipeline")
-	//	repoName := "foo"
-	//	require.NoError(t, c.CreatePipeline(
-	//		pipeline,
-	//		"",
-	//		[]string{"bash"},
-	//		[]string{
-	//			fmt.Sprintf("cat /pfs/%v/.git/HEAD > /pfs/out/%v", repoName, outputFilename),
-	//		},
-	//		nil,
-	//		&pps.Input{
-	//			Git: &pps.GitInput{
-	//				URL:  "https://github.com/pachyderm/test-artifacts.git",
-	//				Name: repoName,
-	//			},
-	//		},
-	//		"",
-	//		false,
-	//	))
-	//	// There should be a pachyderm repo created w no commits:
-	//	_, err := c.InspectRepo(repoName)
-	//	require.NoError(t, err)
-	//
-	//	commits, err := c.ListCommit(repoName, "", "", "", "", 0)
-	//	require.NoError(t, err)
-	//	require.Equal(t, 0, len(commits))
-	//
-	//	// To trigger the pipeline, we'll need to simulate the webhook by pushing a POST payload to the githook server
-	//	simulateGitPush(t, "../../etc/testing/artifacts/githook-payloads/master.json")
-	//	// Need to sleep since the webhook http handler is non blocking
-	//	time.Sleep(2 * time.Second)
-	//
-	//	// Now there should be a new commit on the pachyderm repo / master branch
-	//	branches, err := c.ListBranch(repoName)
-	//	require.NoError(t, err)
-	//	require.Equal(t, 1, len(branches))
-	//	require.Equal(t, "master", branches[0].Name)
-	//	commit := branches[0].Head
-	//
-	//	// Now wait for the pipeline complete as normal
-	//	outputRepo := client.NewRepo(pipeline)
-	//	commitInfos, err := c.BlockCommit([]*pfs.Commit{commit}, []*pfs.Repo{outputRepo})
-	//	require.NoError(t, err)
-	//	require.Equal(t, 1, len(commitInfos))
-	//
-	//	commit = commitInfos[0].Commit
-	//
-	//	var buf bytes.Buffer
-	//
-	//	require.NoError(t, c.GetFile(commit.Repo.Name, commit.ID, outputFilename, &buf))
-	//	require.Equal(t, "9047fbfc251e7412ef3300868f743f2c24852539", strings.TrimSpace(buf.String()))
-}
-
-func TestPipelineWithGitInputMultiPipelineSeparateInputs(t *testing.T) {
-	// TODO: Implement git input.
-	t.Skip("Git input not implemented in V2")
-	//	if testing.Short() {
-	//		t.Skip("Skipping integration tests in short mode")
-	//	}
-	//
-	//	c := tu.GetPachClient(t)
-	//	require.NoError(t, c.DeleteAll())
-	//
-	//	outputFilename := "commitSHA"
-	//	repos := []string{"pachyderm", "foo"}
-	//	pipelines := []string{
-	//		tu.UniqueString("github_pipeline_a_"),
-	//		tu.UniqueString("github_pipeline_b_"),
-	//	}
-	//	for i, repoName := range repos {
-	//		require.NoError(t, c.CreatePipeline(
-	//			pipelines[i],
-	//			"",
-	//			[]string{"bash"},
-	//			[]string{
-	//				fmt.Sprintf("cat /pfs/%v/.git/HEAD > /pfs/out/%v", repoName, outputFilename),
-	//			},
-	//			nil,
-	//			&pps.Input{
-	//				Git: &pps.GitInput{
-	//					URL:  "https://github.com/pachyderm/test-artifacts.git",
-	//					Name: repoName,
-	//				},
-	//			},
-	//			"",
-	//			false,
-	//		))
-	//		// There should be a pachyderm repo created w no commits:
-	//		repos, err := c.ListRepo()
-	//		require.NoError(t, err)
-	//		found := false
-	//		for _, repo := range repos {
-	//			if repo.Repo.Name == repoName {
-	//				found = true
-	//			}
-	//		}
-	//		require.Equal(t, true, found)
-	//
-	//		commits, err := c.ListCommit(repoName, "", "", "", "", 0)
-	//		require.NoError(t, err)
-	//		require.Equal(t, 0, len(commits))
-	//	}
-	//
-	//	// To trigger the pipeline, we'll need to simulate the webhook by pushing a POST payload to the githook server
-	//	simulateGitPush(t, "../../etc/testing/artifacts/githook-payloads/master.json")
-	//	// Need to sleep since the webhook http handler is non blocking
-	//	time.Sleep(2 * time.Second)
-	//
-	//	for i, repoName := range repos {
-	//		// Now there should be a new commit on the pachyderm repo / master branch
-	//		branches, err := c.ListBranch(repoName)
-	//		require.NoError(t, err)
-	//		require.Equal(t, 1, len(branches))
-	//		require.Equal(t, "master", branches[0].Name)
-	//		commit := branches[0].Head
-	//
-	//		// Now wait for the pipeline complete as normal
-	//		outputRepo := client.NewRepo(pipelines[i])
-	//		commitInfos, err := c.BlockCommit([]*pfs.Commit{commit}, []*pfs.Repo{outputRepo})
-	//		require.NoError(t, err)
-	//		require.Equal(t, 1, len(commitInfos))
-	//
-	//		commit = commitInfos[0].Commit
-	//
-	//		var buf bytes.Buffer
-	//
-	//		require.NoError(t, c.GetFile(commit.Repo.Name, commit.Branch.Name, commit.ID, outputFilename, &buf))
-	//		require.Equal(t, "9047fbfc251e7412ef3300868f743f2c24852539", strings.TrimSpace(buf.String()))
-	//	}
-}
-
-func TestPipelineWithGitInputMultiPipelineSameInput(t *testing.T) {
-	// TODO: Implement git input.
-	t.Skip("Git input not implemented in V2")
-	//	if testing.Short() {
-	//		t.Skip("Skipping integration tests in short mode")
-	//	}
-	//
-	//	c := tu.GetPachClient(t)
-	//	require.NoError(t, c.DeleteAll())
-	//
-	//	outputFilename := "commitSHA"
-	//	repos := []string{"test-artifacts", "test-artifacts"}
-	//	pipelines := []string{
-	//		tu.UniqueString("github_pipeline_a_"),
-	//		tu.UniqueString("github_pipeline_b_"),
-	//	}
-	//	for i, repoName := range repos {
-	//		require.NoError(t, c.CreatePipeline(
-	//			pipelines[i],
-	//			"",
-	//			[]string{"bash"},
-	//			[]string{
-	//				fmt.Sprintf("cat /pfs/%v/.git/HEAD > /pfs/out/%v", repoName, outputFilename),
-	//			},
-	//			nil,
-	//			&pps.Input{
-	//				Git: &pps.GitInput{
-	//					URL: "https://github.com/pachyderm/test-artifacts.git",
-	//				},
-	//			},
-	//			"",
-	//			false,
-	//		))
-	//		// There should be a pachyderm repo created w no commits:
-	//		repos, err := c.ListRepo()
-	//		require.NoError(t, err)
-	//		found := false
-	//		for _, repo := range repos {
-	//			if repo.Repo.Name == repoName {
-	//				found = true
-	//			}
-	//		}
-	//		require.Equal(t, true, found)
-	//
-	//		commits, err := c.ListCommit(repoName, "", "", "", "", 0)
-	//		require.NoError(t, err)
-	//		require.Equal(t, 0, len(commits))
-	//	}
-	//
-	//	// To trigger the pipeline, we'll need to simulate the webhook by pushing a POST payload to the githook server
-	//	simulateGitPush(t, "../../etc/testing/artifacts/githook-payloads/master.json")
-	//	// Need to sleep since the webhook http handler is non blocking
-	//	time.Sleep(2 * time.Second)
-	//
-	//	// Now there should be a new commit on the pachyderm repo / master branch
-	//	branches, err := c.ListBranch(repos[0])
-	//	require.NoError(t, err)
-	//	require.Equal(t, 1, len(branches))
-	//	require.Equal(t, "master", branches[0].Name)
-	//	commit := branches[0].Head
-	//
-	//	// Now wait for the pipeline complete as normal
-	//	commitInfos, err := c.BlockCommitsetAll([]*pfs.Commit{commit}, nil)
-	//	require.NoError(t, err)
-	//	require.Equal(t, 2, len(commitInfos))
-	//
-	//	for _, commitInfo := range commitInfos {
-	//		commit = commitInfo.Commit
-	//		var buf bytes.Buffer
-	//		require.NoError(t, c.GetFile(commit.Repo.Name, commit.Branch.Name, commit.ID, outputFilename, &buf))
-	//		require.Equal(t, "9047fbfc251e7412ef3300868f743f2c24852539", strings.TrimSpace(buf.String()))
-	//	}
-}
-
-func TestPipelineWithGitInputAndBranch(t *testing.T) {
-	// TODO: Implement git input.
-	t.Skip("Git input not implemented in V2")
-	//	if testing.Short() {
-	//		t.Skip("Skipping integration tests in short mode")
-	//	}
-	//
-	//	c := tu.GetPachClient(t)
-	//	require.NoError(t, c.DeleteAll())
-	//
-	//	branchName := "foo"
-	//	outputFilename := "commitSHA"
-	//	pipeline := tu.UniqueString("github_pipeline")
-	//	require.NoError(t, c.CreatePipeline(
-	//		pipeline,
-	//		"",
-	//		[]string{"bash"},
-	//		[]string{
-	//			fmt.Sprintf("cat /pfs/test-artifacts/.git/HEAD > /pfs/out/%v", outputFilename),
-	//		},
-	//		nil,
-	//		&pps.Input{
-	//			Git: &pps.GitInput{
-	//				URL:    "https://github.com/pachyderm/test-artifacts.git",
-	//				Branch: branchName,
-	//			},
-	//		},
-	//		"",
-	//		false,
-	//	))
-	//	// There should be a pachyderm repo created w no commits:
-	//	_, err := c.InspectRepo("test-artifacts")
-	//	require.NoError(t, err)
-	//
-	//	// Make sure a push to master does NOT trigger this pipeline
-	//	simulateGitPush(t, "../../etc/testing/artifacts/githook-payloads/master.json")
-	//	// Need to sleep since the webhook http handler is non blocking
-	//	time.Sleep(5 * time.Second)
-	//	// Now there should be a new commit on the pachyderm repo / master branch
-	//	_, err = c.InspectBranch("test-artifacts", "master")
-	//	require.YesError(t, err)
-	//
-	//	// To trigger the pipeline, we'll need to simulate the webhook by pushing a POST payload to the githook server
-	//	simulateGitPush(t, "../../etc/testing/artifacts/githook-payloads/branch.json")
-	//	// Need to sleep since the webhook http handler is non blocking
-	//	time.Sleep(5 * time.Second)
-	//	// Now there should be a new commit on the pachyderm repo / master branch
-	//	branches, err := c.ListBranch("test-artifacts")
-	//	require.NoError(t, err)
-	//	require.Equal(t, 1, len(branches))
-	//	require.Equal(t, branchName, branches[0].Name)
-	//	commit := branches[0].Head
-	//	require.NotNil(t, commit)
-	//
-	//	// Now wait for the pipeline complete as normal
-	//	outputRepo := client.NewRepo(pipeline)
-	//	commitInfos, err := c.BlockCommit([]*pfs.Commit{commit}, []*pfs.Repo{outputRepo})
-	//	require.NoError(t, err)
-	//	require.Equal(t, 1, len(commitInfos))
-	//
-	//	commit = commitInfos[0].Commit
-	//
-	//	var buf bytes.Buffer
-	//
-	//	require.NoError(t, c.GetFile(commit.Repo.Name, commit.Branch.Name, commit.ID, outputFilename, &buf))
-	//	require.Equal(t, "81269575dcfc6ac2e2a463ad8016163f79c97f5c", strings.TrimSpace(buf.String()))
-}
-
-=======
->>>>>>> 085c20d1
 func TestPipelineWithDatumTimeout(t *testing.T) {
 	if testing.Short() {
 		t.Skip("Skipping integration tests in short mode")
