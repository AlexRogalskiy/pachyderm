package server

import (
	"fmt"
	"path"
	"strings"

	"github.com/gogo/protobuf/proto"
	"github.com/pachyderm/pachyderm/v2/src/auth"
	"github.com/pachyderm/pachyderm/v2/src/client"
	col "github.com/pachyderm/pachyderm/v2/src/internal/collection"
	"github.com/pachyderm/pachyderm/v2/src/internal/errors"
	"github.com/pachyderm/pachyderm/v2/src/internal/grpcutil"
	"github.com/pachyderm/pachyderm/v2/src/pfs"
)

// fsckCommitKey is not commitKey because it ignores the commit branch.  Until
// provenance is removed for global IDs, commit provenance references a commit
// on a specific branch, which does not necessarily equal the branch that the
// commit was initially created on and will confuse fsck if we include it.
func fsckCommitKey(commit *pfs.Commit) string {
	return path.Join(commit.Branch.Repo.Name, commit.ID)
}

func equalBranches(a, b []*pfs.Branch) bool {
	aMap := make(map[string]bool)
	bMap := make(map[string]bool)
	for _, branch := range a {
		aMap[branchKey(branch)] = true
	}
	for _, branch := range b {
		bMap[branchKey(branch)] = true
	}
	if len(aMap) != len(bMap) {
		return false
	}

	for k := range aMap {
		if !bMap[k] {
			return false
		}
	}
	return true
}

func equalCommits(a, b []*pfs.Commit) bool {
	aMap := make(map[string]bool)
	bMap := make(map[string]bool)
	for _, commit := range a {
		aMap[fsckCommitKey(commit)] = true
	}
	for _, commit := range b {
		bMap[fsckCommitKey(commit)] = true
	}
	if len(aMap) != len(bMap) {
		return false
	}

	for k := range aMap {
		if !bMap[k] {
			return false
		}
	}
	return true
}

// ErrBranchProvenanceTransitivity Branch provenance is not transitively closed.
// This struct contains all the information that was used to demonstrate that this invariant is not being satisfied.
type ErrBranchProvenanceTransitivity struct {
	BranchInfo     *pfs.BranchInfo
	FullProvenance []*pfs.Branch
}

func (e ErrBranchProvenanceTransitivity) Error() string {
	var msg strings.Builder
	msg.WriteString("consistency error: branch provenance was not transitive\n")
	msg.WriteString("on branch " + e.BranchInfo.Branch.Name + " in repo " + e.BranchInfo.Branch.Repo.Name + "\n")
	fullMap := make(map[string]*pfs.Branch)
	provMap := make(map[string]*pfs.Branch)
	for _, branch := range e.FullProvenance {
		fullMap[branchKey(branch)] = branch
	}
	provMap[branchKey(e.BranchInfo.Branch)] = e.BranchInfo.Branch
	for _, branch := range e.BranchInfo.Provenance {
		provMap[branchKey(branch)] = branch
	}
	msg.WriteString("the following branches are missing from the provenance:\n")
	for k, v := range fullMap {
		if _, ok := provMap[k]; !ok {
			msg.WriteString(v.Name + " in repo " + v.Repo.Name + "\n")
		}
	}
	return msg.String()
}

// ErrBranchInfoNotFound Branch info could not be found. Typically because of an incomplete deletion of a branch.
// This struct contains all the information that was used to demonstrate that this invariant is not being satisfied.
type ErrBranchInfoNotFound struct {
	Branch *pfs.Branch
}

func (e ErrBranchInfoNotFound) Error() string {
	return fmt.Sprintf("consistency error: the branch %v on repo %v could not be found\n", e.Branch.Name, e.Branch.Repo.Name)
}

// ErrCommitInfoNotFound Commit info could not be found. Typically because of an incomplete deletion of a commit.
// This struct contains all the information that was used to demonstrate that this invariant is not being satisfied.
type ErrCommitInfoNotFound struct {
	Location string
	Commit   *pfs.Commit
}

func (e ErrCommitInfoNotFound) Error() string {
	return fmt.Sprintf("consistency error: the commit %v in repo %v could not be found while checking %v",
		e.Commit.ID, e.Commit.Branch.Repo.Name, e.Location)
}

// ErrInconsistentCommitProvenance Commit provenance somehow has a branch and commit from different repos.
// This struct contains all the information that was used to demonstrate that this invariant is not being satisfied.
type ErrInconsistentCommitProvenance struct {
	CommitProvenance *pfs.CommitProvenance
}

func (e ErrInconsistentCommitProvenance) Error() string {
	return fmt.Sprintf("consistency error: the commit provenance has repo %v for the branch but repo %v for the commit",
		e.CommitProvenance.Commit.Branch.Repo.Name, e.CommitProvenance.Commit.Branch.Repo.Name)
}

// ErrHeadProvenanceInconsistentWithBranch The head provenance of a branch does not match the branch's provenance
// This struct contains all the information that was used to demonstrate that this invariant is not being satisfied.
type ErrHeadProvenanceInconsistentWithBranch struct {
	BranchInfo     *pfs.BranchInfo
	ProvBranchInfo *pfs.BranchInfo
	HeadCommitInfo *pfs.CommitInfo
}

func (e ErrHeadProvenanceInconsistentWithBranch) Error() string {
	var msg strings.Builder
	msg.WriteString("consistency error: head provenance is not consistent with branch provenance\n")
	msg.WriteString("on branch " + e.BranchInfo.Branch.Name + " in repo " + e.BranchInfo.Branch.Repo.Name + "\n")
	msg.WriteString("which has head commit " + e.HeadCommitInfo.Commit.ID + "\n")
	msg.WriteString("this branch is provenant on the branch " +
		e.ProvBranchInfo.Branch.Name + " in repo " + e.ProvBranchInfo.Branch.Repo.Name + "\n")
	msg.WriteString("which has head commit " + e.ProvBranchInfo.Head.ID + "\n")
	msg.WriteString("but this commit is missing from the head commit provenance\n")
	return msg.String()
}

// ErrProvenanceTransitivity Commit provenance is not transitively closed.
// This struct contains all the information that was used to demonstrate that this invariant is not being satisfied.
type ErrProvenanceTransitivity struct {
	CommitInfo     *pfs.CommitInfo
	FullProvenance []*pfs.Commit
}

func (e ErrProvenanceTransitivity) Error() string {
	var msg strings.Builder
	msg.WriteString("consistency error: commit provenance was not transitive\n")
	msg.WriteString("on commit " + e.CommitInfo.Commit.ID + " in repo " + e.CommitInfo.Commit.Branch.Repo.Name + "\n")
	fullMap := make(map[string]*pfs.Commit)
	provMap := make(map[string]*pfs.Commit)
	for _, prov := range e.FullProvenance {
		fullMap[fsckCommitKey(prov)] = prov
	}
	for _, prov := range e.CommitInfo.Provenance {
		provMap[fsckCommitKey(prov.Commit)] = prov.Commit
	}
	msg.WriteString("the following commit provenances are missing from the full provenance:\n")
	for k, v := range fullMap {
		if _, ok := provMap[k]; !ok {
			msg.WriteString(v.ID + " in repo " + v.Branch.Repo.Name + "\n")
		}
	}
	return msg.String()
}

// ErrNilCommitInSubvenance Commit provenance somehow has a branch and commit from different repos.
// This struct contains all the information that was used to demonstrate that this invariant is not being satisfied.
type ErrNilCommitInSubvenance struct {
	CommitInfo      *pfs.CommitInfo
	SubvenanceRange *pfs.CommitRange
}

func (e ErrNilCommitInSubvenance) Error() string {
	upper := "<nil>"
	if e.SubvenanceRange.Upper != nil {
		upper = e.SubvenanceRange.Upper.ID
	}
	lower := "<nil>"
	if e.SubvenanceRange.Lower != nil {
		lower = e.SubvenanceRange.Lower.ID
	}
	return fmt.Sprintf("consistency error: the commit %v has nil subvenance in the %v - %v range",
		e.CommitInfo.Commit.ID, lower, upper)
}

// ErrSubvenanceOfProvenance The commit was not found in its provenance's subvenance
// This struct contains all the information that was used to demonstrate that this invariant is not being satisfied.
type ErrSubvenanceOfProvenance struct {
	CommitInfo     *pfs.CommitInfo
	ProvCommitInfo *pfs.CommitInfo
}

func (e ErrSubvenanceOfProvenance) Error() string {
	var msg strings.Builder
	msg.WriteString("consistency error: the commit was not in its provenance's subvenance\n")
	msg.WriteString("commit " + e.CommitInfo.Commit.ID + " in repo " + e.CommitInfo.Commit.Branch.Repo.Name + "\n")
	msg.WriteString("provenance commit " + e.ProvCommitInfo.Commit.ID + " in repo " + e.ProvCommitInfo.Commit.Branch.Repo.Name + "\n")
	return msg.String()
}

// ErrProvenanceOfSubvenance The commit was not found in its subvenance's provenance
// This struct contains all the information that was used to demonstrate that this invariant is not being satisfied.
type ErrProvenanceOfSubvenance struct {
	CommitInfo     *pfs.CommitInfo
	SubvCommitInfo *pfs.CommitInfo
}

func (e ErrProvenanceOfSubvenance) Error() string {
	var msg strings.Builder
	msg.WriteString("consistency error: the commit was not in its subvenance's provenance\n")
	msg.WriteString("commit " + e.CommitInfo.Commit.ID + " in repo " + e.CommitInfo.Commit.Branch.Repo.Name + "\n")
	msg.WriteString("subvenance commit " + e.SubvCommitInfo.Commit.ID + " in repo " + e.SubvCommitInfo.Commit.Branch.Repo.Name + "\n")
	return msg.String()
}

// fsck verifies that pfs satisfies the following invariants:
// 1. Branch provenance is transitive
// 2. Head commit provenance has heads of branch's branch provenance
// 3. Commit provenance is transitive
// 4. Commit provenance and commit subvenance are dual relations
// If fix is true it will attempt to fix as many of these issues as it can.
func (d *driver) fsck(pachClient *client.APIClient, fix bool, cb func(*pfs.FsckResponse) error) error {
	// Check that the user is logged in (user doesn't need any access level to
	// fsck, but they must be authenticated if auth is active)
	if _, err := pachClient.WhoAmI(pachClient.Ctx(), &auth.WhoAmIRequest{}); err != nil {
		if !auth.IsErrNotActivated(err) {
			return errors.Wrapf(grpcutil.ScrubGRPC(err), "error authenticating (must log in to run fsck)")
		}
	}

	ctx := pachClient.Ctx()

	repos := d.repos.ReadOnly(ctx)

	onError := func(err error) error { return cb(&pfs.FsckResponse{Error: err.Error()}) }
	onFix := func(fix string) error { return cb(&pfs.FsckResponse{Fix: fix}) }

	// collect all the info for the branches and commits in pfs
	branchInfos := make(map[string]*pfs.BranchInfo)
	commitInfos := make(map[string]*pfs.CommitInfo)
	newCommitInfos := make(map[string]*pfs.CommitInfo)
	repoInfo := &pfs.RepoInfo{}
	if err := repos.List(repoInfo, col.DefaultOptions(), func(string) error {
		commits := d.commits(repoInfo.Repo.Name).ReadOnly(ctx)
		commitInfo := &pfs.CommitInfo{}
<<<<<<< HEAD
		if err := commits.List(commitInfo, col.DefaultOptions, func(commitID string) error {
			commitInfos[fsckCommitKey(commitInfo.Commit)] = proto.Clone(commitInfo).(*pfs.CommitInfo)
=======
		if err := commits.List(commitInfo, col.DefaultOptions(), func(string) error {
			commitInfos[key(repoInfo.Repo.Name, commitInfo.Commit.ID)] = proto.Clone(commitInfo).(*pfs.CommitInfo)
>>>>>>> c3b2369c
			return nil
		}); err != nil {
			return err
		}
		branches := d.branches(repoInfo.Repo.Name).ReadOnly(ctx)
		branchInfo := &pfs.BranchInfo{}
<<<<<<< HEAD
		return branches.List(branchInfo, col.DefaultOptions, func(branchName string) error {
			branchInfos[branchKey(branchInfo.Branch)] = proto.Clone(branchInfo).(*pfs.BranchInfo)
=======
		return branches.List(branchInfo, col.DefaultOptions(), func(string) error {
			branchInfos[key(repoInfo.Repo.Name, branchInfo.Branch.Name)] = proto.Clone(branchInfo).(*pfs.BranchInfo)
>>>>>>> c3b2369c
			return nil
		})
	}); err != nil {
		return err
	}

	// for each branch
	for _, bi := range branchInfos {
		// we expect the branch's provenance to equal the union of the provenances of the branch's direct provenances
		// i.e. union(branch, branch.Provenance) = union(branch, branch.DirectProvenance, branch.DirectProvenance.Provenance)
		direct := bi.DirectProvenance
		union := []*pfs.Branch{bi.Branch}
		for _, directProvenance := range direct {
			directProvenanceInfo := branchInfos[branchKey(directProvenance)]
			union = append(union, directProvenance)
			if directProvenanceInfo != nil {
				union = append(union, directProvenanceInfo.Provenance...)
			}
		}

		if !equalBranches(append(bi.Provenance, bi.Branch), union) {
			if err := onError(ErrBranchProvenanceTransitivity{
				BranchInfo:     bi,
				FullProvenance: union,
			}); err != nil {
				return err
			}
		}

		// 	if there is a HEAD commit
		if bi.Head != nil {
			// we expect the branch's provenance to equal the HEAD commit's provenance
			// i.e branch.Provenance contains the branch provBranch and provBranch.Head != nil implies branch.Head.Provenance contains provBranch.Head
			// =>
			for _, provBranch := range bi.Provenance {
				provBranchInfo, ok := branchInfos[branchKey(provBranch)]
				if !ok {
					if err := onError(ErrBranchInfoNotFound{Branch: provBranch}); err != nil {
						return err
					}
					continue
				}
				if provBranchInfo.Head != nil {
					// in this case, the headCommit Provenance should contain provBranch.Head
					headCommitInfo, ok := commitInfos[fsckCommitKey(bi.Head)]
					if !ok {
						if !fix {
							if err := onError(ErrCommitInfoNotFound{
								Location: "head commit provenance (=>)",
								Commit:   bi.Head,
							}); err != nil {
								return err
							}
							continue
						}
						headCommitInfo = &pfs.CommitInfo{
							Commit: bi.Head,
							Origin: &pfs.CommitOrigin{Kind: pfs.OriginKind_FSCK},
						}
						commitInfos[fsckCommitKey(bi.Head)] = headCommitInfo
						newCommitInfos[fsckCommitKey(bi.Head)] = headCommitInfo
						if err := onFix(fmt.Sprintf(
							"creating commit %s@%s which was missing, but referenced by %s@%s",
							bi.Head.Branch.Repo.Name, bi.Head.ID,
							bi.Branch.Repo.Name, bi.Branch.Name),
						); err != nil {
							return err
						}
					}
					// If this commit was created on an output branch, then we don't expect it to satisfy this invariant
					// due to the nature of the RunPipeline functionality.
					if headCommitInfo.Origin != nil && headCommitInfo.Origin.Kind == pfs.OriginKind_AUTO && len(headCommitInfo.Provenance) > 0 {
						continue
					}
					contains := false
					for _, headProv := range headCommitInfo.Provenance {
						if provBranchInfo.Head.Branch.Repo.Name == headProv.Commit.Branch.Repo.Name &&
							provBranchInfo.Branch.Repo.Name == headProv.Commit.Branch.Repo.Name &&
							provBranchInfo.Branch.Name == headProv.Commit.Branch.Name &&
							provBranchInfo.Head.ID == headProv.Commit.ID {
							contains = true
						}
					}
					if !contains {
						if err := onError(ErrHeadProvenanceInconsistentWithBranch{
							BranchInfo:     bi,
							ProvBranchInfo: provBranchInfo,
							HeadCommitInfo: headCommitInfo,
						}); err != nil {
							return err
						}
					}
				}
			}
		}
	}

	// for each commit
	for _, ci := range commitInfos {
		// ensure that the provenance is transitive
		directProvenance := make([]*pfs.Commit, 0, len(ci.Provenance))
		transitiveProvenance := make([]*pfs.Commit, 0, len(ci.Provenance))
		for _, prov := range ci.Provenance {
			directProvenance = append(directProvenance, prov.Commit)
			transitiveProvenance = append(transitiveProvenance, prov.Commit)
			provCommitInfo, ok := commitInfos[fsckCommitKey(prov.Commit)]
			if !ok {
				if !fix {
					if err := onError(ErrCommitInfoNotFound{
						Location: "provenance transitivity",
						Commit:   prov.Commit,
					}); err != nil {
						return err
					}
					continue
				}
				provCommitInfo = &pfs.CommitInfo{
					Commit: prov.Commit,
					Origin: &pfs.CommitOrigin{Kind: pfs.OriginKind_FSCK},
				}
				commitInfos[fsckCommitKey(prov.Commit)] = provCommitInfo
				newCommitInfos[fsckCommitKey(prov.Commit)] = provCommitInfo
				if err := onFix(fmt.Sprintf(
					"creating commit %s@%s which was missing, but referenced by %s@%s",
					prov.Commit.Branch.Repo.Name, prov.Commit.ID,
					ci.Commit.Branch.Repo.Name, ci.Commit.ID),
				); err != nil {
					return err
				}
			}
			for _, provProv := range provCommitInfo.Provenance {
				transitiveProvenance = append(transitiveProvenance, provProv.Commit)
			}
		}
		if !equalCommits(directProvenance, transitiveProvenance) {
			if err := onError(ErrProvenanceTransitivity{
				CommitInfo:     ci,
				FullProvenance: transitiveProvenance,
			}); err != nil {
				return err
			}
		}
	}

	// for each commit
	for _, ci := range commitInfos {
		// we expect that the commit is in the subvenance of another commit iff the other commit is in our commit's provenance
		// i.e. commit.Provenance contains commit C iff C.Subvenance contains commit or C = commit
		// =>
		for _, prov := range ci.Provenance {
			if prov.Commit.ID == ci.Commit.ID {
				continue
			}
			contains := false
			provCommitInfo, ok := commitInfos[fsckCommitKey(prov.Commit)]
			if !ok {
				if !fix {
					if err := onError(ErrCommitInfoNotFound{
						Location: "provenance for provenance-subvenance duality (=>)",
						Commit:   prov.Commit,
					}); err != nil {
						return err
					}
					continue
				}
				provCommitInfo = &pfs.CommitInfo{
					Commit: prov.Commit,
					Origin: &pfs.CommitOrigin{Kind: pfs.OriginKind_FSCK},
				}
				commitInfos[fsckCommitKey(prov.Commit)] = provCommitInfo
				newCommitInfos[fsckCommitKey(prov.Commit)] = provCommitInfo
				if err := onFix(fmt.Sprintf(
					"creating commit %s@%s which was missing, but referenced by %s@%s",
					prov.Commit.Branch.Repo.Name, prov.Commit.ID,
					ci.Commit.Branch.Repo.Name, ci.Commit.ID),
				); err != nil {
					return err
				}
			}
			for _, subvRange := range provCommitInfo.Subvenance {
				subvCommit := subvRange.Upper
				// loop through the subvenance range
				for {
					if subvCommit == nil {
						if err := onError(ErrNilCommitInSubvenance{
							CommitInfo:      provCommitInfo,
							SubvenanceRange: subvRange,
						}); err != nil {
							return err
						}
						break // can't continue loop now that subvCommit is nil
					}
					subvCommitInfo, ok := commitInfos[fsckCommitKey(subvCommit)]
					if !ok {
						if !fix {
							if err := onError(ErrCommitInfoNotFound{
								Location: "subvenance for provenance-subvenance duality (=>)",
								Commit:   subvCommit,
							}); err != nil {
								return err
							}
							break // can't continue loop if we can't find this commit
						}
						subvCommitInfo = &pfs.CommitInfo{
							Commit: subvCommit,
							Origin: &pfs.CommitOrigin{Kind: pfs.OriginKind_FSCK},
						}
						commitInfos[fsckCommitKey(subvCommit)] = subvCommitInfo
						newCommitInfos[fsckCommitKey(subvCommit)] = subvCommitInfo
						if err := onFix(fmt.Sprintf(
							"creating commit %s@%s which was missing, but referenced by %s@%s",
							subvCommit.Branch.Repo.Name, subvCommit.ID,
							ci.Commit.Branch.Repo.Name, ci.Commit.ID),
						); err != nil {
							return err
						}
					}
					if ci.Commit.ID == subvCommit.ID {
						contains = true
					}

					if subvCommit.ID == subvRange.Lower.ID {
						break // check at the end of the loop so we fsck 'lower' too (inclusive range)
					}
					subvCommit = subvCommitInfo.ParentCommit
				}
			}
			if !contains {
				if err := onError(ErrSubvenanceOfProvenance{
					CommitInfo:     ci,
					ProvCommitInfo: provCommitInfo,
				}); err != nil {
					return err
				}
			}
		}
		// <=
		for _, subvRange := range ci.Subvenance {
			subvCommit := subvRange.Upper
			// loop through the subvenance range
			for {
				contains := false
				if subvCommit == nil {
					if err := onError(ErrNilCommitInSubvenance{
						CommitInfo:      ci,
						SubvenanceRange: subvRange,
					}); err != nil {
						return err
					}
					break // can't continue loop now that subvCommit is nil
				}
				subvCommitInfo, ok := commitInfos[fsckCommitKey(subvCommit)]
				if !ok {
					if !fix {
						if err := onError(ErrCommitInfoNotFound{
							Location: "subvenance for provenance-subvenance duality (<=)",
							Commit:   subvCommit,
						}); err != nil {
							return err
						}
						break // can't continue loop if we can't find this commit
					}
					subvCommitInfo = &pfs.CommitInfo{
						Commit: subvCommit,
						Origin: &pfs.CommitOrigin{Kind: pfs.OriginKind_FSCK},
					}
					commitInfos[fsckCommitKey(subvCommit)] = subvCommitInfo
					newCommitInfos[fsckCommitKey(subvCommit)] = subvCommitInfo
					if err := onFix(fmt.Sprintf(
						"creating commit %s@%s which was missing, but referenced by %s@%s",
						subvCommit.Branch.Repo.Name, subvCommit.ID,
						ci.Commit.Branch.Repo.Name, ci.Commit.ID),
					); err != nil {
						return err
					}
				}
				if ci.Commit.ID == subvCommit.ID {
					contains = true
				}
				for _, subvProv := range subvCommitInfo.Provenance {
					if ci.Commit.Branch.Repo.Name == subvProv.Commit.Branch.Repo.Name &&
						ci.Commit.ID == subvProv.Commit.ID {
						contains = true
					}
				}

				if !contains {
					if err := onError(ErrProvenanceOfSubvenance{
						CommitInfo:     ci,
						SubvCommitInfo: subvCommitInfo,
					}); err != nil {
						return err
					}
				}

				if subvCommit.ID == subvRange.Lower.ID {
					break // check at the end of the loop so we fsck 'lower' too (inclusive range)
				}
				subvCommit = subvCommitInfo.ParentCommit
			}
		}
	}
	if fix {
		_, err := col.NewSTM(ctx, d.etcdClient, func(stm col.STM) error {
			for _, ci := range newCommitInfos {
				// We've observed users getting ErrExists from this create,
				// which doesn't make a lot of sense, but we insulate against
				// it anyways so it doesn't prevent the command from working.
				if err := d.commits(ci.Commit.Branch.Repo.Name).ReadWrite(stm).Create(ci.Commit.ID, ci); err != nil && !col.IsErrExists(err) {
					return err
				}
			}
			return nil
		})
		return err
	}
	return nil
}<|MERGE_RESOLUTION|>--- conflicted
+++ resolved
@@ -254,26 +254,16 @@
 	if err := repos.List(repoInfo, col.DefaultOptions(), func(string) error {
 		commits := d.commits(repoInfo.Repo.Name).ReadOnly(ctx)
 		commitInfo := &pfs.CommitInfo{}
-<<<<<<< HEAD
-		if err := commits.List(commitInfo, col.DefaultOptions, func(commitID string) error {
+		if err := commits.List(commitInfo, col.DefaultOptions(), func(string) error {
 			commitInfos[fsckCommitKey(commitInfo.Commit)] = proto.Clone(commitInfo).(*pfs.CommitInfo)
-=======
-		if err := commits.List(commitInfo, col.DefaultOptions(), func(string) error {
-			commitInfos[key(repoInfo.Repo.Name, commitInfo.Commit.ID)] = proto.Clone(commitInfo).(*pfs.CommitInfo)
->>>>>>> c3b2369c
 			return nil
 		}); err != nil {
 			return err
 		}
 		branches := d.branches(repoInfo.Repo.Name).ReadOnly(ctx)
 		branchInfo := &pfs.BranchInfo{}
-<<<<<<< HEAD
-		return branches.List(branchInfo, col.DefaultOptions, func(branchName string) error {
+		return branches.List(branchInfo, col.DefaultOptions(), func(string) error {
 			branchInfos[branchKey(branchInfo.Branch)] = proto.Clone(branchInfo).(*pfs.BranchInfo)
-=======
-		return branches.List(branchInfo, col.DefaultOptions(), func(string) error {
-			branchInfos[key(repoInfo.Repo.Name, branchInfo.Branch.Name)] = proto.Clone(branchInfo).(*pfs.BranchInfo)
->>>>>>> c3b2369c
 			return nil
 		})
 	}); err != nil {
