package server

import (
	"fmt"
	"path"
	"strings"

	"github.com/gogo/protobuf/proto"
	"github.com/jmoiron/sqlx"

	"github.com/pachyderm/pachyderm/v2/src/auth"
	"github.com/pachyderm/pachyderm/v2/src/client"
	col "github.com/pachyderm/pachyderm/v2/src/internal/collection"
	"github.com/pachyderm/pachyderm/v2/src/internal/errors"
	"github.com/pachyderm/pachyderm/v2/src/internal/grpcutil"
	"github.com/pachyderm/pachyderm/v2/src/internal/pfsdb"
	"github.com/pachyderm/pachyderm/v2/src/pfs"
)

// fsckCommitKey is not commitKey because it ignores the commit branch.  Until
// provenance is removed for global IDs, commit provenance references a commit
// on a specific branch, which does not necessarily equal the branch that the
// commit was initially created on and will confuse fsck if we include it.
func fsckCommitKey(commit *pfs.Commit) string {
	return path.Join(commit.Branch.Repo.Name, commit.ID)
}

func equalBranches(a, b []*pfs.Branch) bool {
	aMap := make(map[string]bool)
	bMap := make(map[string]bool)
	for _, branch := range a {
		aMap[branchKey(branch)] = true
	}
	for _, branch := range b {
		bMap[branchKey(branch)] = true
	}
	if len(aMap) != len(bMap) {
		return false
	}

	for k := range aMap {
		if !bMap[k] {
			return false
		}
	}
	return true
}

func equalCommits(a, b []*pfs.Commit) bool {
	aMap := make(map[string]bool)
	bMap := make(map[string]bool)
	for _, commit := range a {
		aMap[fsckCommitKey(commit)] = true
	}
	for _, commit := range b {
		bMap[fsckCommitKey(commit)] = true
	}
	if len(aMap) != len(bMap) {
		return false
	}

	for k := range aMap {
		if !bMap[k] {
			return false
		}
	}
	return true
}

// ErrBranchProvenanceTransitivity Branch provenance is not transitively closed.
// This struct contains all the information that was used to demonstrate that this invariant is not being satisfied.
type ErrBranchProvenanceTransitivity struct {
	BranchInfo     *pfs.BranchInfo
	FullProvenance []*pfs.Branch
}

func (e ErrBranchProvenanceTransitivity) Error() string {
	var msg strings.Builder
	msg.WriteString("consistency error: branch provenance was not transitive\n")
	msg.WriteString("on branch " + e.BranchInfo.Branch.Name + " in repo " + e.BranchInfo.Branch.Repo.Name + "\n")
	fullMap := make(map[string]*pfs.Branch)
	provMap := make(map[string]*pfs.Branch)
	for _, branch := range e.FullProvenance {
		fullMap[branchKey(branch)] = branch
	}
	provMap[branchKey(e.BranchInfo.Branch)] = e.BranchInfo.Branch
	for _, branch := range e.BranchInfo.Provenance {
		provMap[branchKey(branch)] = branch
	}
	msg.WriteString("the following branches are missing from the provenance:\n")
	for k, v := range fullMap {
		if _, ok := provMap[k]; !ok {
			msg.WriteString(v.Name + " in repo " + v.Repo.Name + "\n")
		}
	}
	return msg.String()
}

// ErrBranchInfoNotFound Branch info could not be found. Typically because of an incomplete deletion of a branch.
// This struct contains all the information that was used to demonstrate that this invariant is not being satisfied.
type ErrBranchInfoNotFound struct {
	Branch *pfs.Branch
}

func (e ErrBranchInfoNotFound) Error() string {
	return fmt.Sprintf("consistency error: the branch %v on repo %v could not be found\n", e.Branch.Name, e.Branch.Repo.Name)
}

// ErrCommitInfoNotFound Commit info could not be found. Typically because of an incomplete deletion of a commit.
// This struct contains all the information that was used to demonstrate that this invariant is not being satisfied.
type ErrCommitInfoNotFound struct {
	Location string
	Commit   *pfs.Commit
}

func (e ErrCommitInfoNotFound) Error() string {
	return fmt.Sprintf("consistency error: the commit %v in repo %v could not be found while checking %v",
		e.Commit.ID, e.Commit.Branch.Repo.Name, e.Location)
}

// ErrInconsistentCommitProvenance Commit provenance somehow has a branch and commit from different repos.
// This struct contains all the information that was used to demonstrate that this invariant is not being satisfied.
type ErrInconsistentCommitProvenance struct {
	CommitProvenance *pfs.CommitProvenance
}

func (e ErrInconsistentCommitProvenance) Error() string {
	return fmt.Sprintf("consistency error: the commit provenance has repo %v for the branch but repo %v for the commit",
		e.CommitProvenance.Commit.Branch.Repo.Name, e.CommitProvenance.Commit.Branch.Repo.Name)
}

// ErrHeadProvenanceInconsistentWithBranch The head provenance of a branch does not match the branch's provenance
// This struct contains all the information that was used to demonstrate that this invariant is not being satisfied.
type ErrHeadProvenanceInconsistentWithBranch struct {
	BranchInfo     *pfs.BranchInfo
	ProvBranchInfo *pfs.BranchInfo
	HeadCommitInfo *pfs.CommitInfo
}

func (e ErrHeadProvenanceInconsistentWithBranch) Error() string {
	var msg strings.Builder
	msg.WriteString("consistency error: head provenance is not consistent with branch provenance\n")
	msg.WriteString("on branch " + e.BranchInfo.Branch.Name + " in repo " + e.BranchInfo.Branch.Repo.Name + "\n")
	msg.WriteString("which has head commit " + e.HeadCommitInfo.Commit.ID + "\n")
	msg.WriteString("this branch is provenant on the branch " +
		e.ProvBranchInfo.Branch.Name + " in repo " + e.ProvBranchInfo.Branch.Repo.Name + "\n")
	msg.WriteString("which has head commit " + e.ProvBranchInfo.Head.ID + "\n")
	msg.WriteString("but this commit is missing from the head commit provenance\n")
	return msg.String()
}

// ErrProvenanceTransitivity Commit provenance is not transitively closed.
// This struct contains all the information that was used to demonstrate that this invariant is not being satisfied.
type ErrProvenanceTransitivity struct {
	CommitInfo     *pfs.CommitInfo
	FullProvenance []*pfs.Commit
}

func (e ErrProvenanceTransitivity) Error() string {
	var msg strings.Builder
	msg.WriteString("consistency error: commit provenance was not transitive\n")
	msg.WriteString("on commit " + e.CommitInfo.Commit.ID + " in repo " + e.CommitInfo.Commit.Branch.Repo.Name + "\n")
	fullMap := make(map[string]*pfs.Commit)
	provMap := make(map[string]*pfs.Commit)
	for _, prov := range e.FullProvenance {
		fullMap[fsckCommitKey(prov)] = prov
	}
	for _, prov := range e.CommitInfo.Provenance {
		provMap[fsckCommitKey(prov.Commit)] = prov.Commit
	}
	msg.WriteString("the following commit provenances are missing from the full provenance:\n")
	for k, v := range fullMap {
		if _, ok := provMap[k]; !ok {
			msg.WriteString(v.ID + " in repo " + v.Branch.Repo.Name + "\n")
		}
	}
	return msg.String()
}

// ErrNilCommitInSubvenance Commit provenance somehow has a branch and commit from different repos.
// This struct contains all the information that was used to demonstrate that this invariant is not being satisfied.
type ErrNilCommitInSubvenance struct {
	CommitInfo      *pfs.CommitInfo
	SubvenanceRange *pfs.CommitRange
}

func (e ErrNilCommitInSubvenance) Error() string {
	upper := "<nil>"
	if e.SubvenanceRange.Upper != nil {
		upper = e.SubvenanceRange.Upper.ID
	}
	lower := "<nil>"
	if e.SubvenanceRange.Lower != nil {
		lower = e.SubvenanceRange.Lower.ID
	}
	return fmt.Sprintf("consistency error: the commit %v has nil subvenance in the %v - %v range",
		e.CommitInfo.Commit.ID, lower, upper)
}

// ErrSubvenanceOfProvenance The commit was not found in its provenance's subvenance
// This struct contains all the information that was used to demonstrate that this invariant is not being satisfied.
type ErrSubvenanceOfProvenance struct {
	CommitInfo     *pfs.CommitInfo
	ProvCommitInfo *pfs.CommitInfo
}

func (e ErrSubvenanceOfProvenance) Error() string {
	var msg strings.Builder
	msg.WriteString("consistency error: the commit was not in its provenance's subvenance\n")
	msg.WriteString("commit " + e.CommitInfo.Commit.ID + " in repo " + e.CommitInfo.Commit.Branch.Repo.Name + "\n")
	msg.WriteString("provenance commit " + e.ProvCommitInfo.Commit.ID + " in repo " + e.ProvCommitInfo.Commit.Branch.Repo.Name + "\n")
	return msg.String()
}

// ErrProvenanceOfSubvenance The commit was not found in its subvenance's provenance
// This struct contains all the information that was used to demonstrate that this invariant is not being satisfied.
type ErrProvenanceOfSubvenance struct {
	CommitInfo     *pfs.CommitInfo
	SubvCommitInfo *pfs.CommitInfo
}

func (e ErrProvenanceOfSubvenance) Error() string {
	var msg strings.Builder
	msg.WriteString("consistency error: the commit was not in its subvenance's provenance\n")
	msg.WriteString("commit " + e.CommitInfo.Commit.ID + " in repo " + e.CommitInfo.Commit.Branch.Repo.Name + "\n")
	msg.WriteString("subvenance commit " + e.SubvCommitInfo.Commit.ID + " in repo " + e.SubvCommitInfo.Commit.Branch.Repo.Name + "\n")
	return msg.String()
}

// fsck verifies that pfs satisfies the following invariants:
// 1. Branch provenance is transitive
// 2. Head commit provenance has heads of branch's branch provenance
// 3. Commit provenance is transitive
// 4. Commit provenance and commit subvenance are dual relations
// If fix is true it will attempt to fix as many of these issues as it can.
func (d *driver) fsck(pachClient *client.APIClient, fix bool, cb func(*pfs.FsckResponse) error) error {
	// Check that the user is logged in (user doesn't need any access level to
	// fsck, but they must be authenticated if auth is active)
	if _, err := pachClient.WhoAmI(pachClient.Ctx(), &auth.WhoAmIRequest{}); err != nil {
		if !auth.IsErrNotActivated(err) {
			return errors.Wrapf(grpcutil.ScrubGRPC(err), "error authenticating (must log in to run fsck)")
		}
	}

	ctx := pachClient.Ctx()

	repos := d.repos.ReadOnly(ctx)

	onError := func(err error) error { return cb(&pfs.FsckResponse{Error: err.Error()}) }
	onFix := func(fix string) error { return cb(&pfs.FsckResponse{Fix: fix}) }

	// collect all the info for the branches and commits in pfs
	branchInfos := make(map[string]*pfs.BranchInfo)
	commitInfos := make(map[string]*pfs.CommitInfo)
	newCommitInfos := make(map[string]*pfs.CommitInfo)
	repoInfo := &pfs.RepoInfo{}
	if err := repos.List(repoInfo, col.DefaultOptions(), func(string) error {
		commitInfo := &pfs.CommitInfo{}
<<<<<<< HEAD
		if err := d.commits.ReadOnly(ctx).GetByIndex(pfsdb.CommitsRepoIndex, pfsdb.RepoKey(repoInfo.Repo), commitInfo, col.DefaultOptions(), func(string) error {
			commitInfos[key(repoInfo.Repo.Name, commitInfo.Commit.ID)] = proto.Clone(commitInfo).(*pfs.CommitInfo)
=======
		if err := commits.List(commitInfo, col.DefaultOptions(), func(string) error {
			commitInfos[fsckCommitKey(commitInfo.Commit)] = proto.Clone(commitInfo).(*pfs.CommitInfo)
>>>>>>> efaf29ac
			return nil
		}); err != nil {
			return err
		}
		branchInfo := &pfs.BranchInfo{}
<<<<<<< HEAD
		return d.branches.ReadOnly(ctx).GetByIndex(pfsdb.BranchesRepoIndex, pfsdb.RepoKey(repoInfo.Repo), branchInfo, col.DefaultOptions(), func(string) error {
			branchInfos[key(repoInfo.Repo.Name, branchInfo.Branch.Name)] = proto.Clone(branchInfo).(*pfs.BranchInfo)
=======
		return branches.List(branchInfo, col.DefaultOptions(), func(string) error {
			branchInfos[branchKey(branchInfo.Branch)] = proto.Clone(branchInfo).(*pfs.BranchInfo)
>>>>>>> efaf29ac
			return nil
		})
	}); err != nil {
		return err
	}

	// for each branch
	for _, bi := range branchInfos {
		// we expect the branch's provenance to equal the union of the provenances of the branch's direct provenances
		// i.e. union(branch, branch.Provenance) = union(branch, branch.DirectProvenance, branch.DirectProvenance.Provenance)
		direct := bi.DirectProvenance
		union := []*pfs.Branch{bi.Branch}
		for _, directProvenance := range direct {
			directProvenanceInfo := branchInfos[branchKey(directProvenance)]
			union = append(union, directProvenance)
			if directProvenanceInfo != nil {
				union = append(union, directProvenanceInfo.Provenance...)
			}
		}

		if !equalBranches(append(bi.Provenance, bi.Branch), union) {
			if err := onError(ErrBranchProvenanceTransitivity{
				BranchInfo:     bi,
				FullProvenance: union,
			}); err != nil {
				return err
			}
		}

		// 	if there is a HEAD commit
		if bi.Head != nil {
			// we expect the branch's provenance to equal the HEAD commit's provenance
			// i.e branch.Provenance contains the branch provBranch and provBranch.Head != nil implies branch.Head.Provenance contains provBranch.Head
			// =>
			for _, provBranch := range bi.Provenance {
				provBranchInfo, ok := branchInfos[branchKey(provBranch)]
				if !ok {
					if err := onError(ErrBranchInfoNotFound{Branch: provBranch}); err != nil {
						return err
					}
					continue
				}
				if provBranchInfo.Head != nil {
					// in this case, the headCommit Provenance should contain provBranch.Head
					headCommitInfo, ok := commitInfos[fsckCommitKey(bi.Head)]
					if !ok {
						if !fix {
							if err := onError(ErrCommitInfoNotFound{
								Location: "head commit provenance (=>)",
								Commit:   bi.Head,
							}); err != nil {
								return err
							}
							continue
						}
						headCommitInfo = &pfs.CommitInfo{
							Commit: bi.Head,
							Origin: &pfs.CommitOrigin{Kind: pfs.OriginKind_FSCK},
						}
						commitInfos[fsckCommitKey(bi.Head)] = headCommitInfo
						newCommitInfos[fsckCommitKey(bi.Head)] = headCommitInfo
						if err := onFix(fmt.Sprintf(
							"creating commit %s@%s which was missing, but referenced by %s@%s",
							bi.Head.Branch.Repo.Name, bi.Head.ID,
							bi.Branch.Repo.Name, bi.Branch.Name),
						); err != nil {
							return err
						}
					}
					// If this commit was created on an output branch, then we don't expect it to satisfy this invariant
					// due to the nature of the RunPipeline functionality.
					if headCommitInfo.Origin != nil && headCommitInfo.Origin.Kind == pfs.OriginKind_AUTO && len(headCommitInfo.Provenance) > 0 {
						continue
					}
					contains := false
					for _, headProv := range headCommitInfo.Provenance {
						if provBranchInfo.Head.Branch.Repo.Name == headProv.Commit.Branch.Repo.Name &&
							provBranchInfo.Branch.Repo.Name == headProv.Commit.Branch.Repo.Name &&
							provBranchInfo.Branch.Name == headProv.Commit.Branch.Name &&
							provBranchInfo.Head.ID == headProv.Commit.ID {
							contains = true
						}
					}
					if !contains {
						if err := onError(ErrHeadProvenanceInconsistentWithBranch{
							BranchInfo:     bi,
							ProvBranchInfo: provBranchInfo,
							HeadCommitInfo: headCommitInfo,
						}); err != nil {
							return err
						}
					}
				}
			}
		}
	}

	// for each commit
	for _, ci := range commitInfos {
		// ensure that the provenance is transitive
		directProvenance := make([]*pfs.Commit, 0, len(ci.Provenance))
		transitiveProvenance := make([]*pfs.Commit, 0, len(ci.Provenance))
		for _, prov := range ci.Provenance {
			directProvenance = append(directProvenance, prov.Commit)
			transitiveProvenance = append(transitiveProvenance, prov.Commit)
			provCommitInfo, ok := commitInfos[fsckCommitKey(prov.Commit)]
			if !ok {
				if !fix {
					if err := onError(ErrCommitInfoNotFound{
						Location: "provenance transitivity",
						Commit:   prov.Commit,
					}); err != nil {
						return err
					}
					continue
				}
				provCommitInfo = &pfs.CommitInfo{
					Commit: prov.Commit,
					Origin: &pfs.CommitOrigin{Kind: pfs.OriginKind_FSCK},
				}
				commitInfos[fsckCommitKey(prov.Commit)] = provCommitInfo
				newCommitInfos[fsckCommitKey(prov.Commit)] = provCommitInfo
				if err := onFix(fmt.Sprintf(
					"creating commit %s@%s which was missing, but referenced by %s@%s",
					prov.Commit.Branch.Repo.Name, prov.Commit.ID,
					ci.Commit.Branch.Repo.Name, ci.Commit.ID),
				); err != nil {
					return err
				}
			}
			for _, provProv := range provCommitInfo.Provenance {
				transitiveProvenance = append(transitiveProvenance, provProv.Commit)
			}
		}
		if !equalCommits(directProvenance, transitiveProvenance) {
			if err := onError(ErrProvenanceTransitivity{
				CommitInfo:     ci,
				FullProvenance: transitiveProvenance,
			}); err != nil {
				return err
			}
		}
	}

	// for each commit
	for _, ci := range commitInfos {
		// we expect that the commit is in the subvenance of another commit iff the other commit is in our commit's provenance
		// i.e. commit.Provenance contains commit C iff C.Subvenance contains commit or C = commit
		// =>
		for _, prov := range ci.Provenance {
			if prov.Commit.ID == ci.Commit.ID {
				continue
			}
			contains := false
			provCommitInfo, ok := commitInfos[fsckCommitKey(prov.Commit)]
			if !ok {
				if !fix {
					if err := onError(ErrCommitInfoNotFound{
						Location: "provenance for provenance-subvenance duality (=>)",
						Commit:   prov.Commit,
					}); err != nil {
						return err
					}
					continue
				}
				provCommitInfo = &pfs.CommitInfo{
					Commit: prov.Commit,
					Origin: &pfs.CommitOrigin{Kind: pfs.OriginKind_FSCK},
				}
				commitInfos[fsckCommitKey(prov.Commit)] = provCommitInfo
				newCommitInfos[fsckCommitKey(prov.Commit)] = provCommitInfo
				if err := onFix(fmt.Sprintf(
					"creating commit %s@%s which was missing, but referenced by %s@%s",
					prov.Commit.Branch.Repo.Name, prov.Commit.ID,
					ci.Commit.Branch.Repo.Name, ci.Commit.ID),
				); err != nil {
					return err
				}
			}
			for _, subvRange := range provCommitInfo.Subvenance {
				subvCommit := subvRange.Upper
				// loop through the subvenance range
				for {
					if subvCommit == nil {
						if err := onError(ErrNilCommitInSubvenance{
							CommitInfo:      provCommitInfo,
							SubvenanceRange: subvRange,
						}); err != nil {
							return err
						}
						break // can't continue loop now that subvCommit is nil
					}
					subvCommitInfo, ok := commitInfos[fsckCommitKey(subvCommit)]
					if !ok {
						if !fix {
							if err := onError(ErrCommitInfoNotFound{
								Location: "subvenance for provenance-subvenance duality (=>)",
								Commit:   subvCommit,
							}); err != nil {
								return err
							}
							break // can't continue loop if we can't find this commit
						}
						subvCommitInfo = &pfs.CommitInfo{
							Commit: subvCommit,
							Origin: &pfs.CommitOrigin{Kind: pfs.OriginKind_FSCK},
						}
						commitInfos[fsckCommitKey(subvCommit)] = subvCommitInfo
						newCommitInfos[fsckCommitKey(subvCommit)] = subvCommitInfo
						if err := onFix(fmt.Sprintf(
							"creating commit %s@%s which was missing, but referenced by %s@%s",
							subvCommit.Branch.Repo.Name, subvCommit.ID,
							ci.Commit.Branch.Repo.Name, ci.Commit.ID),
						); err != nil {
							return err
						}
					}
					if ci.Commit.ID == subvCommit.ID {
						contains = true
					}

					if subvCommit.ID == subvRange.Lower.ID {
						break // check at the end of the loop so we fsck 'lower' too (inclusive range)
					}
					subvCommit = subvCommitInfo.ParentCommit
				}
			}
			if !contains {
				if err := onError(ErrSubvenanceOfProvenance{
					CommitInfo:     ci,
					ProvCommitInfo: provCommitInfo,
				}); err != nil {
					return err
				}
			}
		}
		// <=
		for _, subvRange := range ci.Subvenance {
			subvCommit := subvRange.Upper
			// loop through the subvenance range
			for {
				contains := false
				if subvCommit == nil {
					if err := onError(ErrNilCommitInSubvenance{
						CommitInfo:      ci,
						SubvenanceRange: subvRange,
					}); err != nil {
						return err
					}
					break // can't continue loop now that subvCommit is nil
				}
				subvCommitInfo, ok := commitInfos[fsckCommitKey(subvCommit)]
				if !ok {
					if !fix {
						if err := onError(ErrCommitInfoNotFound{
							Location: "subvenance for provenance-subvenance duality (<=)",
							Commit:   subvCommit,
						}); err != nil {
							return err
						}
						break // can't continue loop if we can't find this commit
					}
					subvCommitInfo = &pfs.CommitInfo{
						Commit: subvCommit,
						Origin: &pfs.CommitOrigin{Kind: pfs.OriginKind_FSCK},
					}
					commitInfos[fsckCommitKey(subvCommit)] = subvCommitInfo
					newCommitInfos[fsckCommitKey(subvCommit)] = subvCommitInfo
					if err := onFix(fmt.Sprintf(
						"creating commit %s@%s which was missing, but referenced by %s@%s",
						subvCommit.Branch.Repo.Name, subvCommit.ID,
						ci.Commit.Branch.Repo.Name, ci.Commit.ID),
					); err != nil {
						return err
					}
				}
				if ci.Commit.ID == subvCommit.ID {
					contains = true
				}
				for _, subvProv := range subvCommitInfo.Provenance {
					if ci.Commit.Branch.Repo.Name == subvProv.Commit.Branch.Repo.Name &&
						ci.Commit.ID == subvProv.Commit.ID {
						contains = true
					}
				}

				if !contains {
					if err := onError(ErrProvenanceOfSubvenance{
						CommitInfo:     ci,
						SubvCommitInfo: subvCommitInfo,
					}); err != nil {
						return err
					}
				}

				if subvCommit.ID == subvRange.Lower.ID {
					break // check at the end of the loop so we fsck 'lower' too (inclusive range)
				}
				subvCommit = subvCommitInfo.ParentCommit
			}
		}
	}
	if fix {
		return col.NewSQLTx(ctx, d.env.GetDBClient(), func(sqlTx *sqlx.Tx) error {
			for _, ci := range newCommitInfos {
				// We've observed users getting ErrExists from this create,
				// which doesn't make a lot of sense, but we insulate against
				// it anyways so it doesn't prevent the command from working.
<<<<<<< HEAD
				if err := d.commits.ReadWrite(sqlTx).Create(pfsdb.CommitKey(ci.Commit), ci); err != nil && !col.IsErrExists(err) {
=======
				if err := d.commits(ci.Commit.Branch.Repo.Name).ReadWrite(stm).Create(ci.Commit.ID, ci); err != nil && !col.IsErrExists(err) {
>>>>>>> efaf29ac
					return err
				}
			}
			return nil
		})
	}
	return nil
}<|MERGE_RESOLUTION|>--- conflicted
+++ resolved
@@ -17,7 +17,7 @@
 	"github.com/pachyderm/pachyderm/v2/src/pfs"
 )
 
-// fsckCommitKey is not commitKey because it ignores the commit branch.  Until
+// fsckCommitKey is not pfsdb.CommitKey because it ignores the commit branch.  Until
 // provenance is removed for global IDs, commit provenance references a commit
 // on a specific branch, which does not necessarily equal the branch that the
 // commit was initially created on and will confuse fsck if we include it.
@@ -29,10 +29,10 @@
 	aMap := make(map[string]bool)
 	bMap := make(map[string]bool)
 	for _, branch := range a {
-		aMap[branchKey(branch)] = true
+		aMap[pfsdb.BranchKey(branch)] = true
 	}
 	for _, branch := range b {
-		bMap[branchKey(branch)] = true
+		bMap[pfsdb.BranchKey(branch)] = true
 	}
 	if len(aMap) != len(bMap) {
 		return false
@@ -81,11 +81,11 @@
 	fullMap := make(map[string]*pfs.Branch)
 	provMap := make(map[string]*pfs.Branch)
 	for _, branch := range e.FullProvenance {
-		fullMap[branchKey(branch)] = branch
-	}
-	provMap[branchKey(e.BranchInfo.Branch)] = e.BranchInfo.Branch
+		fullMap[pfsdb.BranchKey(branch)] = branch
+	}
+	provMap[pfsdb.BranchKey(e.BranchInfo.Branch)] = e.BranchInfo.Branch
 	for _, branch := range e.BranchInfo.Provenance {
-		provMap[branchKey(branch)] = branch
+		provMap[pfsdb.BranchKey(branch)] = branch
 	}
 	msg.WriteString("the following branches are missing from the provenance:\n")
 	for k, v := range fullMap {
@@ -234,17 +234,15 @@
 // 4. Commit provenance and commit subvenance are dual relations
 // If fix is true it will attempt to fix as many of these issues as it can.
 func (d *driver) fsck(pachClient *client.APIClient, fix bool, cb func(*pfs.FsckResponse) error) error {
+	ctx := pachClient.Ctx()
+
 	// Check that the user is logged in (user doesn't need any access level to
 	// fsck, but they must be authenticated if auth is active)
-	if _, err := pachClient.WhoAmI(pachClient.Ctx(), &auth.WhoAmIRequest{}); err != nil {
+	if _, err := pachClient.WhoAmI(ctx, &auth.WhoAmIRequest{}); err != nil {
 		if !auth.IsErrNotActivated(err) {
 			return errors.Wrapf(grpcutil.ScrubGRPC(err), "error authenticating (must log in to run fsck)")
 		}
 	}
-
-	ctx := pachClient.Ctx()
-
-	repos := d.repos.ReadOnly(ctx)
 
 	onError := func(err error) error { return cb(&pfs.FsckResponse{Error: err.Error()}) }
 	onFix := func(fix string) error { return cb(&pfs.FsckResponse{Fix: fix}) }
@@ -254,27 +252,17 @@
 	commitInfos := make(map[string]*pfs.CommitInfo)
 	newCommitInfos := make(map[string]*pfs.CommitInfo)
 	repoInfo := &pfs.RepoInfo{}
-	if err := repos.List(repoInfo, col.DefaultOptions(), func(string) error {
+	if err := d.repos.ReadOnly(ctx).List(repoInfo, col.DefaultOptions(), func(string) error {
 		commitInfo := &pfs.CommitInfo{}
-<<<<<<< HEAD
 		if err := d.commits.ReadOnly(ctx).GetByIndex(pfsdb.CommitsRepoIndex, pfsdb.RepoKey(repoInfo.Repo), commitInfo, col.DefaultOptions(), func(string) error {
-			commitInfos[key(repoInfo.Repo.Name, commitInfo.Commit.ID)] = proto.Clone(commitInfo).(*pfs.CommitInfo)
-=======
-		if err := commits.List(commitInfo, col.DefaultOptions(), func(string) error {
 			commitInfos[fsckCommitKey(commitInfo.Commit)] = proto.Clone(commitInfo).(*pfs.CommitInfo)
->>>>>>> efaf29ac
 			return nil
 		}); err != nil {
 			return err
 		}
 		branchInfo := &pfs.BranchInfo{}
-<<<<<<< HEAD
 		return d.branches.ReadOnly(ctx).GetByIndex(pfsdb.BranchesRepoIndex, pfsdb.RepoKey(repoInfo.Repo), branchInfo, col.DefaultOptions(), func(string) error {
-			branchInfos[key(repoInfo.Repo.Name, branchInfo.Branch.Name)] = proto.Clone(branchInfo).(*pfs.BranchInfo)
-=======
-		return branches.List(branchInfo, col.DefaultOptions(), func(string) error {
-			branchInfos[branchKey(branchInfo.Branch)] = proto.Clone(branchInfo).(*pfs.BranchInfo)
->>>>>>> efaf29ac
+			branchInfos[pfsdb.BranchKey(branchInfo.Branch)] = proto.Clone(branchInfo).(*pfs.BranchInfo)
 			return nil
 		})
 	}); err != nil {
@@ -288,7 +276,7 @@
 		direct := bi.DirectProvenance
 		union := []*pfs.Branch{bi.Branch}
 		for _, directProvenance := range direct {
-			directProvenanceInfo := branchInfos[branchKey(directProvenance)]
+			directProvenanceInfo := branchInfos[pfsdb.BranchKey(directProvenance)]
 			union = append(union, directProvenance)
 			if directProvenanceInfo != nil {
 				union = append(union, directProvenanceInfo.Provenance...)
@@ -310,7 +298,7 @@
 			// i.e branch.Provenance contains the branch provBranch and provBranch.Head != nil implies branch.Head.Provenance contains provBranch.Head
 			// =>
 			for _, provBranch := range bi.Provenance {
-				provBranchInfo, ok := branchInfos[branchKey(provBranch)]
+				provBranchInfo, ok := branchInfos[pfsdb.BranchKey(provBranch)]
 				if !ok {
 					if err := onError(ErrBranchInfoNotFound{Branch: provBranch}); err != nil {
 						return err
@@ -583,11 +571,7 @@
 				// We've observed users getting ErrExists from this create,
 				// which doesn't make a lot of sense, but we insulate against
 				// it anyways so it doesn't prevent the command from working.
-<<<<<<< HEAD
 				if err := d.commits.ReadWrite(sqlTx).Create(pfsdb.CommitKey(ci.Commit), ci); err != nil && !col.IsErrExists(err) {
-=======
-				if err := d.commits(ci.Commit.Branch.Repo.Name).ReadWrite(stm).Create(ci.Commit.ID, ci); err != nil && !col.IsErrExists(err) {
->>>>>>> efaf29ac
 					return err
 				}
 			}
