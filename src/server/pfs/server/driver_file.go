package server

import (
	"path"
	"path/filepath"
	"strings"
	"time"

	"github.com/golang/protobuf/proto"
	"github.com/pachyderm/pachyderm/v2/src/auth"
	"github.com/pachyderm/pachyderm/v2/src/internal/errors"
	"github.com/pachyderm/pachyderm/v2/src/internal/storage/fileset"
	"github.com/pachyderm/pachyderm/v2/src/internal/storage/fileset/index"
	"github.com/pachyderm/pachyderm/v2/src/internal/storage/renew"
	"github.com/pachyderm/pachyderm/v2/src/internal/transactionenv/txncontext"
	"github.com/pachyderm/pachyderm/v2/src/internal/uuid"
	"github.com/pachyderm/pachyderm/v2/src/pfs"
	pfsserver "github.com/pachyderm/pachyderm/v2/src/server/pfs"
	"golang.org/x/net/context"
)

func (d *driver) modifyFile(ctx context.Context, commit *pfs.Commit, cb func(*fileset.UnorderedWriter) error) error {
<<<<<<< HEAD
	return d.storage.WithRenewer(ctx, defaultTTL, func(ctx context.Context, renewer *renew.StringSet) error {
		// Store the originally-requested parameters because they will be overwritten by inspectCommit
		repo := commit.Branch.Repo.Name
		branch := commit.Branch.Name
		commitID := commit.ID
		if branch == "" && !uuid.IsUUIDWithoutDashes(commitID) {
			branch = commitID
			commitID = ""
		}
		commitInfo, err := d.inspectCommit(ctx, commit, pfs.CommitState_STARTED)
		if err != nil {
			if (!isNotFoundErr(err) && !isNoHeadErr(err)) || branch == "" {
				return err
			}
			return d.oneOffModifyFile(ctx, renewer, repo, branch, cb)
=======
	// Store the originally-requested parameters because they will be overwritten by inspectCommit
	branch := proto.Clone(commit.Branch).(*pfs.Branch)
	commitID := commit.ID
	if branch.Name == "" && !uuid.IsUUIDWithoutDashes(commitID) {
		branch.Name = commitID
		commitID = ""
	}
	commitInfo, err := d.inspectCommit(ctx, commit, pfs.CommitState_STARTED)
	if err != nil {
		if (!isNotFoundErr(err) && !isNoHeadErr(err)) || branch.Name == "" {
			return err
		}
		return d.oneOffModifyFile(ctx, branch, cb)
	}
	if commitInfo.Finished != nil {
		// The commit is already finished - if the commit was explicitly specified,
		// error out, otherwise we can make a child commit since this is the branch head.
		if commitID != "" {
			return pfsserver.ErrCommitFinished{commitInfo.Commit}
>>>>>>> 320ed850
		}
		if commitInfo.Finished != nil {
			// The commit is already finished - if the commit was explicitly specified,
			// error out, otherwise we can make a child commit since this is the branch head.
			if commitID != "" {
				return pfsserver.ErrCommitFinished{commitInfo.Commit}
			}
			parentID, err := d.getFileset(ctx, commitInfo.Commit)
			if err != nil {
				return err
			}
			renewer.Add(parentID.HexString())
			return d.oneOffModifyFile(ctx, renewer, repo, branch, cb, fileset.WithParentID(parentID))
		}
<<<<<<< HEAD
		return d.withCommitUnorderedWriter(ctx, renewer, commitInfo.Commit, cb)
	})
}

func (d *driver) oneOffModifyFile(ctx context.Context, renewer *renew.StringSet, repo, branch string, cb func(*fileset.UnorderedWriter) error, opts ...fileset.UnorderedWriterOption) error {
	id, err := d.withUnorderedWriter(ctx, renewer, false, cb, opts...)
	if err != nil {
		return err
	}
	return d.txnEnv.WithWriteContext(ctx, func(txnCtx *txncontext.TransactionContext) error {
		commit, err := d.startCommit(txnCtx, "", nil, client.NewBranch(repo, branch), nil, "")
=======
		return d.oneOffModifyFile(ctx, branch, cb, opts...)
	}
	filesetID, err := d.getFileset(ctx, commitInfo.Commit)
	if err != nil {
		return err
	}
	return d.withCommitUnorderedWriter(ctx, commitInfo.Commit, cb, fileset.WithParentID(filesetID))
}

// TODO: Cleanup after failure?
func (d *driver) oneOffModifyFile(ctx context.Context, branch *pfs.Branch, cb func(*fileset.UnorderedWriter) error, opts ...fileset.UnorderedWriterOption) error {
	return d.txnEnv.WithWriteContext(ctx, func(txnCtx *txncontext.TransactionContext) (retErr error) {
		commit, err := d.startCommit(txnCtx, "", nil, branch, nil, "")
>>>>>>> 320ed850
		if err != nil {
			return err
		}
		if err := d.commitStore.AddFilesetTx(txnCtx.SqlTx, commit, *id); err != nil {
			return err
		}
		return d.finishCommit(txnCtx, commit, "")
	})
}

// withCommitWriter calls cb with an unordered writer. All data written to cb is added to the commit, or an error is returned.
func (d *driver) withCommitUnorderedWriter(ctx context.Context, renewer *renew.StringSet, commit *pfs.Commit, cb func(*fileset.UnorderedWriter) error) error {
	parentID, err := d.getFileset(ctx, commit)
	if err != nil {
		return err
	}
	renewer.Add(parentID.HexString())
	id, err := d.withUnorderedWriter(ctx, renewer, false, cb, fileset.WithParentID(parentID))
	if err != nil {
		return err
	}
	return d.commitStore.AddFileset(ctx, commit, *id)
}

func (d *driver) withUnorderedWriter(ctx context.Context, renewer *renew.StringSet, compact bool, cb func(*fileset.UnorderedWriter) error, opts ...fileset.UnorderedWriterOption) (*fileset.ID, error) {
	opts = append([]fileset.UnorderedWriterOption{fileset.WithRenewal(defaultTTL, renewer), fileset.WithValidator(validate)}, opts...)
	uw, err := d.storage.NewUnorderedWriter(ctx, opts...)
	if err != nil {
		return nil, err
	}
	if err := cb(uw); err != nil {
		return nil, err
	}
	id, err := uw.Close()
	if err != nil {
		return nil, err
	}
	if !compact {
		renewer.Add(id.HexString())
		return id, nil
	}
	compactedID, err := d.storage.Compact(ctx, []fileset.ID{*id}, defaultTTL)
	if err != nil {
		return nil, err
	}
	renewer.Add(compactedID.HexString())
	return compactedID, nil
}

func (d *driver) openCommit(ctx context.Context, commit *pfs.Commit, opts ...index.Option) (*pfs.CommitInfo, fileset.FileSet, error) {
	if commit.Branch.Repo.Name == fileSetsRepo {
		fsid, err := fileset.ParseID(commit.ID)
		if err != nil {
			return nil, nil, err
		}
		fs, err := d.storage.Open(ctx, []fileset.ID{*fsid}, opts...)
		if err != nil {
			return nil, nil, err
		}
		return &pfs.CommitInfo{Commit: commit}, fs, nil
	}
	if err := d.env.AuthServer().CheckRepoIsAuthorized(ctx, commit.Branch.Repo.Name, auth.Permission_REPO_READ); err != nil {
		return nil, nil, err
	}
	commitInfo, err := d.inspectCommit(ctx, commit, pfs.CommitState_STARTED)
	if err != nil {
		return nil, nil, err
	}
	id, err := d.getFileset(ctx, commitInfo.Commit)
	if err != nil {
		return nil, nil, err
	}
	fs, err := d.storage.Open(ctx, []fileset.ID{*id}, opts...)
	if err != nil {
		return nil, nil, err
	}
	return commitInfo, fs, nil
}

func (d *driver) copyFile(ctx context.Context, uw *fileset.UnorderedWriter, dst string, src *pfs.File, appendFile bool, tag string) (retErr error) {
	srcCommitInfo, err := d.inspectCommit(ctx, src.Commit, pfs.CommitState_STARTED)
	if err != nil {
		return err
	}
	srcCommit := srcCommitInfo.Commit
	srcPath := cleanPath(src.Path)
	dstPath := cleanPath(dst)
	pathTransform := func(x string) string {
		relPath, err := filepath.Rel(srcPath, x)
		if err != nil {
			panic("cannot apply path transform")
		}
		return path.Join(dstPath, relPath)
	}
	_, fs, err := d.openCommit(ctx, srcCommit, index.WithPrefix(srcPath), index.WithTag(src.Tag))
	if err != nil {
		return err
	}
	fs = fileset.NewIndexFilter(fs, func(idx *index.Index) bool {
		return idx.Path == srcPath || strings.HasPrefix(idx.Path, srcPath+"/")
	})
	fs = fileset.NewIndexMapper(fs, func(idx *index.Index) *index.Index {
		idx2 := *idx
		idx2.Path = pathTransform(idx2.Path)
		return &idx2
	})
	return uw.Copy(ctx, fs, tag, appendFile)
}

func (d *driver) getFile(ctx context.Context, file *pfs.File) (Source, error) {
	commit := file.Commit
	glob := cleanPath(file.Path)
	commitInfo, fs, err := d.openCommit(ctx, commit, index.WithPrefix(globLiteralPrefix(glob)), index.WithTag(file.Tag))
	if err != nil {
		return nil, err
	}
	mf, err := globMatchFunction(glob)
	if err != nil {
		return nil, err
	}
	opts := []SourceOption{
		WithFilter(func(fs fileset.FileSet) fileset.FileSet {
			return fileset.NewIndexFilter(fs, func(idx *index.Index) bool {
				return mf(idx.Path)
			}, true)
		}),
	}
	s := NewSource(d.storage, commitInfo, fs, opts...)
	return NewErrOnEmpty(s, &pfsserver.ErrFileNotFound{File: file}), nil
}

func (d *driver) inspectFile(ctx context.Context, file *pfs.File) (*pfs.FileInfo, error) {
	p := cleanPath(file.Path)
	if p == "/" {
		p = ""
	}
	commitInfo, fs, err := d.openCommit(ctx, file.Commit, index.WithPrefix(p), index.WithTag(file.Tag))
	if err != nil {
		return nil, err
	}
	opts := []SourceOption{
		WithFull(),
		WithFilter(func(fs fileset.FileSet) fileset.FileSet {
			return fileset.NewIndexFilter(fs, func(idx *index.Index) bool {
				return idx.Path == p || strings.HasPrefix(idx.Path, p+"/")
			})
		}),
	}
	s := NewSource(d.storage, commitInfo, fs, opts...)
	var ret *pfs.FileInfo
	s = NewErrOnEmpty(s, &pfsserver.ErrFileNotFound{File: file})
	if err := s.Iterate(ctx, func(fi *pfs.FileInfo, f fileset.File) error {
		p2 := fi.File.Path
		if p2 == p || p2 == p+"/" {
			ret = fi
		}
		return nil
	}); err != nil {
		return nil, err
	}
	return ret, nil
}

func (d *driver) listFile(ctx context.Context, file *pfs.File, full bool, cb func(*pfs.FileInfo) error) error {
	name := cleanPath(file.Path)
	commitInfo, fs, err := d.openCommit(ctx, file.Commit, index.WithPrefix(name), index.WithTag(file.Tag))
	if err != nil {
		return err
	}
	opts := []SourceOption{
		WithFull(),
		WithFilter(func(fs fileset.FileSet) fileset.FileSet {
			return fileset.NewIndexFilter(fs, func(idx *index.Index) bool {
				// Check for directory match (don't return directory in list)
				if idx.Path == fileset.Clean(name, true) {
					return false
				}
				// Check for file match.
				if idx.Path == name {
					return true
				}
				// Check for sub directory / file match.
				return strings.HasPrefix(idx.Path, fileset.Clean(name, true))
			})
		}),
	}
	s := NewSource(d.storage, commitInfo, fs, opts...)
	return s.Iterate(ctx, func(fi *pfs.FileInfo, _ fileset.File) error {
		if pathIsChild(name, cleanPath(fi.File.Path)) {
			return cb(fi)
		}
		return nil
	})
}

func (d *driver) walkFile(ctx context.Context, file *pfs.File, cb func(*pfs.FileInfo) error) (retErr error) {
	p := cleanPath(file.Path)
	if p == "/" {
		p = ""
	}
	commitInfo, fs, err := d.openCommit(ctx, file.Commit, index.WithPrefix(p), index.WithTag(file.Tag))
	if err != nil {
		return err
	}
	opts := []SourceOption{
		WithFilter(func(fs fileset.FileSet) fileset.FileSet {
			return fileset.NewIndexFilter(fs, func(idx *index.Index) bool {
				return idx.Path == p || strings.HasPrefix(idx.Path, p+"/")
			})
		}),
	}
	s := NewSource(d.storage, commitInfo, fs, opts...)
	s = NewErrOnEmpty(s, &pfsserver.ErrFileNotFound{File: file})
	return s.Iterate(ctx, func(fi *pfs.FileInfo, f fileset.File) error {
		return cb(fi)
	})
}

func (d *driver) globFile(ctx context.Context, commit *pfs.Commit, glob string, cb func(*pfs.FileInfo) error) error {
	glob = cleanPath(glob)
	commitInfo, fs, err := d.openCommit(ctx, commit, index.WithPrefix(globLiteralPrefix(glob)))
	if err != nil {
		return err
	}
	mf, err := globMatchFunction(glob)
	if err != nil {
		return err
	}
	opts := []SourceOption{
		WithFull(),
		WithFilter(func(fs fileset.FileSet) fileset.FileSet {
			return fileset.NewIndexFilter(fs, func(idx *index.Index) bool {
				return mf(idx.Path)
			}, true)
		}),
	}
	s := NewSource(d.storage, commitInfo, fs, opts...)
	return s.Iterate(ctx, func(fi *pfs.FileInfo, _ fileset.File) error {
		if mf(fi.File.Path) {
			return cb(fi)
		}
		return nil
	})
}

func (d *driver) diffFile(ctx context.Context, oldFile, newFile *pfs.File, cb func(oldFi, newFi *pfs.FileInfo) error) error {
	// TODO: move validation to the Validating API Server
	// Validation
	if newFile == nil {
		return errors.New("file cannot be nil")
	}
	if newFile.Commit == nil {
		return errors.New("file commit cannot be nil")
	}
	if newFile.Commit.Branch == nil {
		return errors.New("file commit branch cannot be nil")
	}
	if newFile.Commit.Branch.Repo == nil {
		return errors.New("file commit repo cannot be nil")
	}
	// Do READER authorization check for both newFile and oldFile
	if oldFile != nil && oldFile.Commit != nil {
		if err := d.env.AuthServer().CheckRepoIsAuthorized(ctx, oldFile.Commit.Branch.Repo.Name, auth.Permission_REPO_READ); err != nil {
			return err
		}
	}
	if newFile != nil && newFile.Commit != nil {
		if err := d.env.AuthServer().CheckRepoIsAuthorized(ctx, newFile.Commit.Branch.Repo.Name, auth.Permission_REPO_READ); err != nil {
			return err
		}
	}
	newCommitInfo, err := d.inspectCommit(ctx, newFile.Commit, pfs.CommitState_STARTED)
	if err != nil {
		return err
	}
	if oldFile == nil {
		oldFile = &pfs.File{
			Commit: newCommitInfo.ParentCommit,
			Path:   newFile.Path,
		}
	}
	oldCommit := oldFile.Commit
	newCommit := newFile.Commit
	oldName := cleanPath(oldFile.Path)
	if oldName == "/" {
		oldName = ""
	}
	newName := cleanPath(newFile.Path)
	if newName == "/" {
		newName = ""
	}
	var old Source = emptySource{}
	if oldCommit != nil {
		oldCommitInfo, fs, err := d.openCommit(ctx, oldCommit, index.WithPrefix(oldName), index.WithTag(oldFile.Tag))
		if err != nil {
			return err
		}
		opts := []SourceOption{
			WithFull(),
			WithFilter(func(fs fileset.FileSet) fileset.FileSet {
				return fileset.NewIndexFilter(fs, func(idx *index.Index) bool {
					return idx.Path == oldName || strings.HasPrefix(idx.Path, oldName+"/")
				})
			}),
		}
		old = NewSource(d.storage, oldCommitInfo, fs, opts...)
	}
	newCommitInfo, fs, err := d.openCommit(ctx, newCommit, index.WithPrefix(newName), index.WithTag(newFile.Tag))
	if err != nil {
		return err
	}
	opts := []SourceOption{
		WithFull(),
		WithFilter(func(fs fileset.FileSet) fileset.FileSet {
			return fileset.NewIndexFilter(fs, func(idx *index.Index) bool {
				return idx.Path == newName || strings.HasPrefix(idx.Path, newName+"/")
			})
		}),
	}
	new := NewSource(d.storage, newCommitInfo, fs, opts...)
	diff := NewDiffer(old, new)
	return diff.Iterate(ctx, cb)
}

// createFileset creates a new temporary fileset and returns it.
func (d *driver) createFileset(ctx context.Context, cb func(*fileset.UnorderedWriter) error) (*fileset.ID, error) {
	var id *fileset.ID
	if err := d.storage.WithRenewer(ctx, defaultTTL, func(ctx context.Context, renewer *renew.StringSet) error {
		var err error
		id, err = d.withUnorderedWriter(ctx, renewer, false, cb)
		return err
	}); err != nil {
		return nil, err
	}
	return id, nil
}

func (d *driver) renewFileset(ctx context.Context, id fileset.ID, ttl time.Duration) error {
	if ttl < time.Second {
		return errors.Errorf("ttl (%d) must be at least one second", ttl)
	}
	if ttl > maxTTL {
		return errors.Errorf("ttl (%d) exceeds max ttl (%d)", ttl, maxTTL)
	}
	_, err := d.storage.SetTTL(ctx, id, ttl)
	return err
}

func (d *driver) addFileset(txnCtx *txncontext.TransactionContext, commit *pfs.Commit, filesetID fileset.ID) error {
	commitInfo, err := d.resolveCommit(txnCtx.SqlTx, commit)
	if err != nil {
		return err
	}
	if commitInfo.Finished != nil {
		return pfsserver.ErrCommitFinished{commitInfo.Commit}
	}
	return d.commitStore.AddFilesetTx(txnCtx.SqlTx, commitInfo.Commit, filesetID)
}

func (d *driver) getFileset(ctx context.Context, commit *pfs.Commit) (*fileset.ID, error) {
	commitInfo, err := d.getCommit(ctx, commit)
	if err != nil {
		return nil, err
	}
	if commitInfo.Finished != nil {
		return d.getOrComputeTotal(ctx, commitInfo.Commit)
	}
	var ids []fileset.ID
	if commitInfo.ParentCommit != nil {
		// ¯\_(ツ)_/¯
		parentId, err := d.getFileset(ctx, commitInfo.ParentCommit)
		if err != nil {
			return nil, err
		}
		ids = append(ids, *parentId)
	}
	id, err := d.commitStore.GetDiffFileset(ctx, commitInfo.Commit)
	if err != nil {
		return nil, err
	}
	ids = append(ids, *id)
	return d.storage.Compose(ctx, ids, defaultTTL)
}

func (d *driver) getOrComputeTotal(ctx context.Context, commit *pfs.Commit) (*fileset.ID, error) {
	commitInfo, err := d.getCommit(ctx, commit)
	if err != nil {
		return nil, err
	}
	if commitInfo.Finished == nil {
		return nil, errors.Errorf("attempted to compute total of unfinished commit")
	}
	commit = commitInfo.Commit
	id, err := d.commitStore.GetTotalFileset(ctx, commit)
	if err != nil && err != errNoTotalFileset {
		return nil, err
	}
	if err == nil {
		return id, nil
	}
	id, err = d.commitStore.GetDiffFileset(ctx, commit)
	if err != nil {
		return nil, err
	}
	var inputs []fileset.ID
	if commitInfo.ParentCommit != nil {
		parentDiff, err := d.getOrComputeTotal(ctx, commitInfo.ParentCommit)
		if err != nil {
			return nil, err
		}
		inputs = append(inputs, *parentDiff)
	}
	inputs = append(inputs, *id)
	output, err := d.compactor.Compact(ctx, inputs, defaultTTL)
	if err != nil {
		return nil, err
	}
	if err := d.commitStore.SetTotalFileset(ctx, commit, *output); err != nil {
		return nil, err
	}
	return d.commitStore.GetTotalFileset(ctx, commit)
}

// sizeOfCommit gets the size of a commit.
func (d *driver) sizeOfCommit(ctx context.Context, commit *pfs.Commit) (int64, error) {
	fsid, err := d.getFileset(ctx, commit)
	if err != nil {
		return 0, err
	}
	return d.storage.SizeOf(ctx, *fsid)
}<|MERGE_RESOLUTION|>--- conflicted
+++ resolved
@@ -20,43 +20,20 @@
 )
 
 func (d *driver) modifyFile(ctx context.Context, commit *pfs.Commit, cb func(*fileset.UnorderedWriter) error) error {
-<<<<<<< HEAD
 	return d.storage.WithRenewer(ctx, defaultTTL, func(ctx context.Context, renewer *renew.StringSet) error {
 		// Store the originally-requested parameters because they will be overwritten by inspectCommit
-		repo := commit.Branch.Repo.Name
-		branch := commit.Branch.Name
+		branch := proto.Clone(commit.Branch).(*pfs.Branch)
 		commitID := commit.ID
-		if branch == "" && !uuid.IsUUIDWithoutDashes(commitID) {
-			branch = commitID
+		if branch.Name == "" && !uuid.IsUUIDWithoutDashes(commitID) {
+			branch.Name = commitID
 			commitID = ""
 		}
 		commitInfo, err := d.inspectCommit(ctx, commit, pfs.CommitState_STARTED)
 		if err != nil {
-			if (!isNotFoundErr(err) && !isNoHeadErr(err)) || branch == "" {
+			if (!isNotFoundErr(err) && !isNoHeadErr(err)) || branch.Name == "" {
 				return err
 			}
-			return d.oneOffModifyFile(ctx, renewer, repo, branch, cb)
-=======
-	// Store the originally-requested parameters because they will be overwritten by inspectCommit
-	branch := proto.Clone(commit.Branch).(*pfs.Branch)
-	commitID := commit.ID
-	if branch.Name == "" && !uuid.IsUUIDWithoutDashes(commitID) {
-		branch.Name = commitID
-		commitID = ""
-	}
-	commitInfo, err := d.inspectCommit(ctx, commit, pfs.CommitState_STARTED)
-	if err != nil {
-		if (!isNotFoundErr(err) && !isNoHeadErr(err)) || branch.Name == "" {
-			return err
-		}
-		return d.oneOffModifyFile(ctx, branch, cb)
-	}
-	if commitInfo.Finished != nil {
-		// The commit is already finished - if the commit was explicitly specified,
-		// error out, otherwise we can make a child commit since this is the branch head.
-		if commitID != "" {
-			return pfsserver.ErrCommitFinished{commitInfo.Commit}
->>>>>>> 320ed850
+			return d.oneOffModifyFile(ctx, renewer, branch, cb)
 		}
 		if commitInfo.Finished != nil {
 			// The commit is already finished - if the commit was explicitly specified,
@@ -69,35 +46,19 @@
 				return err
 			}
 			renewer.Add(parentID.HexString())
-			return d.oneOffModifyFile(ctx, renewer, repo, branch, cb, fileset.WithParentID(parentID))
-		}
-<<<<<<< HEAD
+			return d.oneOffModifyFile(ctx, renewer, branch, cb, fileset.WithParentID(parentID))
+		}
 		return d.withCommitUnorderedWriter(ctx, renewer, commitInfo.Commit, cb)
 	})
 }
 
-func (d *driver) oneOffModifyFile(ctx context.Context, renewer *renew.StringSet, repo, branch string, cb func(*fileset.UnorderedWriter) error, opts ...fileset.UnorderedWriterOption) error {
+func (d *driver) oneOffModifyFile(ctx context.Context, renewer *renew.StringSet, branch *pfs.Branch, cb func(*fileset.UnorderedWriter) error, opts ...fileset.UnorderedWriterOption) error {
 	id, err := d.withUnorderedWriter(ctx, renewer, false, cb, opts...)
 	if err != nil {
 		return err
 	}
 	return d.txnEnv.WithWriteContext(ctx, func(txnCtx *txncontext.TransactionContext) error {
-		commit, err := d.startCommit(txnCtx, "", nil, client.NewBranch(repo, branch), nil, "")
-=======
-		return d.oneOffModifyFile(ctx, branch, cb, opts...)
-	}
-	filesetID, err := d.getFileset(ctx, commitInfo.Commit)
-	if err != nil {
-		return err
-	}
-	return d.withCommitUnorderedWriter(ctx, commitInfo.Commit, cb, fileset.WithParentID(filesetID))
-}
-
-// TODO: Cleanup after failure?
-func (d *driver) oneOffModifyFile(ctx context.Context, branch *pfs.Branch, cb func(*fileset.UnorderedWriter) error, opts ...fileset.UnorderedWriterOption) error {
-	return d.txnEnv.WithWriteContext(ctx, func(txnCtx *txncontext.TransactionContext) (retErr error) {
 		commit, err := d.startCommit(txnCtx, "", nil, branch, nil, "")
->>>>>>> 320ed850
 		if err != nil {
 			return err
 		}
