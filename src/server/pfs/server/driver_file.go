package server

import (
	"fmt"
	"path"
	"path/filepath"
	"strings"
	"time"

	"github.com/pachyderm/pachyderm/v2/src/auth"
	"github.com/pachyderm/pachyderm/v2/src/client"
	"github.com/pachyderm/pachyderm/v2/src/internal/errors"
	"github.com/pachyderm/pachyderm/v2/src/internal/storage/fileset"
	"github.com/pachyderm/pachyderm/v2/src/internal/storage/fileset/index"
	"github.com/pachyderm/pachyderm/v2/src/internal/storage/renew"
	txnenv "github.com/pachyderm/pachyderm/v2/src/internal/transactionenv"
	"github.com/pachyderm/pachyderm/v2/src/internal/uuid"
	"github.com/pachyderm/pachyderm/v2/src/pfs"
	authserver "github.com/pachyderm/pachyderm/v2/src/server/auth/server"
	pfsserver "github.com/pachyderm/pachyderm/v2/src/server/pfs"
	"golang.org/x/net/context"
)

func (d *driver) modifyFile(ctx context.Context, commit *pfs.Commit, cb func(*fileset.UnorderedWriter) error) error {
	// Store the originally-requested parameters because they will be overwritten by inspectCommit
	repo := commit.Branch.Repo.Name
	branch := commit.Branch.Name
	commitID := commit.ID
	if branch == "" && !uuid.IsUUIDWithoutDashes(commitID) {
		branch = commitID
		commitID = ""
	}
	commitInfo, err := d.inspectCommit(ctx, commit, pfs.CommitState_STARTED)
	if err != nil {
		if (!isNotFoundErr(err) && !isNoHeadErr(err)) || branch == "" {
			return err
		}
		return d.oneOffModifyFile(ctx, repo, branch, cb)
	}
	if commitInfo.Finished != nil {
		// The commit is already finished - if the commit was explicitly specified,
		// error out, otherwise we can make a child commit since this is the branch head.
		if commitID != "" {
			return pfsserver.ErrCommitFinished{commitInfo.Commit}
		}
		var opts []fileset.UnorderedWriterOption
		if commitInfo.ParentCommit != nil {
			parentFilesetID, err := d.getFileset(ctx, commitInfo.ParentCommit)
			if err != nil {
				return err
			}
			opts = append(opts, fileset.WithParentID(parentFilesetID))
		}
		return d.oneOffModifyFile(ctx, repo, branch, cb, opts...)
	}
	filesetID, err := d.getFileset(ctx, commitInfo.Commit)
	if err != nil {
		return err
	}
	return d.withCommitUnorderedWriter(ctx, commitInfo.Commit, cb, fileset.WithParentID(filesetID))
}

// TODO: Cleanup after failure?
func (d *driver) oneOffModifyFile(ctx context.Context, repo, branch string, cb func(*fileset.UnorderedWriter) error, opts ...fileset.UnorderedWriterOption) error {
	return d.txnEnv.WithWriteContext(ctx, func(txnCtx *txnenv.TransactionContext) (retErr error) {
		commit, err := d.startCommit(txnCtx, "", nil, client.NewBranch(repo, branch), nil, "")
		if err != nil {
			return err
		}
		if err := d.withCommitUnorderedWriter(ctx, commit, cb, opts...); err != nil {
			return err
		}
		return d.finishCommit(txnCtx, commit, "")
	})
}

// withCommitWriter calls cb with an unordered writer. All data written to cb is added to the commit, or an error is returned.
func (d *driver) withCommitUnorderedWriter(ctx context.Context, commit *pfs.Commit, cb func(*fileset.UnorderedWriter) error, opts ...fileset.UnorderedWriterOption) (retErr error) {
	return d.storage.WithRenewer(ctx, defaultTTL, func(ctx context.Context, renewer *renew.StringSet) error {
		id, err := d.withUnorderedWriter(ctx, renewer, false, cb, opts...)
		if err != nil {
			return err
		}
		return d.commitStore.AddFileset(ctx, commit, *id)
	})
}

func (d *driver) withUnorderedWriter(ctx context.Context, renewer *renew.StringSet, compact bool, cb func(*fileset.UnorderedWriter) error, opts ...fileset.UnorderedWriterOption) (*fileset.ID, error) {
	opts = append([]fileset.UnorderedWriterOption{fileset.WithRenewal(defaultTTL, renewer)}, opts...)
	uw, err := d.storage.NewUnorderedWriter(ctx, d.getDefaultTag(), opts...)
	if err != nil {
		return nil, err
	}
	if err := cb(uw); err != nil {
		return nil, err
	}
	id, err := uw.Close()
	if err != nil {
		return nil, err
	}
	if !compact {
		renewer.Add(id.HexString())
		return id, nil
	}
	compactedID, err := d.storage.Compact(ctx, []fileset.ID{*id}, defaultTTL)
	if err != nil {
		return nil, err
	}
	renewer.Add(compactedID.HexString())
	return compactedID, nil
}

func (d *driver) getDefaultTag() string {
	// TODO: change this to a constant like "input" or "default"
	return fmt.Sprintf("%012d", time.Now().UnixNano())
}

func (d *driver) openCommit(ctx context.Context, commit *pfs.Commit, opts ...index.Option) (*pfs.CommitInfo, fileset.FileSet, error) {
	if commit.Branch.Repo.Name == fileSetsRepo {
		fsid, err := fileset.ParseID(commit.ID)
		if err != nil {
			return nil, nil, err
		}
		fs, err := d.storage.Open(ctx, []fileset.ID{*fsid}, opts...)
		if err != nil {
			return nil, nil, err
		}
		return &pfs.CommitInfo{Commit: commit}, fs, nil
	}
	pachClient := d.env.GetPachClient(ctx)
	if err := authserver.CheckRepoIsAuthorized(pachClient, commit.Branch.Repo.Name, auth.Permission_REPO_READ); err != nil {
		return nil, nil, err
	}
	commitInfo, err := d.inspectCommit(ctx, commit, pfs.CommitState_STARTED)
	if err != nil {
		return nil, nil, err
	}
	id, err := d.getFileset(ctx, commitInfo.Commit)
	if err != nil {
		return nil, nil, err
	}
	fs, err := d.storage.Open(ctx, []fileset.ID{*id}, opts...)
	if err != nil {
		return nil, nil, err
	}
	return commitInfo, fs, nil
}

func (d *driver) copyFile(ctx context.Context, uw *fileset.UnorderedWriter, dst string, src *pfs.File, appendFile bool, tag string) (retErr error) {
	srcCommitInfo, err := d.inspectCommit(ctx, src.Commit, pfs.CommitState_STARTED)
	if err != nil {
		return err
	}
	srcCommit := srcCommitInfo.Commit
	srcPath := cleanPath(src.Path)
	dstPath := cleanPath(dst)
	pathTransform := func(x string) string {
		relPath, err := filepath.Rel(srcPath, x)
		if err != nil {
			panic("cannot apply path transform")
		}
		return path.Join(dstPath, relPath)
	}
	_, fs, err := d.openCommit(ctx, srcCommit, index.WithPrefix(srcPath))
	if err != nil {
		return err
	}
	fs = fileset.NewIndexFilter(fs, func(idx *index.Index) bool {
		return idx.Path == srcPath || strings.HasPrefix(idx.Path, srcPath+"/")
	})
	fs = fileset.NewIndexMapper(fs, func(idx *index.Index) *index.Index {
		idx2 := *idx
		idx2.Path = pathTransform(idx2.Path)
		return &idx2
	})
	return uw.Copy(ctx, fs, appendFile, tag)
}

func (d *driver) getFile(ctx context.Context, file *pfs.File) (Source, error) {
	commit := file.Commit
	glob := cleanPath(file.Path)
	commitInfo, fs, err := d.openCommit(ctx, commit, index.WithPrefix(globLiteralPrefix(glob)))
	if err != nil {
		return nil, err
	}
	mf, err := globMatchFunction(glob)
	if err != nil {
		return nil, err
	}
	opts := []SourceOption{
		WithFilter(func(fs fileset.FileSet) fileset.FileSet {
			return fileset.NewIndexFilter(fs, func(idx *index.Index) bool {
				return mf(idx.Path)
			}, true)
		}),
	}
	s := NewSource(d.storage, commitInfo, fs, opts...)
	return NewErrOnEmpty(s, &pfsserver.ErrFileNotFound{File: file}), nil
}

func (d *driver) inspectFile(ctx context.Context, file *pfs.File) (*pfs.FileInfo, error) {
	p := cleanPath(file.Path)
	if p == "/" {
		p = ""
	}
	commitInfo, fs, err := d.openCommit(ctx, file.Commit, index.WithPrefix(p))
	if err != nil {
		return nil, err
	}
	opts := []SourceOption{
		WithFull(),
		WithFilter(func(fs fileset.FileSet) fileset.FileSet {
			return fileset.NewIndexFilter(fs, func(idx *index.Index) bool {
				return idx.Path == p || strings.HasPrefix(idx.Path, p+"/")
			})
		}),
	}
	s := NewSource(d.storage, commitInfo, fs, opts...)
	var ret *pfs.FileInfo
	s = NewErrOnEmpty(s, &pfsserver.ErrFileNotFound{File: file})
	if err := s.Iterate(ctx, func(fi *pfs.FileInfo, f fileset.File) error {
		p2 := fi.File.Path
		if p2 == p || p2 == p+"/" {
			ret = fi
		}
		return nil
	}); err != nil {
		return nil, err
	}
	return ret, nil
}

func (d *driver) listFile(ctx context.Context, file *pfs.File, full bool, cb func(*pfs.FileInfo) error) error {
	name := cleanPath(file.Path)
	commitInfo, fs, err := d.openCommit(ctx, file.Commit, index.WithPrefix(name))
	if err != nil {
		return err
	}
	opts := []SourceOption{
		WithFull(),
		WithFilter(func(fs fileset.FileSet) fileset.FileSet {
			return fileset.NewIndexFilter(fs, func(idx *index.Index) bool {
				// Check for directory match (don't return directory in list)
				if idx.Path == fileset.Clean(name, true) {
					return false
				}
				// Check for file match.
				if idx.Path == name {
					return true
				}
				// Check for sub directory / file match.
				return strings.HasPrefix(idx.Path, fileset.Clean(name, true))
			})
		}),
	}
	s := NewSource(d.storage, commitInfo, fs, opts...)
	return s.Iterate(ctx, func(fi *pfs.FileInfo, _ fileset.File) error {
		if pathIsChild(name, cleanPath(fi.File.Path)) {
			return cb(fi)
		}
		return nil
	})
}

func (d *driver) walkFile(ctx context.Context, file *pfs.File, cb func(*pfs.FileInfo) error) (retErr error) {
	p := cleanPath(file.Path)
	if p == "/" {
		p = ""
	}
	commitInfo, fs, err := d.openCommit(ctx, file.Commit, index.WithPrefix(p))
	if err != nil {
		return err
	}
	opts := []SourceOption{
		WithFilter(func(fs fileset.FileSet) fileset.FileSet {
			return fileset.NewIndexFilter(fs, func(idx *index.Index) bool {
				return idx.Path == p || strings.HasPrefix(idx.Path, p+"/")
			})
		}),
	}
	s := NewSource(d.storage, commitInfo, fs, opts...)
	s = NewErrOnEmpty(s, &pfsserver.ErrFileNotFound{File: file})
	return s.Iterate(ctx, func(fi *pfs.FileInfo, f fileset.File) error {
		return cb(fi)
	})
}

func (d *driver) globFile(ctx context.Context, commit *pfs.Commit, glob string, cb func(*pfs.FileInfo) error) error {
	glob = cleanPath(glob)
	commitInfo, fs, err := d.openCommit(ctx, commit, index.WithPrefix(globLiteralPrefix(glob)))
	if err != nil {
		return err
	}
	mf, err := globMatchFunction(glob)
	if err != nil {
		return err
	}
	opts := []SourceOption{
		WithFull(),
		WithFilter(func(fs fileset.FileSet) fileset.FileSet {
			return fileset.NewIndexFilter(fs, func(idx *index.Index) bool {
				return mf(idx.Path)
			}, true)
		}),
	}
	s := NewSource(d.storage, commitInfo, fs, opts...)
	return s.Iterate(ctx, func(fi *pfs.FileInfo, _ fileset.File) error {
		if mf(fi.File.Path) {
			return cb(fi)
		}
		return nil
	})
}

func (d *driver) diffFile(ctx context.Context, oldFile, newFile *pfs.File, cb func(oldFi, newFi *pfs.FileInfo) error) error {
	// TODO: move validation to the Validating API Server
	// Validation
	if newFile == nil {
		return errors.New("file cannot be nil")
	}
	if newFile.Commit == nil {
		return errors.New("file commit cannot be nil")
	}
	if newFile.Commit.Branch == nil {
		return errors.New("file commit branch cannot be nil")
	}
	if newFile.Commit.Branch.Repo == nil {
		return errors.New("file commit repo cannot be nil")
	}
	pachClient := d.env.GetPachClient(ctx)
	// Do READER authorization check for both newFile and oldFile
	if oldFile != nil && oldFile.Commit != nil {
		if err := authserver.CheckRepoIsAuthorized(pachClient, oldFile.Commit.Branch.Repo.Name, auth.Permission_REPO_READ); err != nil {
			return err
		}
	}
	if newFile != nil && newFile.Commit != nil {
		if err := authserver.CheckRepoIsAuthorized(pachClient, newFile.Commit.Branch.Repo.Name, auth.Permission_REPO_READ); err != nil {
			return err
		}
	}
	newCommitInfo, err := d.inspectCommit(ctx, newFile.Commit, pfs.CommitState_STARTED)
	if err != nil {
		return err
	}
	if oldFile == nil {
		oldFile = &pfs.File{
			Commit: newCommitInfo.ParentCommit,
			Path:   newFile.Path,
		}
	}
	oldCommit := oldFile.Commit
	newCommit := newFile.Commit
	oldName := cleanPath(oldFile.Path)
	if oldName == "/" {
		oldName = ""
	}
	newName := cleanPath(newFile.Path)
	if newName == "/" {
		newName = ""
	}
	var old Source = emptySource{}
	if oldCommit != nil {
		oldCommitInfo, fs, err := d.openCommit(ctx, oldCommit, index.WithPrefix(oldName))
		if err != nil {
			return err
		}
		opts := []SourceOption{
			WithFull(),
			WithFilter(func(fs fileset.FileSet) fileset.FileSet {
				return fileset.NewIndexFilter(fs, func(idx *index.Index) bool {
					return idx.Path == oldName || strings.HasPrefix(idx.Path, oldName+"/")
				})
			}),
		}
		old = NewSource(d.storage, oldCommitInfo, fs, opts...)
	}
	newCommitInfo, fs, err := d.openCommit(ctx, newCommit, index.WithPrefix(newName))
	if err != nil {
		return err
	}
	opts := []SourceOption{
		WithFull(),
		WithFilter(func(fs fileset.FileSet) fileset.FileSet {
			return fileset.NewIndexFilter(fs, func(idx *index.Index) bool {
				return idx.Path == newName || strings.HasPrefix(idx.Path, newName+"/")
			})
		}),
	}
	new := NewSource(d.storage, newCommitInfo, fs, opts...)
	diff := NewDiffer(old, new)
	return diff.Iterate(ctx, cb)
}

// createFileset creates a new temporary fileset and returns it.
func (d *driver) createFileset(ctx context.Context, cb func(*fileset.UnorderedWriter) error) (*fileset.ID, error) {
	var id *fileset.ID
	if err := d.storage.WithRenewer(ctx, defaultTTL, func(ctx context.Context, renewer *renew.StringSet) error {
		var err error
		id, err = d.withUnorderedWriter(ctx, renewer, false, cb)
		return err
	}); err != nil {
		return nil, err
	}
	return id, nil
}

func (d *driver) renewFileset(ctx context.Context, id fileset.ID, ttl time.Duration) error {
	if ttl < time.Second {
		return errors.Errorf("ttl (%d) must be at least one second", ttl)
	}
	if ttl > maxTTL {
		return errors.Errorf("ttl (%d) exceeds max ttl (%d)", ttl, maxTTL)
	}
	_, err := d.storage.SetTTL(ctx, id, ttl)
	return err
}

<<<<<<< HEAD
func (d *driver) addFileset(txnCtx *txnenv.TransactionContext, commit *pfs.Commit, filesetID fileset.ID) error {
	commitInfo, err := d.resolveCommit(txnCtx.SqlTx, commit)
=======
func (d *driver) addFileset(ctx context.Context, commit *pfs.Commit, filesetID fileset.ID) error {
	commitInfo, err := d.inspectCommit(ctx, commit, pfs.CommitState_STARTED)
>>>>>>> c4f0c206
	if err != nil {
		return err
	}
	if commitInfo.Finished != nil {
		return pfsserver.ErrCommitFinished{commitInfo.Commit}
	}
<<<<<<< HEAD
	return d.commitStore.AddFilesetTx(txnCtx.SqlTx, commitInfo.Commit, filesetID)
=======
	return d.commitStore.AddFileset(ctx, commitInfo.Commit, filesetID)
>>>>>>> c4f0c206
}

func (d *driver) getFileset(ctx context.Context, commit *pfs.Commit) (*fileset.ID, error) {
	commitInfo, err := d.getCommit(ctx, commit)
	if err != nil {
		return nil, err
	}
	/* TODO: brendon: re-enable compaction
	if commitInfo.Finished != nil {
		return d.getOrComputeTotal(ctx, commitInfo.Commit)
	}
	*/
	var ids []fileset.ID
	if commitInfo.ParentCommit != nil {
		// ¯\_(ツ)_/¯
		parentId, err := d.getFileset(ctx, commitInfo.ParentCommit)
		if err != nil {
			return nil, err
		}
		ids = append(ids, *parentId)
	}
	id, err := d.commitStore.GetDiffFileset(ctx, commitInfo.Commit)
	if err != nil {
		return nil, err
	}
	ids = append(ids, *id)
	return d.storage.Compose(ctx, ids, defaultTTL)
}

func (d *driver) getOrComputeTotal(ctx context.Context, commit *pfs.Commit) (*fileset.ID, error) {
	commitInfo, err := d.getCommit(ctx, commit)
	if err != nil {
		return nil, err
	}
	if commitInfo.Finished == nil {
		return nil, errors.Errorf("attempted to compute total of unfinished commit")
	}
	commit = commitInfo.Commit
	id, err := d.commitStore.GetTotalFileset(ctx, commit)
	if err != nil && err != errNoTotalFileset {
		return nil, err
	}
	if err == nil {
		return id, nil
	}
	id, err = d.commitStore.GetDiffFileset(ctx, commit)
	if err != nil {
		return nil, err
	}
	var inputs []fileset.ID
	if commitInfo.ParentCommit != nil {
		parentDiff, err := d.getOrComputeTotal(ctx, commitInfo.ParentCommit)
		if err != nil {
			return nil, err
		}
		inputs = append(inputs, *parentDiff)
	}
	inputs = append(inputs, *id)
	output, err := d.compactor.Compact(ctx, inputs, defaultTTL)
	if err != nil {
		return nil, err
	}
	if err := d.commitStore.SetTotalFileset(ctx, commit, *output); err != nil {
		return nil, err
	}
	return d.commitStore.GetTotalFileset(ctx, commit)
}<|MERGE_RESOLUTION|>--- conflicted
+++ resolved
@@ -416,24 +416,15 @@
 	return err
 }
 
-<<<<<<< HEAD
 func (d *driver) addFileset(txnCtx *txnenv.TransactionContext, commit *pfs.Commit, filesetID fileset.ID) error {
 	commitInfo, err := d.resolveCommit(txnCtx.SqlTx, commit)
-=======
-func (d *driver) addFileset(ctx context.Context, commit *pfs.Commit, filesetID fileset.ID) error {
-	commitInfo, err := d.inspectCommit(ctx, commit, pfs.CommitState_STARTED)
->>>>>>> c4f0c206
 	if err != nil {
 		return err
 	}
 	if commitInfo.Finished != nil {
 		return pfsserver.ErrCommitFinished{commitInfo.Commit}
 	}
-<<<<<<< HEAD
 	return d.commitStore.AddFilesetTx(txnCtx.SqlTx, commitInfo.Commit, filesetID)
-=======
-	return d.commitStore.AddFileset(ctx, commitInfo.Commit, filesetID)
->>>>>>> c4f0c206
 }
 
 func (d *driver) getFileset(ctx context.Context, commit *pfs.Commit) (*fileset.ID, error) {
