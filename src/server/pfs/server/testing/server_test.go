package testing

import (
	"archive/tar"
	"bytes"
	"context"
	"fmt"
	"io"
	"io/ioutil"
	"math/rand"
	"path/filepath"
	"regexp"
	"runtime"
	"sort"
	"strconv"
	"strings"
	"sync"
	"sync/atomic"
	"testing"
	"time"

	units "github.com/docker/go-units"
	"github.com/gogo/protobuf/types"
	"github.com/pachyderm/pachyderm/v2/src/client"
	"github.com/pachyderm/pachyderm/v2/src/internal/ancestry"
	"github.com/pachyderm/pachyderm/v2/src/internal/backoff"
	"github.com/pachyderm/pachyderm/v2/src/internal/clientsdk"
	"github.com/pachyderm/pachyderm/v2/src/internal/dockertestenv"
	"github.com/pachyderm/pachyderm/v2/src/internal/errors"
	"github.com/pachyderm/pachyderm/v2/src/internal/errutil"
	"github.com/pachyderm/pachyderm/v2/src/internal/obj"
	"github.com/pachyderm/pachyderm/v2/src/internal/pfsdb"
	"github.com/pachyderm/pachyderm/v2/src/internal/require"
	"github.com/pachyderm/pachyderm/v2/src/internal/serviceenv"
	"github.com/pachyderm/pachyderm/v2/src/internal/tarutil"
	"github.com/pachyderm/pachyderm/v2/src/internal/testpachd"
	tu "github.com/pachyderm/pachyderm/v2/src/internal/testutil"
	"github.com/pachyderm/pachyderm/v2/src/internal/testutil/random"
	"github.com/pachyderm/pachyderm/v2/src/internal/uuid"
	"github.com/pachyderm/pachyderm/v2/src/pfs"
	pfsserver "github.com/pachyderm/pachyderm/v2/src/server/pfs"
	"github.com/stretchr/testify/assert"
	"golang.org/x/sync/errgroup"
	"google.golang.org/grpc/codes"
	"google.golang.org/grpc/status"
)

func CommitToID(commit interface{}) interface{} {
	return pfsdb.CommitKey(commit.(*pfs.Commit))
}

func CommitInfoToID(commit interface{}) interface{} {
	return pfsdb.CommitKey(commit.(*pfs.CommitInfo).Commit)
}

func RepoInfoToName(repoInfo interface{}) interface{} {
	return repoInfo.(*pfs.RepoInfo).Repo.Name
}

func FileInfoToPath(fileInfo interface{}) interface{} {
	return fileInfo.(*pfs.FileInfo).File.Path
}

func finishCommit(pachClient *client.APIClient, repo, branch, id string) error {
	if err := pachClient.FinishCommit(repo, branch, id); err != nil {
		if !pfsserver.IsCommitFinishedErr(err) {
			return err
		}
	}
	_, err := pachClient.WaitCommit(repo, branch, id)
	return err
}

type fileSetSpec map[string]tarutil.File

func (fs fileSetSpec) makeTarStream() io.Reader {
	buf := &bytes.Buffer{}
	if err := tarutil.WithWriter(buf, func(tw *tar.Writer) error {
		for _, file := range fs {
			if err := tarutil.WriteFile(tw, file); err != nil {
				panic(err)
			}
		}
		return nil
	}); err != nil {
		panic(err)
	}
	return buf
}

func finfosToPaths(finfos []*pfs.FileInfo) (paths []string) {
	for _, finfo := range finfos {
		paths = append(paths, finfo.File.Path)
	}
	return paths
}

func TestPFS(suite *testing.T) {
	suite.Parallel()

	suite.Run("InvalidRepo", func(t *testing.T) {
		t.Parallel()
		env := testpachd.NewRealEnv(t, dockertestenv.NewTestDBConfig(t))

		require.YesError(t, env.PachClient.CreateRepo("/repo"))

		require.NoError(t, env.PachClient.CreateRepo("lenny"))
		require.NoError(t, env.PachClient.CreateRepo("lenny123"))
		require.NoError(t, env.PachClient.CreateRepo("lenny_123"))
		require.NoError(t, env.PachClient.CreateRepo("lenny-123"))

		require.YesError(t, env.PachClient.CreateRepo("lenny.123"))
		require.YesError(t, env.PachClient.CreateRepo("lenny:"))
		require.YesError(t, env.PachClient.CreateRepo("lenny,"))
		require.YesError(t, env.PachClient.CreateRepo("lenny#"))
	})

	suite.Run("CreateSameRepoInParallel", func(t *testing.T) {
		t.Parallel()
		env := testpachd.NewRealEnv(t, dockertestenv.NewTestDBConfig(t))

		numGoros := 1000
		errCh := make(chan error)
		for i := 0; i < numGoros; i++ {
			go func() {
				errCh <- env.PachClient.CreateRepo("repo")
			}()
		}
		successCount := 0
		totalCount := 0
		for err := range errCh {
			totalCount++
			if err == nil {
				successCount++
			}
			if totalCount == numGoros {
				break
			}
		}
		// When creating the same repo, precisiely one attempt should succeed
		require.Equal(t, 1, successCount)
	})

	suite.Run("CreateDifferentRepoInParallel", func(t *testing.T) {
		t.Parallel()
		env := testpachd.NewRealEnv(t, dockertestenv.NewTestDBConfig(t))

		numGoros := 1000
		errCh := make(chan error)
		for i := 0; i < numGoros; i++ {
			i := i
			go func() {
				errCh <- env.PachClient.CreateRepo(fmt.Sprintf("repo%d", i))
			}()
		}
		successCount := 0
		totalCount := 0
		for err := range errCh {
			totalCount++
			if err == nil {
				successCount++
			}
			if totalCount == numGoros {
				break
			}
		}
		require.Equal(t, numGoros, successCount)
	})

	suite.Run("CreateRepoDeleteRepoRace", func(t *testing.T) {
		t.Parallel()
		env := testpachd.NewRealEnv(t, dockertestenv.NewTestDBConfig(t))

		for i := 0; i < 100; i++ {
			require.NoError(t, env.PachClient.CreateRepo("foo"))
			require.NoError(t, env.PachClient.CreateRepo("bar"))
			errCh := make(chan error)
			go func() {
				errCh <- env.PachClient.DeleteRepo("foo", false)
			}()
			go func() {
				errCh <- env.PachClient.CreateBranch("bar", "master", "", "", []*pfs.Branch{client.NewBranch("foo", "master")})
			}()
			err1 := <-errCh
			err2 := <-errCh
			// these two operations should never race in such a way that they
			// both succeed, leaving us with a repo bar that has a nonexistent
			// provenance foo
			require.True(t, err1 != nil || err2 != nil)
			require.NoError(t, env.PachClient.DeleteRepo("bar", true))
			require.NoError(t, env.PachClient.DeleteRepo("foo", true))
		}
	})

	suite.Run("Branch", func(t *testing.T) {
		t.Parallel()
		env := testpachd.NewRealEnv(t, dockertestenv.NewTestDBConfig(t))

		repo := "repo"
		require.NoError(t, env.PachClient.CreateRepo(repo))
		_, err := env.PachClient.StartCommit(repo, "master")
		require.NoError(t, err)
		require.NoError(t, finishCommit(env.PachClient, repo, "master", ""))
		commitInfo, err := env.PachClient.InspectCommit(repo, "master", "")
		require.NoError(t, err)
		require.Nil(t, commitInfo.ParentCommit)

		_, err = env.PachClient.StartCommit(repo, "master")
		require.NoError(t, err)
		require.NoError(t, finishCommit(env.PachClient, repo, "master", ""))
		commitInfo, err = env.PachClient.InspectCommit(repo, "master", "")
		require.NoError(t, err)
		require.NotNil(t, commitInfo.ParentCommit)
	})

	suite.Run("ToggleBranchProvenance", func(t *testing.T) {
		t.Parallel()
		env := testpachd.NewRealEnv(t, dockertestenv.NewTestDBConfig(t))

		require.NoError(t, env.PachClient.CreateRepo("in"))
		require.NoError(t, env.PachClient.CreateRepo("out"))
		require.NoError(t, env.PachClient.CreateBranch("out", "master", "", "", []*pfs.Branch{client.NewBranch("in", "master")}))
		require.NoError(t, finishCommit(env.PachClient, "out", "master", ""))
		outRepo := client.NewRepo("out")

		// Create initial input commit, and make sure we get an output commit
		require.NoError(t, env.PachClient.PutFile(client.NewCommit("in", "master", ""), "1", strings.NewReader("1")))
		cis, err := env.PachClient.ListCommit(outRepo, outRepo.NewCommit("master", ""), nil, 0)
		require.NoError(t, err)
		require.Equal(t, 2, len(cis))
		require.NoError(t, finishCommit(env.PachClient, "out", "master", ""))
		// make sure the output commit and input commit have the same ID
		inCommitInfo, err := env.PachClient.InspectCommit("in", "master", "")
		require.NoError(t, err)
		outCommitInfo, err := env.PachClient.InspectCommit("out", "master", "")
		require.NoError(t, err)
		require.Equal(t, inCommitInfo.Commit.ID, outCommitInfo.Commit.ID)

		// Toggle out@master provenance off
		require.NoError(t, env.PachClient.CreateBranch("out", "master", "master", "", nil))

		// Create new input commit & make sure no new output commit is created
		require.NoError(t, env.PachClient.PutFile(client.NewCommit("in", "master", ""), "2", strings.NewReader("2")))
		cis, err = env.PachClient.ListCommit(outRepo, outRepo.NewCommit("master", ""), nil, 0)
		require.NoError(t, err)
		require.Equal(t, 2, len(cis))
		// make sure output commit still matches the old input commit
		inCommitInfo, err = env.PachClient.InspectCommit("in", "", "master~1") // old input commit
		require.NoError(t, err)
		outCommitInfo, err = env.PachClient.InspectCommit("out", "master", "")
		require.NoError(t, err)
		require.Equal(t, inCommitInfo.Commit.ID, outCommitInfo.Commit.ID)

		// Toggle out@master provenance back on, creating a new output commit
		require.NoError(t, env.PachClient.CreateBranch("out", "master", "", "", []*pfs.Branch{
			client.NewBranch("in", "master"),
		}))
		cis, err = env.PachClient.ListCommit(outRepo, outRepo.NewCommit("master", ""), nil, 0)
		require.NoError(t, err)
		require.Equal(t, 3, len(cis))

		// make sure new output commit has the same ID as the new input commit
		inCommitInfo, err = env.PachClient.InspectCommit("in", "master", "")
		require.NoError(t, err)
		outCommitInfo, err = env.PachClient.InspectCommit("out", "master", "")
		require.NoError(t, err)
		require.Equal(t, inCommitInfo.Commit.ID, outCommitInfo.Commit.ID)
	})

	suite.Run("RecreateBranchProvenance", func(t *testing.T) {
		t.Parallel()
		env := testpachd.NewRealEnv(t, dockertestenv.NewTestDBConfig(t))

		require.NoError(t, env.PachClient.CreateRepo("in"))
		require.NoError(t, env.PachClient.CreateRepo("out"))
		require.NoError(t, env.PachClient.CreateBranch("out", "master", "", "", []*pfs.Branch{client.NewBranch("in", "master")}))
		require.NoError(t, finishCommit(env.PachClient, "out", "master", ""))
		require.NoError(t, env.PachClient.PutFile(client.NewCommit("in", "master", ""), "foo", strings.NewReader("foo")))
		outRepo := client.NewRepo("out")
		cis, err := env.PachClient.ListCommit(outRepo, nil, nil, 0)
		require.NoError(t, err)
		require.Equal(t, 2, len(cis))
		commit1 := cis[0].Commit
		require.NoError(t, env.PachClient.DeleteBranch("out", "master", false))
		require.NoError(t, finishCommit(env.PachClient, "out", "", commit1.ID))
		require.NoError(t, env.PachClient.CreateBranch("out", "master", "", commit1.ID, []*pfs.Branch{client.NewBranch("in", "master")}))
		cis, err = env.PachClient.ListCommit(outRepo, nil, nil, 0)
		require.NoError(t, err)
		require.Equal(t, 2, len(cis))
		require.Equal(t, commit1, cis[0].Commit)
	})

	suite.Run("RewindBranch", func(t *testing.T) {
		t.Parallel()
		env := testpachd.NewRealEnv(t, dockertestenv.NewTestDBConfig(t))

		require.NoError(t, env.PachClient.CreateRepo("a"))
		require.NoError(t, env.PachClient.CreateRepo("b"))
		require.NoError(t, env.PachClient.CreateRepo("c"))
		provB := []*pfs.Branch{client.NewBranch("a", "master")}
		require.NoError(t, env.PachClient.CreateBranch("b", "master", "", "", provB))
		provC := []*pfs.Branch{client.NewBranch("b", "master")}
		require.NoError(t, env.PachClient.CreateBranch("c", "master", "", "", provC))

		commit1, err := env.PachClient.StartCommit("a", "master")
		require.NoError(t, err)
		require.NoError(t, env.PachClient.PutFile(commit1, "file", strings.NewReader("1")))
		require.NoError(t, finishCommit(env.PachClient, commit1.Branch.Repo.Name, commit1.Branch.Name, commit1.ID))
		commit2, err := env.PachClient.StartCommit("a", "master")
		require.NoError(t, err)
		require.NoError(t, env.PachClient.PutFile(commit2, "file", strings.NewReader("2")))
		require.NoError(t, finishCommit(env.PachClient, commit2.Branch.Repo.Name, commit1.Branch.Name, commit2.ID))
		commit3, err := env.PachClient.StartCommit("a", "master")
		require.NoError(t, err)
		require.NoError(t, env.PachClient.PutFile(commit3, "file", strings.NewReader("3")))
		require.NoError(t, finishCommit(env.PachClient, commit3.Branch.Repo.Name, commit1.Branch.Name, commit3.ID))

		checkRepoCommits := func(commits []*pfs.Commit) {
			ids := []string{}
			for _, c := range commits {
				ids = append(ids, c.ID)
			}
			for _, repo := range []string{"a", "b", "c"} {
				listCommitClient, err := env.PachClient.PfsAPIClient.ListCommit(env.PachClient.Ctx(), &pfs.ListCommitRequest{
					Repo: client.NewRepo(repo),
					All:  true,
				})
				require.NoError(t, err)
				cis, err := clientsdk.ListCommit(listCommitClient)
				require.NoError(t, err)
				// There will be some empty commits on each branch from creation, ignore
				// those and just check that the latest commits match.
				require.True(t, len(ids) <= len(cis))
				for i, id := range ids {
					require.Equal(t, id, cis[i].Commit.ID)
				}
			}
		}

		checkRepoCommits([]*pfs.Commit{commit3, commit2, commit1})

		// Rewind branch b.master to commit2 must create a new commit set because the old one already has an entry on 'master'
		require.NoError(t, env.PachClient.CreateBranch("b", "master", "master", commit2.ID, provB))
		ci, err := env.PachClient.InspectCommit("b", "master", "")
		require.NoError(t, err)
		commit4 := ci.Commit
		require.NotEqual(t, commit4.ID, commit2.ID)

		checkRepoCommits([]*pfs.Commit{commit4, commit3, commit2, commit1})

		// The commit4 data in "a" should be the same as what we wrote into commit2 (as that's the source data in "b")
		commit4a := client.NewCommit("a", "master", commit4.ID)
		var b bytes.Buffer
		require.NoError(t, env.PachClient.GetFile(commit4a, "file", &b))
		require.Equal(t, "2", b.String())
	})

	suite.Run("CreateAndInspectRepo", func(t *testing.T) {
		t.Parallel()
		env := testpachd.NewRealEnv(t, dockertestenv.NewTestDBConfig(t))

		repo := "repo"
		require.NoError(t, env.PachClient.CreateRepo(repo))

		repoInfo, err := env.PachClient.InspectRepo(repo)
		require.NoError(t, err)
		require.Equal(t, repo, repoInfo.Repo.Name)
		require.NotNil(t, repoInfo.Created)
		require.Equal(t, 0, int(repoInfo.Details.SizeBytes))

		require.YesError(t, env.PachClient.CreateRepo(repo))
		_, err = env.PachClient.InspectRepo("nonexistent")
		require.YesError(t, err)

		_, err = env.PachClient.PfsAPIClient.CreateRepo(context.Background(), &pfs.CreateRepoRequest{
			Repo: client.NewRepo("somerepo1"),
		})
		require.NoError(t, err)
	})

	suite.Run("ListRepo", func(t *testing.T) {
		t.Parallel()
		env := testpachd.NewRealEnv(t, dockertestenv.NewTestDBConfig(t))

		numRepos := 10
		var repoNames []string
		for i := 0; i < numRepos; i++ {
			repo := fmt.Sprintf("repo%d", i)
			require.NoError(t, env.PachClient.CreateRepo(repo))
			repoNames = append(repoNames, repo)
		}

		repoInfos, err := env.PachClient.ListRepo()
		require.NoError(t, err)
		require.ElementsEqualUnderFn(t, repoNames, repoInfos, RepoInfoToName)
	})

	// Make sure that artifacts of deleted repos do not resurface
	suite.Run("CreateDeletedRepo", func(t *testing.T) {
		t.Parallel()
		env := testpachd.NewRealEnv(t, dockertestenv.NewTestDBConfig(t))

		repo := "repo"
		require.NoError(t, env.PachClient.CreateRepo(repo))
		repoProto := client.NewRepo(repo)

		systemRepo := client.NewSystemRepo(repo, pfs.MetaRepoType)
		_, err := env.PachClient.PfsAPIClient.CreateRepo(env.PachClient.Ctx(), &pfs.CreateRepoRequest{
			Repo: systemRepo,
		})
		require.NoError(t, err)

		commit, err := env.PachClient.StartCommit(repo, "master")
		require.NoError(t, err)
		require.NoError(t, env.PachClient.PutFile(commit, "foo", strings.NewReader("foo")))
		require.NoError(t, finishCommit(env.PachClient, repo, commit.Branch.Name, commit.ID))

		_, err = env.PachClient.PfsAPIClient.StartCommit(env.PachClient.Ctx(), &pfs.StartCommitRequest{
			Branch: systemRepo.NewBranch("master"),
		})
		require.NoError(t, err)

		commitInfos, err := env.PachClient.ListCommit(repoProto, nil, nil, 0)
		require.NoError(t, err)
		require.Equal(t, 1, len(commitInfos))

		commitInfos, err = env.PachClient.ListCommit(systemRepo, nil, nil, 0)
		require.NoError(t, err)
		require.Equal(t, 1, len(commitInfos))

		require.NoError(t, env.PachClient.DeleteRepo(repo, false))
		require.NoError(t, env.PachClient.CreateRepo(repo))

		commitInfos, err = env.PachClient.ListCommit(repoProto, nil, nil, 0)
		require.NoError(t, err)
		require.Equal(t, 0, len(commitInfos))

		branchInfos, err := env.PachClient.ListBranch(repo)
		require.NoError(t, err)
		require.Equal(t, 0, len(branchInfos))

		repoInfos, err := env.PachClient.ListRepoByType("")
		require.NoError(t, err)
		require.Equal(t, 1, len(repoInfos))

	})

	// Make sure that commits of deleted repos do not resurface
	suite.Run("ListCommitLimit", func(t *testing.T) {
		t.Parallel()
		env := testpachd.NewRealEnv(t, dockertestenv.NewTestDBConfig(t))

		repo := "repo"
		commit := client.NewCommit(repo, "master", "")
		require.NoError(t, env.PachClient.CreateRepo(repo))
		require.NoError(t, env.PachClient.PutFile(commit, "foo", strings.NewReader("foo")))
		require.NoError(t, env.PachClient.PutFile(commit, "bar", strings.NewReader("bar")))
		commitInfos, err := env.PachClient.ListCommit(commit.Branch.Repo, nil, nil, 1)
		require.NoError(t, err)
		require.Equal(t, 1, len(commitInfos))
	})

	// The DAG looks like this before the update:
	// prov1 prov2
	//   \    /
	//    repo
	//   /    \
	// d1      d2
	//
	// Looks like this after the update:
	//
	// prov2 prov3
	//   \    /
	//    repo
	//   /    \
	// d1      d2
	suite.Run("UpdateProvenance", func(t *testing.T) {
		t.Parallel()
		env := testpachd.NewRealEnv(t, dockertestenv.NewTestDBConfig(t))

		prov1 := "prov1"
		require.NoError(t, env.PachClient.CreateRepo(prov1))
		prov2 := "prov2"
		require.NoError(t, env.PachClient.CreateRepo(prov2))
		prov3 := "prov3"
		require.NoError(t, env.PachClient.CreateRepo(prov3))

		repo := "repo"
		require.NoError(t, env.PachClient.CreateRepo(repo))
		require.NoError(t, env.PachClient.CreateBranch(repo, "master", "", "", []*pfs.Branch{client.NewBranch(prov1, "master"), client.NewBranch(prov2, "master")}))

		downstream1 := "downstream1"
		require.NoError(t, env.PachClient.CreateRepo(downstream1))
		require.NoError(t, env.PachClient.CreateBranch(downstream1, "master", "", "", []*pfs.Branch{client.NewBranch(repo, "master")}))

		downstream2 := "downstream2"
		require.NoError(t, env.PachClient.CreateRepo(downstream2))
		require.NoError(t, env.PachClient.CreateBranch(downstream2, "master", "", "", []*pfs.Branch{client.NewBranch(repo, "master")}))

		// Without the Update flag it should fail
		require.YesError(t, env.PachClient.CreateRepo(repo))

		_, err := env.PachClient.PfsAPIClient.CreateRepo(context.Background(), &pfs.CreateRepoRequest{
			Repo:   client.NewRepo(repo),
			Update: true,
		})
		require.NoError(t, err)

		require.NoError(t, env.PachClient.CreateBranch(repo, "master", "", "", []*pfs.Branch{client.NewBranch(prov2, "master"), client.NewBranch(prov3, "master")}))

		// We should be able to delete prov1 since it's no longer the provenance
		// of other repos.
		require.NoError(t, env.PachClient.DeleteRepo(prov1, false))

		// We shouldn't be able to delete prov3 since it's now a provenance
		// of other repos.
		require.YesError(t, env.PachClient.DeleteRepo(prov3, false))
	})

	suite.Run("PutFileIntoOpenCommit", func(t *testing.T) {
		t.Parallel()
		env := testpachd.NewRealEnv(t, dockertestenv.NewTestDBConfig(t))

		repo := "test"
		require.NoError(t, env.PachClient.CreateRepo(repo))

		commit1, err := env.PachClient.StartCommit(repo, "master")
		require.NoError(t, err)
		require.NoError(t, env.PachClient.PutFile(commit1, "foo", strings.NewReader("foo\n")))
		require.NoError(t, finishCommit(env.PachClient, repo, commit1.Branch.Name, commit1.ID))

		require.YesError(t, env.PachClient.PutFile(commit1, "foo", strings.NewReader("foo\n")))

		commit2, err := env.PachClient.StartCommit(repo, "master")
		require.NoError(t, err)
		require.NoError(t, env.PachClient.PutFile(commit2, "foo", strings.NewReader("foo\n")))
		require.NoError(t, finishCommit(env.PachClient, repo, "master", ""))

		require.YesError(t, env.PachClient.PutFile(commit2, "foo", strings.NewReader("foo\n")))
	})

	suite.Run("PutFileDirectoryTraversal", func(t *testing.T) {
		t.Parallel()
		env := testpachd.NewRealEnv(t, dockertestenv.NewTestDBConfig(t))

		require.NoError(t, env.PachClient.CreateRepo("repo"))

		_, err := env.PachClient.StartCommit("repo", "master")
		require.NoError(t, err)
		masterCommit := client.NewCommit("repo", "master", "")

		mfc, err := env.PachClient.NewModifyFileClient(masterCommit)
		require.NoError(t, err)
		require.NoError(t, mfc.PutFile("../foo", strings.NewReader("foo\n")))
		require.YesError(t, mfc.Close())

		fis, err := env.PachClient.ListFileAll(masterCommit, "")
		require.NoError(t, err)
		require.Equal(t, 0, len(fis))

		mfc, err = env.PachClient.NewModifyFileClient(masterCommit)
		require.NoError(t, err)
		require.NoError(t, mfc.PutFile("foo/../../bar", strings.NewReader("foo\n")))
		require.YesError(t, mfc.Close())

		mfc, err = env.PachClient.NewModifyFileClient(masterCommit)
		require.NoError(t, err)
		require.NoError(t, mfc.PutFile("foo/../bar", strings.NewReader("foo\n")))
		require.YesError(t, mfc.Close())

		fis, err = env.PachClient.ListFileAll(masterCommit, "")
		require.NoError(t, err)
		require.Equal(t, 0, len(fis))
	})

	suite.Run("CreateInvalidBranchName", func(t *testing.T) {
		t.Parallel()
		env := testpachd.NewRealEnv(t, dockertestenv.NewTestDBConfig(t))

		repo := "test"
		require.NoError(t, env.PachClient.CreateRepo(repo))

		// Create a branch that's the same length as a commit ID
		_, err := env.PachClient.StartCommit(repo, uuid.NewWithoutDashes())
		require.YesError(t, err)
	})

	suite.Run("CreateBranchHeadOnOtherRepo", func(t *testing.T) {
		t.Parallel()
		env := testpachd.NewRealEnv(t, dockertestenv.NewTestDBConfig(t))

		// create two repos, and create a branch on one that tries to point on another's existing branch
		repo := "test"
		require.NoError(t, env.PachClient.CreateRepo(repo))
		_, err := env.PachClient.StartCommit(repo, "master")
		require.NoError(t, err)
		masterCommit := client.NewCommit(repo, "master", "")

		otherRepo := "other"
		require.NoError(t, env.PachClient.CreateRepo(otherRepo))
		_, err = env.PachClient.StartCommit(otherRepo, "master")
		require.NoError(t, err)
		otherMasterCommit := client.NewCommit(otherRepo, "master", "")

		mfc, err := env.PachClient.NewModifyFileClient(masterCommit)
		require.NoError(t, err)
		require.NoError(t, mfc.PutFile("/foo", strings.NewReader("foo\n")))
		require.NoError(t, mfc.Close())

		mfc, err = env.PachClient.NewModifyFileClient(otherMasterCommit)
		require.NoError(t, err)
		require.NoError(t, mfc.PutFile("/bar", strings.NewReader("bar\n")))
		require.NoError(t, mfc.Close())

		// Create a branch on one repo that points to a branch on another repo
		_, err = env.PachClient.PfsAPIClient.CreateBranch(
			env.PachClient.Ctx(),
			&pfs.CreateBranchRequest{
				Branch: client.NewBranch(repo, "test"),
				Head:   client.NewCommit(otherRepo, "master", ""),
			},
		)
		require.YesError(t, err)
		require.True(t, strings.Contains(err.Error(), "branch and head commit must belong to the same repo"))
	})

	suite.Run("DeleteRepo", func(t *testing.T) {
		t.Parallel()
		env := testpachd.NewRealEnv(t, dockertestenv.NewTestDBConfig(t))

		numRepos := 10
		repoNames := make(map[string]bool)
		for i := 0; i < numRepos; i++ {
			repo := fmt.Sprintf("repo%d", i)
			require.NoError(t, env.PachClient.CreateRepo(repo))
			repoNames[repo] = true
		}

		reposToRemove := 5
		for i := 0; i < reposToRemove; i++ {
			// Pick one random element from repoNames
			for repoName := range repoNames {
				require.NoError(t, env.PachClient.DeleteRepo(repoName, false))
				delete(repoNames, repoName)
				break
			}
		}

		repoInfos, err := env.PachClient.ListRepo()
		require.NoError(t, err)

		for _, repoInfo := range repoInfos {
			require.True(t, repoNames[repoInfo.Repo.Name])
		}

		require.Equal(t, len(repoInfos), numRepos-reposToRemove)
	})

	suite.Run("DeleteRepoProvenance", func(t *testing.T) {
		t.Parallel()
		env := testpachd.NewRealEnv(t, dockertestenv.NewTestDBConfig(t))

		// Create two repos, one as another's provenance
		require.NoError(t, env.PachClient.CreateRepo("A"))
		require.NoError(t, env.PachClient.CreateRepo("B"))
		require.NoError(t, env.PachClient.CreateBranch("B", "master", "", "", []*pfs.Branch{client.NewBranch("A", "master")}))

		commit, err := env.PachClient.StartCommit("A", "master")
		require.NoError(t, err)
		require.NoError(t, finishCommit(env.PachClient, "A", commit.Branch.Name, commit.ID))

		// Delete the provenance repo; that should fail.
		require.YesError(t, env.PachClient.DeleteRepo("A", false))

		// Delete the leaf repo, then the provenance repo; that should succeed
		require.NoError(t, env.PachClient.DeleteRepo("B", false))

		// Should be in a consistent state after B is deleted
		require.NoError(t, env.PachClient.FsckFastExit())

		require.NoError(t, env.PachClient.DeleteRepo("A", false))

		repoInfos, err := env.PachClient.ListRepo()
		require.NoError(t, err)
		require.Equal(t, 0, len(repoInfos))

		// Create two repos again
		require.NoError(t, env.PachClient.CreateRepo("A"))
		require.NoError(t, env.PachClient.CreateRepo("B"))
		require.NoError(t, env.PachClient.CreateBranch("B", "master", "", "", []*pfs.Branch{client.NewBranch("A", "master")}))

		// Force delete should succeed
		require.NoError(t, env.PachClient.DeleteRepo("A", true))

		repoInfos, err = env.PachClient.ListRepo()
		require.NoError(t, err)
		require.Equal(t, 1, len(repoInfos))

		// Everything should be consistent
		require.NoError(t, env.PachClient.FsckFastExit())
	})

	suite.Run("InspectCommit", func(t *testing.T) {
		t.Parallel()
		env := testpachd.NewRealEnv(t, dockertestenv.NewTestDBConfig(t))

		repo := "test"
		require.NoError(t, env.PachClient.CreateRepo(repo))

		started := time.Now()
		commit, err := env.PachClient.StartCommit(repo, "master")
		require.NoError(t, err)

		fileContent := "foo\n"
		require.NoError(t, env.PachClient.PutFile(commit, "foo", strings.NewReader(fileContent)))

		commitInfo, err := env.PachClient.InspectCommit(repo, commit.Branch.Name, commit.ID)
		require.NoError(t, err)

		tStarted, err := types.TimestampFromProto(commitInfo.Started)
		require.NoError(t, err)

		require.Equal(t, commit, commitInfo.Commit)
		require.Nil(t, commitInfo.Finished)
		require.Nil(t, commitInfo.Details) // no details for an unfinished commit
		require.True(t, started.Before(tStarted))
		require.Nil(t, commitInfo.Finished)

		finished := time.Now()
		require.NoError(t, finishCommit(env.PachClient, repo, commit.Branch.Name, commit.ID))

		commitInfo, err = env.PachClient.WaitCommit(repo, commit.Branch.Name, commit.ID)
		require.NoError(t, err)

		tStarted, err = types.TimestampFromProto(commitInfo.Started)
		require.NoError(t, err)

		tFinished, err := types.TimestampFromProto(commitInfo.Finished)
		require.NoError(t, err)

		require.Equal(t, commit, commitInfo.Commit)
		require.NotNil(t, commitInfo.Finished)
		require.Equal(t, len(fileContent), int(commitInfo.Details.SizeBytes))
		require.True(t, started.Before(tStarted))
		require.True(t, finished.Before(tFinished))
	})

	suite.Run("InspectCommitWait", func(t *testing.T) {
		t.Parallel()
		env := testpachd.NewRealEnv(t, dockertestenv.NewTestDBConfig(t))

		repo := "test"
		require.NoError(t, env.PachClient.CreateRepo(repo))
		commit, err := env.PachClient.StartCommit(repo, "master")
		require.NoError(t, err)

		var eg errgroup.Group
		eg.Go(func() error {
			time.Sleep(2 * time.Second)
			return finishCommit(env.PachClient, repo, commit.Branch.Name, commit.ID)
		})

		commitInfo, err := env.PachClient.WaitCommit(commit.Branch.Repo.Name, commit.Branch.Name, commit.ID)
		require.NoError(t, err)
		require.NotNil(t, commitInfo.Finished)

		require.NoError(t, eg.Wait())
	})

	suite.Run("DropCommitSet", func(t *testing.T) {
		t.Parallel()
		env := testpachd.NewRealEnv(t, dockertestenv.NewTestDBConfig(t))

		repo := "test"
		require.NoError(t, env.PachClient.CreateRepo(repo))

		commit1, err := env.PachClient.StartCommit(repo, "master")
		require.NoError(t, err)

		fileContent := "foo\n"
		require.NoError(t, env.PachClient.PutFile(commit1, "foo", strings.NewReader(fileContent)))

		require.NoError(t, finishCommit(env.PachClient, repo, "master", ""))

		commit2, err := env.PachClient.StartCommit(repo, "master")
		require.NoError(t, err)

		// Squashing should fail because the commit has no children
		err = env.PachClient.SquashCommitSet(commit2.ID)
		require.YesError(t, err)
		require.True(t, pfsserver.IsSquashWithoutChildrenErr(err))

		require.NoError(t, env.PachClient.DropCommitSet(commit2.ID))

		_, err = env.PachClient.InspectCommit(repo, commit2.Branch.Name, commit2.ID)
		require.YesError(t, err)

		// Check that the head has been set to the parent
		commitInfo, err := env.PachClient.InspectCommit(repo, "master", "")
		require.NoError(t, err)
		require.Equal(t, commit1.ID, commitInfo.Commit.ID)

		// Check that the branch still exists
		branchInfos, err := env.PachClient.ListBranch(repo)
		require.NoError(t, err)
		require.Equal(t, 1, len(branchInfos))
	})

	suite.Run("DropCommitSetOnlyCommitInBranch", func(t *testing.T) {
		t.Parallel()
		env := testpachd.NewRealEnv(t, dockertestenv.NewTestDBConfig(t))

		repo := "test"
		require.NoError(t, env.PachClient.CreateRepo(repo))
		repoProto := client.NewRepo(repo)

		commit, err := env.PachClient.StartCommit(repo, "master")
		require.NoError(t, err)
		require.NoError(t, env.PachClient.PutFile(commit, "foo", strings.NewReader("foo\n")))

		commitInfos, err := env.PachClient.ListCommit(repoProto, repoProto.NewCommit("master", ""), nil, 0)
		require.NoError(t, err)
		require.Equal(t, 1, len(commitInfos))
		require.Equal(t, commit, commitInfos[0].Commit)

		require.NoError(t, env.PachClient.DropCommitSet(commit.ID))

		// The branch has not been deleted, though its head has been replaced with an empty commit
		branchInfos, err := env.PachClient.ListBranch(repo)
		require.NoError(t, err)
		require.Equal(t, 1, len(branchInfos))
		commitInfos, err = env.PachClient.ListCommit(repoProto, repoProto.NewCommit("master", ""), nil, 0)
		require.NoError(t, err)
		require.Equal(t, 1, len(commitInfos))
		require.Equal(t, branchInfos[0].Head, commitInfos[0].Commit)

		commitInfo, err := env.PachClient.InspectCommit(repo, "master", "")
		require.NoError(t, err)
		require.Equal(t, int64(0), commitInfo.Details.SizeBytes)

		// Check that repo size is back to 0
		repoInfo, err := env.PachClient.InspectRepo(repo)
		require.NoError(t, err)
		require.Equal(t, int64(0), repoInfo.Details.SizeBytes)
	})

	suite.Run("DropCommitSetFinished", func(t *testing.T) {
		t.Parallel()
		env := testpachd.NewRealEnv(t, dockertestenv.NewTestDBConfig(t))

		repo := "test"
		require.NoError(t, env.PachClient.CreateRepo(repo))
		repoProto := client.NewRepo(repo)

		commit, err := env.PachClient.StartCommit(repo, "master")
		require.NoError(t, err)
		require.NoError(t, env.PachClient.PutFile(commit, "foo", strings.NewReader("foo\n")))
		require.NoError(t, finishCommit(env.PachClient, repo, commit.Branch.Name, commit.ID))

		commitInfos, err := env.PachClient.ListCommit(repoProto, repoProto.NewCommit("master", ""), nil, 0)
		require.NoError(t, err)
		require.Equal(t, 1, len(commitInfos))
		require.Equal(t, commit, commitInfos[0].Commit)
		// TODO(2.0 required)?: ListCommit doesn't get the actual size of the
		// commits (even if they're finished) - do an inspect commit instead.
		commitInfo, err := env.PachClient.WaitCommit(repo, commit.Branch.Name, commit.ID)
		require.NoError(t, err)
		require.Equal(t, int64(4), commitInfo.Details.SizeBytes)

		require.NoError(t, env.PachClient.DropCommitSet(commit.ID))

		// The branch has not been deleted, though it only has an empty commit
		branchInfos, err := env.PachClient.ListBranch(repo)
		require.NoError(t, err)
		require.Equal(t, 1, len(branchInfos))
		commitInfos, err = env.PachClient.ListCommit(repoProto, repoProto.NewCommit("master", ""), nil, 0)
		require.NoError(t, err)
		require.Equal(t, 1, len(commitInfos))
		require.Equal(t, branchInfos[0].Head, commitInfos[0].Commit)
		require.NotEqual(t, commit, commitInfos[0].Commit)

		// Check that repo size is back to 0
		repoInfo, err := env.PachClient.InspectRepo(repo)
		require.NoError(t, err)
		require.Equal(t, 0, int(repoInfo.Details.SizeBytes))
	})

	suite.Run("BasicFile", func(t *testing.T) {
		t.Parallel()
		env := testpachd.NewRealEnv(t, dockertestenv.NewTestDBConfig(t))

		repo := "repo"
		require.NoError(t, env.PachClient.CreateRepo(repo))

		commit, err := env.PachClient.StartCommit(repo, "master")
		require.NoError(t, err)

		file := "file"
		data := "data"
		require.NoError(t, env.PachClient.PutFile(commit, file, strings.NewReader(data)))

		require.NoError(t, finishCommit(env.PachClient, repo, commit.Branch.Name, commit.ID))

		var b bytes.Buffer
		require.NoError(t, env.PachClient.GetFile(commit, "file", &b))
		require.Equal(t, data, b.String())
	})

	suite.Run("SimpleFile", func(t *testing.T) {
		t.Parallel()
		env := testpachd.NewRealEnv(t, dockertestenv.NewTestDBConfig(t))

		repo := "test"
		require.NoError(t, env.PachClient.CreateRepo(repo))

		commit1, err := env.PachClient.StartCommit(repo, "master")
		require.NoError(t, err)
		require.NoError(t, env.PachClient.PutFile(commit1, "foo", strings.NewReader("foo\n"), client.WithAppendPutFile()))
		require.NoError(t, finishCommit(env.PachClient, repo, commit1.Branch.Name, commit1.ID))

		var buffer bytes.Buffer
		require.NoError(t, env.PachClient.GetFile(commit1, "foo", &buffer))
		require.Equal(t, "foo\n", buffer.String())

		commit2, err := env.PachClient.StartCommit(repo, "master")
		require.NoError(t, err)
		require.NoError(t, env.PachClient.PutFile(commit2, "foo", strings.NewReader("foo\n"), client.WithAppendPutFile()))
		err = finishCommit(env.PachClient, repo, commit2.Branch.Name, commit2.ID)
		require.NoError(t, err)

		buffer.Reset()
		require.NoError(t, env.PachClient.GetFile(commit1, "foo", &buffer))
		require.Equal(t, "foo\n", buffer.String())
		buffer.Reset()
		require.NoError(t, env.PachClient.GetFile(commit2, "foo", &buffer))
		require.Equal(t, "foo\nfoo\n", buffer.String())
	})

	suite.Run("StartCommitWithUnfinishedParent", func(t *testing.T) {
		t.Parallel()
		env := testpachd.NewRealEnv(t, dockertestenv.NewTestDBConfig(t))

		repo := "test"
		require.NoError(t, env.PachClient.CreateRepo(repo))

		commit1, err := env.PachClient.StartCommit(repo, "master")
		require.NoError(t, err)
		_, err = env.PachClient.StartCommit(repo, "master")
		// fails because the parent commit has not been finished
		require.YesError(t, err)

		require.NoError(t, finishCommit(env.PachClient, repo, commit1.Branch.Name, commit1.ID))
		_, err = env.PachClient.StartCommit(repo, "master")
		require.NoError(t, err)
	})

	suite.Run("ProvenanceWithinSingleRepoDisallowed", func(t *testing.T) {
		t.Parallel()
		env := testpachd.NewRealEnv(t, dockertestenv.NewTestDBConfig(t))

		repo := "repo"
		require.NoError(t, env.PachClient.CreateRepo(repo))

		// TODO: implement in terms of branch provenance
		// test: repo -> repo
		// test: a -> b -> a
	})

	suite.Run("AncestrySyntax", func(t *testing.T) {
		t.Parallel()
		env := testpachd.NewRealEnv(t, dockertestenv.NewTestDBConfig(t))

		repo := "test"
		require.NoError(t, env.PachClient.CreateRepo(repo))

		commit1, err := env.PachClient.StartCommit(repo, "master")
		require.NoError(t, err)
		require.NoError(t, env.PachClient.PutFile(commit1, "file", strings.NewReader("1")))
		require.NoError(t, finishCommit(env.PachClient, repo, commit1.Branch.Name, commit1.ID))

		commit2, err := env.PachClient.StartCommit(repo, "master")
		require.NoError(t, err)
		require.NoError(t, env.PachClient.PutFile(commit2, "file", strings.NewReader("2")))
		require.NoError(t, finishCommit(env.PachClient, repo, commit2.Branch.Name, commit2.ID))

		commit3, err := env.PachClient.StartCommit(repo, "master")
		require.NoError(t, err)
		require.NoError(t, env.PachClient.PutFile(commit3, "file", strings.NewReader("3")))
		require.NoError(t, finishCommit(env.PachClient, repo, commit3.Branch.Name, commit3.ID))

		commitInfo, err := env.PachClient.InspectCommit(repo, "", "master^")
		require.NoError(t, err)
		require.Equal(t, commit2, commitInfo.Commit)

		commitInfo, err = env.PachClient.InspectCommit(repo, "", "master~")
		require.NoError(t, err)
		require.Equal(t, commit2, commitInfo.Commit)

		commitInfo, err = env.PachClient.InspectCommit(repo, "", "master^1")
		require.NoError(t, err)
		require.Equal(t, commit2, commitInfo.Commit)

		commitInfo, err = env.PachClient.InspectCommit(repo, "", "master~1")
		require.NoError(t, err)
		require.Equal(t, commit2, commitInfo.Commit)

		commitInfo, err = env.PachClient.InspectCommit(repo, "", "master^^")
		require.NoError(t, err)
		require.Equal(t, commit1, commitInfo.Commit)

		commitInfo, err = env.PachClient.InspectCommit(repo, "", "master~~")
		require.NoError(t, err)
		require.Equal(t, commit1, commitInfo.Commit)

		commitInfo, err = env.PachClient.InspectCommit(repo, "", "master^2")
		require.NoError(t, err)
		require.Equal(t, commit1, commitInfo.Commit)

		commitInfo, err = env.PachClient.InspectCommit(repo, "", "master~2")
		require.NoError(t, err)
		require.Equal(t, commit1, commitInfo.Commit)

		commitInfo, err = env.PachClient.InspectCommit(repo, "", "master.1")
		require.NoError(t, err)
		require.Equal(t, commit1, commitInfo.Commit)

		commitInfo, err = env.PachClient.InspectCommit(repo, "", "master.2")
		require.NoError(t, err)
		require.Equal(t, commit2, commitInfo.Commit)

		commitInfo, err = env.PachClient.InspectCommit(repo, "", "master.3")
		require.NoError(t, err)
		require.Equal(t, commit3, commitInfo.Commit)

		_, err = env.PachClient.InspectCommit(repo, "", "master^^^")
		require.YesError(t, err)

		_, err = env.PachClient.InspectCommit(repo, "", "master~~~")
		require.YesError(t, err)

		_, err = env.PachClient.InspectCommit(repo, "", "master^3")
		require.YesError(t, err)

		_, err = env.PachClient.InspectCommit(repo, "", "master~3")
		require.YesError(t, err)

		for i := 1; i <= 2; i++ {
			_, err := env.PachClient.InspectFile(client.NewCommit(repo, "", fmt.Sprintf("%v^%v", commit3.ID, 3-i)), "file")
			require.NoError(t, err)
		}

		var buffer bytes.Buffer
		require.NoError(t, env.PachClient.GetFile(client.NewCommit(repo, "", ancestry.Add("master", 0)), "file", &buffer))
		require.Equal(t, "3", buffer.String())
		buffer.Reset()
		require.NoError(t, env.PachClient.GetFile(client.NewCommit(repo, "", ancestry.Add("master", 1)), "file", &buffer))
		require.Equal(t, "2", buffer.String())
		buffer.Reset()
		require.NoError(t, env.PachClient.GetFile(client.NewCommit(repo, "", ancestry.Add("master", 2)), "file", &buffer))
		require.Equal(t, "1", buffer.String())
		buffer.Reset()
		require.NoError(t, env.PachClient.GetFile(client.NewCommit(repo, "", ancestry.Add("master", -1)), "file", &buffer))
		require.Equal(t, "1", buffer.String())
		buffer.Reset()
		require.NoError(t, env.PachClient.GetFile(client.NewCommit(repo, "", ancestry.Add("master", -2)), "file", &buffer))
		require.Equal(t, "2", buffer.String())
		buffer.Reset()
		require.NoError(t, env.PachClient.GetFile(client.NewCommit(repo, "", ancestry.Add("master", -3)), "file", &buffer))
		require.Equal(t, "3", buffer.String())

		// Adding a bunch of commits to the head of the branch shouldn't change the forward references.
		// (It will change backward references.)
		for i := 0; i < 10; i++ {
			require.NoError(t, env.PachClient.PutFile(client.NewCommit(repo, "master", ""), "file", strings.NewReader(fmt.Sprintf("%d", i+4))))
		}
		commitInfo, err = env.PachClient.InspectCommit(repo, "", "master.1")
		require.NoError(t, err)
		require.Equal(t, commit1, commitInfo.Commit)

		commitInfo, err = env.PachClient.InspectCommit(repo, "", "master.2")
		require.NoError(t, err)
		require.Equal(t, commit2, commitInfo.Commit)

		commitInfo, err = env.PachClient.InspectCommit(repo, "", "master.3")
		require.NoError(t, err)
		require.Equal(t, commit3, commitInfo.Commit)
	})

	// Provenance implements the following DAG
	//  A ─▶ B ─▶ C ─▶ D
	//            ▲
	//  E ────────╯

	suite.Run("Provenance", func(t *testing.T) {
		t.Parallel()
		env := testpachd.NewRealEnv(t, dockertestenv.NewTestDBConfig(t))

		require.NoError(t, env.PachClient.CreateRepo("A"))
		require.NoError(t, env.PachClient.CreateRepo("B"))
		require.NoError(t, env.PachClient.CreateRepo("C"))
		require.NoError(t, env.PachClient.CreateRepo("D"))
		require.NoError(t, env.PachClient.CreateRepo("E"))

		require.NoError(t, env.PachClient.CreateBranch("B", "master", "", "", []*pfs.Branch{client.NewBranch("A", "master")}))
		require.NoError(t, env.PachClient.CreateBranch("C", "master", "", "", []*pfs.Branch{client.NewBranch("B", "master"), client.NewBranch("E", "master")}))
		require.NoError(t, env.PachClient.CreateBranch("D", "master", "", "", []*pfs.Branch{client.NewBranch("C", "master")}))

		branchInfo, err := env.PachClient.InspectBranch("B", "master")
		require.NoError(t, err)
		require.Equal(t, 1, len(branchInfo.Provenance))
		branchInfo, err = env.PachClient.InspectBranch("C", "master")
		require.NoError(t, err)
		require.Equal(t, 3, len(branchInfo.Provenance))
		branchInfo, err = env.PachClient.InspectBranch("D", "master")
		require.NoError(t, err)
		require.Equal(t, 4, len(branchInfo.Provenance))

		ACommit, err := env.PachClient.StartCommit("A", "master")
		require.NoError(t, err)
		require.NoError(t, finishCommit(env.PachClient, "A", ACommit.Branch.Name, ACommit.ID))

		commitInfo, err := env.PachClient.InspectCommit("B", "master", "")
		require.NoError(t, err)
		require.Equal(t, ACommit.ID, commitInfo.Commit.ID)

		commitInfo, err = env.PachClient.InspectCommit("C", "master", "")
		require.NoError(t, err)
		require.Equal(t, ACommit.ID, commitInfo.Commit.ID)

		commitInfo, err = env.PachClient.InspectCommit("D", "master", "")
		require.NoError(t, err)
		require.Equal(t, ACommit.ID, commitInfo.Commit.ID)

		ECommit, err := env.PachClient.StartCommit("E", "master")
		require.NoError(t, err)
		require.NoError(t, finishCommit(env.PachClient, "E", ECommit.Branch.Name, ECommit.ID))

		commitInfo, err = env.PachClient.InspectCommit("B", "master", "")
		require.NoError(t, err)
		require.Equal(t, ECommit.ID, commitInfo.Commit.ID)

		commitInfo, err = env.PachClient.InspectCommit("C", "master", "")
		require.NoError(t, err)
		require.Equal(t, ECommit.ID, commitInfo.Commit.ID)

		commitInfo, err = env.PachClient.InspectCommit("D", "master", "")
		require.NoError(t, err)
		require.Equal(t, ECommit.ID, commitInfo.Commit.ID)
	})

	suite.Run("CommitBranch", func(t *testing.T) {
		t.Parallel()
		env := testpachd.NewRealEnv(t, dockertestenv.NewTestDBConfig(t))

		require.NoError(t, env.PachClient.CreateRepo("input"))
		require.NoError(t, env.PachClient.CreateRepo("output"))
		// Make two branches provenant on the master branch
		require.NoError(t, env.PachClient.CreateBranch("output", "A", "", "", []*pfs.Branch{client.NewBranch("input", "master")}))
		require.NoError(t, env.PachClient.CreateBranch("output", "B", "", "", []*pfs.Branch{client.NewBranch("input", "master")}))

		// Now make a commit on the master branch, which should trigger a downstream commit on each of the two branches
		masterCommit, err := env.PachClient.StartCommit("input", "master")
		require.NoError(t, err)
		require.NoError(t, finishCommit(env.PachClient, "input", masterCommit.Branch.Name, masterCommit.ID))

		// Check that the commit in branch A has the information and provenance we expect
		commitInfo, err := env.PachClient.InspectCommit("output", "A", "")
		require.NoError(t, err)
		require.Equal(t, "A", commitInfo.Commit.Branch.Name)
		require.Equal(t, masterCommit.ID, commitInfo.Commit.ID)

		// Check that the commit in branch B has the information and provenance we expect
		commitInfo, err = env.PachClient.InspectCommit("output", "B", "")
		require.NoError(t, err)
		require.Equal(t, "B", commitInfo.Commit.Branch.Name)
		require.Equal(t, masterCommit.ID, commitInfo.Commit.ID)
	})

	suite.Run("CommitOnTwoBranchesProvenance", func(t *testing.T) {
		t.Parallel()
		env := testpachd.NewRealEnv(t, dockertestenv.NewTestDBConfig(t))

		require.NoError(t, env.PachClient.CreateRepo("input"))
		require.NoError(t, env.PachClient.CreateRepo("output"))

		parentCommit, err := env.PachClient.StartCommit("input", "master")
		require.NoError(t, err)
		require.NoError(t, finishCommit(env.PachClient, "input", parentCommit.Branch.Name, parentCommit.ID))

		masterCommit, err := env.PachClient.StartCommit("input", "master")
		require.NoError(t, err)
		require.NoError(t, finishCommit(env.PachClient, "input", masterCommit.Branch.Name, masterCommit.ID))

		// Make two branches pointing to (aliases of) the commit on the master branch
		require.NoError(t, env.PachClient.CreateBranch("input", "A", masterCommit.Branch.Name, masterCommit.ID, nil))
		require.NoError(t, env.PachClient.CreateBranch("input", "B", masterCommit.Branch.Name, masterCommit.ID, nil))

		// Now create a branch provenant on both branches A and B
		require.NoError(t, env.PachClient.CreateBranch("output", "C", "", "", []*pfs.Branch{client.NewBranch("input", "A"), client.NewBranch("input", "B")}))

		// The head commit of the C branch should have the same ID as the new heads
		// of branches A and B, aliases of the old ones
		ci, err := env.PachClient.InspectCommit("output", "C", "")
		require.NoError(t, err)
		aHead, err := env.PachClient.InspectCommit("input", "A", "")
		require.NoError(t, err)
		bHead, err := env.PachClient.InspectCommit("input", "B", "")
		require.NoError(t, err)
		require.Equal(t, aHead.Commit.ID, ci.Commit.ID)
		require.Equal(t, bHead.Commit.ID, ci.Commit.ID)

		// We should be able to squash the parent commits of A and B Head
		require.NoError(t, env.PachClient.SquashCommitSet(aHead.ParentCommit.ID))

		// Now, dropping the head of A and B and C should leave each of them with just an empty head commit
		require.NoError(t, env.PachClient.DropCommitSet(aHead.Commit.ID))

		_, err = env.PachClient.InspectCommit("output", "C", "")
		require.NoError(t, err)
		_, err = env.PachClient.InspectCommit("input", "A", "")
		require.NoError(t, err)
		_, err = env.PachClient.InspectCommit("input", "B", "")
		require.NoError(t, err)

		// It should also be ok to make new commits on branches A and B
		aCommit, err := env.PachClient.StartCommit("input", "A")
		require.NoError(t, err)
		require.NoError(t, finishCommit(env.PachClient, "input", aCommit.Branch.Name, aCommit.ID))

		bCommit, err := env.PachClient.StartCommit("input", "B")
		require.NoError(t, err)
		require.NoError(t, finishCommit(env.PachClient, "input", bCommit.Branch.Name, bCommit.ID))
	})

	suite.Run("Branch1", func(t *testing.T) {
		t.Parallel()
		env := testpachd.NewRealEnv(t, dockertestenv.NewTestDBConfig(t))

		repo := "test"
		require.NoError(t, env.PachClient.CreateRepo(repo))
		masterCommit := client.NewCommit(repo, "master", "")
		commit, err := env.PachClient.StartCommit(repo, "master")
		require.NoError(t, err)
		require.NoError(t, env.PachClient.PutFile(masterCommit, "foo", strings.NewReader("foo\n"), client.WithAppendPutFile()))
		require.NoError(t, finishCommit(env.PachClient, repo, "master", ""))
		var buffer bytes.Buffer
		require.NoError(t, env.PachClient.GetFile(masterCommit, "foo", &buffer))
		require.Equal(t, "foo\n", buffer.String())
		branchInfos, err := env.PachClient.ListBranch(repo)
		require.NoError(t, err)
		require.Equal(t, 1, len(branchInfos))
		require.Equal(t, "master", branchInfos[0].Branch.Name)

		_, err = env.PachClient.StartCommit(repo, "master")
		require.NoError(t, err)
		require.NoError(t, env.PachClient.PutFile(masterCommit, "foo", strings.NewReader("foo\n"), client.WithAppendPutFile()))
		require.NoError(t, finishCommit(env.PachClient, repo, "master", ""))
		buffer = bytes.Buffer{}
		require.NoError(t, env.PachClient.GetFile(masterCommit, "foo", &buffer))
		require.Equal(t, "foo\nfoo\n", buffer.String())
		branchInfos, err = env.PachClient.ListBranch(repo)
		require.NoError(t, err)
		require.Equal(t, 1, len(branchInfos))
		require.Equal(t, "master", branchInfos[0].Branch.Name)

		// Check that moving the commit to other branches uses the same CommitSet ID and extends the existing CommitSet
		commitInfos, err := env.PachClient.InspectCommitSet(commit.ID)
		require.NoError(t, err)
		require.Equal(t, 1, len(commitInfos))

		require.NoError(t, env.PachClient.CreateBranch(repo, "master2", commit.Branch.Name, commit.ID, nil))

		commitInfos, err = env.PachClient.InspectCommitSet(commit.ID)
		require.NoError(t, err)
		require.Equal(t, 2, len(commitInfos))

		require.NoError(t, env.PachClient.CreateBranch(repo, "master3", commit.Branch.Name, commit.ID, nil))

		commitInfos, err = env.PachClient.InspectCommitSet(commit.ID)
		require.NoError(t, err)
		require.Equal(t, 3, len(commitInfos))

		branchInfos, err = env.PachClient.ListBranch(repo)
		require.NoError(t, err)
		require.Equal(t, 3, len(branchInfos))
		require.Equal(t, "master3", branchInfos[0].Branch.Name)
		require.Equal(t, "master2", branchInfos[1].Branch.Name)
		require.Equal(t, "master", branchInfos[2].Branch.Name)
	})

	suite.Run("PutFileBig", func(t *testing.T) {
		t.Parallel()
		env := testpachd.NewRealEnv(t, dockertestenv.NewTestDBConfig(t))

		repo := "test"
		require.NoError(t, env.PachClient.CreateRepo(repo))

		// Write a big blob that would normally not fit in a block
		fileSize := int(pfs.ChunkSize + 5*1024*1024)
		expectedOutputA := random.String(fileSize)
		r := strings.NewReader(string(expectedOutputA))

		commit1, err := env.PachClient.StartCommit(repo, "master")
		require.NoError(t, err)
		require.NoError(t, env.PachClient.PutFile(commit1, "foo", r))
		require.NoError(t, finishCommit(env.PachClient, repo, commit1.Branch.Name, commit1.ID))

		fileInfo, err := env.PachClient.InspectFile(commit1, "foo")
		require.NoError(t, err)
		require.Equal(t, fileSize, int(fileInfo.SizeBytes))

		var buffer bytes.Buffer
		require.NoError(t, env.PachClient.GetFile(commit1, "foo", &buffer))
		require.Equal(t, string(expectedOutputA), buffer.String())
	})

	suite.Run("PutFile", func(t *testing.T) {
		t.Parallel()
		env := testpachd.NewRealEnv(t, dockertestenv.NewTestDBConfig(t))

		repo := "test"
		require.NoError(t, env.PachClient.CreateRepo(repo))
		masterCommit := client.NewCommit(repo, "master", "")
		require.NoError(t, env.PachClient.PutFile(masterCommit, "file", strings.NewReader("foo")))
		var buf bytes.Buffer
		require.NoError(t, env.PachClient.GetFile(masterCommit, "file", &buf))
		require.Equal(t, "foo", buf.String())
		require.NoError(t, env.PachClient.PutFile(masterCommit, "file", strings.NewReader("bar")))
		buf.Reset()
		require.NoError(t, env.PachClient.GetFile(masterCommit, "file", &buf))
		require.Equal(t, "bar", buf.String())
		require.NoError(t, env.PachClient.DeleteFile(masterCommit, "file"))
		require.NoError(t, env.PachClient.PutFile(masterCommit, "file", strings.NewReader("buzz")))
		buf.Reset()
		require.NoError(t, env.PachClient.GetFile(masterCommit, "file", &buf))
		require.Equal(t, "buzz", buf.String())
	})

	suite.Run("PutFile2", func(t *testing.T) {
		t.Parallel()
		env := testpachd.NewRealEnv(t, dockertestenv.NewTestDBConfig(t))

		repo := "test"
		require.NoError(t, env.PachClient.CreateRepo(repo))
		commit1, err := env.PachClient.StartCommit(repo, "master")
		masterCommit := client.NewCommit(repo, "master", "")
		require.NoError(t, err)
		require.NoError(t, env.PachClient.PutFile(commit1, "file", strings.NewReader("foo\n"), client.WithAppendPutFile()))
		require.NoError(t, env.PachClient.PutFile(commit1, "file", strings.NewReader("bar\n"), client.WithAppendPutFile()))
		require.NoError(t, env.PachClient.PutFile(masterCommit, "file", strings.NewReader("buzz\n"), client.WithAppendPutFile()))
		require.NoError(t, finishCommit(env.PachClient, repo, commit1.Branch.Name, commit1.ID))

		expected := "foo\nbar\nbuzz\n"
		buffer := &bytes.Buffer{}
		require.NoError(t, env.PachClient.GetFile(commit1, "file", buffer))
		require.Equal(t, expected, buffer.String())
		buffer.Reset()
		require.NoError(t, env.PachClient.GetFile(masterCommit, "file", buffer))
		require.Equal(t, expected, buffer.String())

		commit2, err := env.PachClient.StartCommit(repo, "master")
		require.NoError(t, err)
		require.NoError(t, env.PachClient.PutFile(commit2, "file", strings.NewReader("foo\n"), client.WithAppendPutFile()))
		require.NoError(t, env.PachClient.PutFile(commit2, "file", strings.NewReader("bar\n"), client.WithAppendPutFile()))
		require.NoError(t, env.PachClient.PutFile(masterCommit, "file", strings.NewReader("buzz\n"), client.WithAppendPutFile()))
		require.NoError(t, finishCommit(env.PachClient, repo, "master", ""))

		expected = "foo\nbar\nbuzz\nfoo\nbar\nbuzz\n"
		buffer.Reset()
		require.NoError(t, env.PachClient.GetFile(commit2, "file", buffer))
		require.Equal(t, expected, buffer.String())
		buffer.Reset()
		require.NoError(t, env.PachClient.GetFile(masterCommit, "file", buffer))
		require.Equal(t, expected, buffer.String())

		commit3, err := env.PachClient.StartCommit(repo, "master")
		require.NoError(t, err)
		require.NoError(t, finishCommit(env.PachClient, repo, commit3.Branch.Name, commit3.ID))
		require.NoError(t, env.PachClient.CreateBranch(repo, "foo", "", commit3.ID, nil))

		commit4, err := env.PachClient.StartCommit(repo, "foo")
		require.NoError(t, err)
		require.NoError(t, env.PachClient.PutFile(commit4, "file", strings.NewReader("foo\nbar\nbuzz\n"), client.WithAppendPutFile()))
		require.NoError(t, finishCommit(env.PachClient, repo, commit4.Branch.Name, commit4.ID))

		// commit 3 should have remained unchanged
		buffer.Reset()
		require.NoError(t, env.PachClient.GetFile(commit3, "file", buffer))
		require.Equal(t, expected, buffer.String())

		expected = "foo\nbar\nbuzz\nfoo\nbar\nbuzz\nfoo\nbar\nbuzz\n"
		buffer.Reset()
		require.NoError(t, env.PachClient.GetFile(commit4, "file", buffer))
		require.Equal(t, expected, buffer.String())
	})

	suite.Run("PutFileBranchCommitID", func(t *testing.T) {
		t.Parallel()
		env := testpachd.NewRealEnv(t, dockertestenv.NewTestDBConfig(t))

		repo := "test"
		require.NoError(t, env.PachClient.CreateRepo(repo))

		err := env.PachClient.PutFile(client.NewCommit(repo, "", "master"), "foo", strings.NewReader("foo\n"), client.WithAppendPutFile())
		require.NoError(t, err)
	})

	suite.Run("PutSameFileInParallel", func(t *testing.T) {
		t.Parallel()
		env := testpachd.NewRealEnv(t, dockertestenv.NewTestDBConfig(t))

		repo := "test"
		require.NoError(t, env.PachClient.CreateRepo(repo))

		commit, err := env.PachClient.StartCommit(repo, "master")
		require.NoError(t, err)
		var eg errgroup.Group
		for i := 0; i < 3; i++ {
			eg.Go(func() error {
				return env.PachClient.PutFile(commit, "foo", strings.NewReader("foo\n"), client.WithAppendPutFile())
			})
		}
		require.NoError(t, eg.Wait())
		require.NoError(t, finishCommit(env.PachClient, repo, commit.Branch.Name, commit.ID))

		var buffer bytes.Buffer
		require.NoError(t, env.PachClient.GetFile(commit, "foo", &buffer))
		require.Equal(t, "foo\nfoo\nfoo\n", buffer.String())
	})

	suite.Run("InspectFile", func(t *testing.T) {
		t.Parallel()
		env := testpachd.NewRealEnv(t, dockertestenv.NewTestDBConfig(t))

		repo := "test"
		require.NoError(t, env.PachClient.CreateRepo(repo))

		fileContent1 := "foo\n"
		commit1, err := env.PachClient.StartCommit(repo, "master")
		require.NoError(t, err)
		require.NoError(t, env.PachClient.PutFile(commit1, "foo", strings.NewReader(fileContent1), client.WithAppendPutFile()))
		checks := func() {
			fileInfo, err := env.PachClient.InspectFile(commit1, "foo")
			require.NoError(t, err)
			require.Equal(t, pfs.FileType_FILE, fileInfo.FileType)
			require.Equal(t, len(fileContent1), int(fileInfo.SizeBytes))
		}
		checks()
		require.NoError(t, finishCommit(env.PachClient, repo, commit1.Branch.Name, commit1.ID))
		checks()

		fileContent2 := "barbar\n"
		commit2, err := env.PachClient.StartCommit(repo, "master")
		require.NoError(t, err)
		require.NoError(t, env.PachClient.PutFile(commit2, "foo", strings.NewReader(fileContent2), client.WithAppendPutFile()))

		require.NoError(t, finishCommit(env.PachClient, repo, commit2.Branch.Name, commit2.ID))

		fileInfo, err := env.PachClient.InspectFile(commit2, "foo")
		require.NoError(t, err)
		require.Equal(t, pfs.FileType_FILE, fileInfo.FileType)
		require.Equal(t, len(fileContent1+fileContent2), int(fileInfo.SizeBytes))

		fileInfo, err = env.PachClient.InspectFile(commit2, "foo")
		require.NoError(t, err)
		require.Equal(t, pfs.FileType_FILE, fileInfo.FileType)
		require.Equal(t, len(fileContent1)+len(fileContent2), int(fileInfo.SizeBytes))

		fileContent3 := "bar\n"
		commit3, err := env.PachClient.StartCommit(repo, "master")
		require.NoError(t, err)
		require.NoError(t, env.PachClient.PutFile(commit3, "bar", strings.NewReader(fileContent3), client.WithAppendPutFile()))
		require.NoError(t, finishCommit(env.PachClient, repo, commit3.Branch.Name, commit3.ID))

		fis, err := env.PachClient.ListFileAll(commit3, "")
		require.NoError(t, err)
		require.Equal(t, 2, len(fis))

		require.Equal(t, len(fis), 2)
	})

	suite.Run("InspectFile2", func(t *testing.T) {
		t.Parallel()
		env := testpachd.NewRealEnv(t, dockertestenv.NewTestDBConfig(t))

		repo := "test"
		require.NoError(t, env.PachClient.CreateRepo(repo))
		commit := client.NewCommit(repo, "master", "")

		fileContent1 := "foo\n"
		fileContent2 := "buzz\n"

		_, err := env.PachClient.StartCommit(repo, "master")
		require.NoError(t, err)
		require.NoError(t, env.PachClient.PutFile(commit, "file", strings.NewReader(fileContent1), client.WithAppendPutFile()))
		require.NoError(t, finishCommit(env.PachClient, repo, "master", ""))

		fileInfo, err := env.PachClient.InspectFile(commit, "/file")
		require.NoError(t, err)
		require.Equal(t, len(fileContent1), int(fileInfo.SizeBytes))
		require.Equal(t, "/file", fileInfo.File.Path)
		require.Equal(t, pfs.FileType_FILE, fileInfo.FileType)

		_, err = env.PachClient.StartCommit(repo, "master")
		require.NoError(t, err)
		require.NoError(t, env.PachClient.PutFile(commit, "file", strings.NewReader(fileContent1), client.WithAppendPutFile()))
		require.NoError(t, finishCommit(env.PachClient, repo, "master", ""))

		fileInfo, err = env.PachClient.InspectFile(commit, "file")
		require.NoError(t, err)
		require.Equal(t, len(fileContent1)*2, int(fileInfo.SizeBytes))
		require.Equal(t, "/file", fileInfo.File.Path)

		_, err = env.PachClient.StartCommit(repo, "master")
		require.NoError(t, err)
		require.NoError(t, env.PachClient.DeleteFile(commit, "file"))
		require.NoError(t, env.PachClient.PutFile(commit, "file", strings.NewReader(fileContent2), client.WithAppendPutFile()))
		require.NoError(t, finishCommit(env.PachClient, repo, "master", ""))

		fileInfo, err = env.PachClient.InspectFile(commit, "file")
		require.NoError(t, err)
		require.Equal(t, len(fileContent2), int(fileInfo.SizeBytes))
	})

	suite.Run("InspectFile3", func(t *testing.T) {
		t.Parallel()
		env := testpachd.NewRealEnv(t, dockertestenv.NewTestDBConfig(t))

		repo := "test"
		require.NoError(t, env.PachClient.CreateRepo(repo))

		fileContent1 := "foo\n"
		commit1, err := env.PachClient.StartCommit(repo, "master")
		require.NoError(t, err)
		require.NoError(t, env.PachClient.PutFile(commit1, "foo/bar", strings.NewReader(fileContent1)))
		fileInfo, err := env.PachClient.InspectFile(commit1, "foo")
		require.NoError(t, err)
		require.NotNil(t, fileInfo)

		require.NoError(t, finishCommit(env.PachClient, repo, commit1.Branch.Name, commit1.ID))

		fi, err := env.PachClient.InspectFile(commit1, "foo/bar")
		require.NoError(t, err)
		require.NotNil(t, fi)

		fileContent2 := "barbar\n"
		commit2, err := env.PachClient.StartCommit(repo, "master")
		require.NoError(t, err)
		require.NoError(t, env.PachClient.PutFile(commit2, "foo", strings.NewReader(fileContent2)))

		fileInfo, err = env.PachClient.InspectFile(commit2, "foo")
		require.NoError(t, err)
		require.NotNil(t, fileInfo)

		require.NoError(t, finishCommit(env.PachClient, repo, commit2.Branch.Name, commit2.ID))

		fi, err = env.PachClient.InspectFile(commit2, "foo")
		require.NoError(t, err)
		require.NotNil(t, fi)

		fileContent3 := "bar\n"
		commit3, err := env.PachClient.StartCommit(repo, "master")
		require.NoError(t, err)
		require.NoError(t, env.PachClient.PutFile(commit3, "bar", strings.NewReader(fileContent3)))
		require.NoError(t, finishCommit(env.PachClient, repo, commit3.Branch.Name, commit3.ID))
		fi, err = env.PachClient.InspectFile(commit3, "bar")
		require.NoError(t, err)
		require.NotNil(t, fi)
	})

	suite.Run("InspectDir", func(t *testing.T) {
		t.Parallel()
		env := testpachd.NewRealEnv(t, dockertestenv.NewTestDBConfig(t))

		repo := "test"
		require.NoError(t, env.PachClient.CreateRepo(repo))

		commit1, err := env.PachClient.StartCommit(repo, "master")
		require.NoError(t, err)

		fileContent := "foo\n"
		require.NoError(t, env.PachClient.PutFile(commit1, "dir/foo", strings.NewReader(fileContent)))

		require.NoError(t, finishCommit(env.PachClient, repo, commit1.Branch.Name, commit1.ID))

		fileInfo, err := env.PachClient.InspectFile(commit1, "dir/foo")
		require.NoError(t, err)
		require.Equal(t, len(fileContent), int(fileInfo.SizeBytes))
		require.Equal(t, pfs.FileType_FILE, fileInfo.FileType)

		fileInfo, err = env.PachClient.InspectFile(commit1, "dir")
		require.NoError(t, err)
		require.Equal(t, len(fileContent), int(fileInfo.SizeBytes))
		require.Equal(t, pfs.FileType_DIR, fileInfo.FileType)

		_, err = env.PachClient.InspectFile(commit1, "")
		require.NoError(t, err)
		require.Equal(t, len(fileContent), int(fileInfo.SizeBytes))
		require.Equal(t, pfs.FileType_DIR, fileInfo.FileType)
	})

	suite.Run("InspectDir2", func(t *testing.T) {
		t.Parallel()
		env := testpachd.NewRealEnv(t, dockertestenv.NewTestDBConfig(t))

		repo := "test"
		require.NoError(t, env.PachClient.CreateRepo(repo))
		commit := client.NewCommit(repo, "master", "")

		fileContent := "foo\n"

		_, err := env.PachClient.StartCommit(repo, "master")
		require.NoError(t, err)
		require.NoError(t, env.PachClient.PutFile(commit, "dir/1", strings.NewReader(fileContent)))
		require.NoError(t, env.PachClient.PutFile(commit, "dir/2", strings.NewReader(fileContent)))

		require.NoError(t, finishCommit(env.PachClient, repo, "master", ""))

		fileInfo, err := env.PachClient.InspectFile(commit, "/dir")
		require.NoError(t, err)
		require.Equal(t, "/dir/", fileInfo.File.Path)
		require.Equal(t, pfs.FileType_DIR, fileInfo.FileType)

		_, err = env.PachClient.StartCommit(repo, "master")
		require.NoError(t, err)
		require.NoError(t, env.PachClient.PutFile(commit, "dir/3", strings.NewReader(fileContent)))

		require.NoError(t, finishCommit(env.PachClient, repo, "master", ""))

		_, err = env.PachClient.InspectFile(commit, "dir")
		require.NoError(t, err)

		_, err = env.PachClient.StartCommit(repo, "master")
		require.NoError(t, err)
		err = env.PachClient.DeleteFile(commit, "dir/2")
		require.NoError(t, err)
		require.NoError(t, finishCommit(env.PachClient, repo, "master", ""))

		_, err = env.PachClient.InspectFile(commit, "dir")
		require.NoError(t, err)
	})

	suite.Run("ListFileTwoCommits", func(t *testing.T) {
		t.Parallel()
		env := testpachd.NewRealEnv(t, dockertestenv.NewTestDBConfig(t))

		repo := "test"
		require.NoError(t, env.PachClient.CreateRepo(repo))

		numFiles := 5

		commit1, err := env.PachClient.StartCommit(repo, "master")
		require.NoError(t, err)

		for i := 0; i < numFiles; i++ {
			require.NoError(t, env.PachClient.PutFile(commit1, fmt.Sprintf("file%d", i), strings.NewReader("foo\n")))
		}

		require.NoError(t, finishCommit(env.PachClient, repo, commit1.Branch.Name, commit1.ID))

		fis, err := env.PachClient.ListFileAll(commit1, "")
		require.NoError(t, err)
		require.Equal(t, numFiles, len(fis))

		commit2, err := env.PachClient.StartCommit(repo, "master")
		require.NoError(t, err)

		for i := 0; i < numFiles; i++ {
			require.NoError(t, env.PachClient.PutFile(commit2, fmt.Sprintf("file2-%d", i), strings.NewReader("foo\n")))
		}

		require.NoError(t, finishCommit(env.PachClient, repo, commit2.Branch.Name, commit2.ID))

		fis, err = env.PachClient.ListFileAll(commit2, "")
		require.NoError(t, err)
		require.Equal(t, 2*numFiles, len(fis))

		fis, err = env.PachClient.ListFileAll(commit1, "")
		require.NoError(t, err)
		require.Equal(t, numFiles, len(fis))

		fis, err = env.PachClient.ListFileAll(commit2, "")
		require.NoError(t, err)
		require.Equal(t, 2*numFiles, len(fis))
	})

	suite.Run("ListFile", func(t *testing.T) {
		t.Parallel()
		env := testpachd.NewRealEnv(t, dockertestenv.NewTestDBConfig(t))

		repo := "test"
		require.NoError(t, env.PachClient.CreateRepo(repo))

		commit, err := env.PachClient.StartCommit(repo, "master")
		require.NoError(t, err)

		fileContent1 := "foo\n"
		require.NoError(t, env.PachClient.PutFile(commit, "dir/foo", strings.NewReader(fileContent1)))

		fileContent2 := "bar\n"
		require.NoError(t, env.PachClient.PutFile(commit, "dir/bar", strings.NewReader(fileContent2)))

		checks := func() {
			fileInfos, err := env.PachClient.ListFileAll(commit, "dir")
			require.NoError(t, err)
			require.Equal(t, 2, len(fileInfos))
			require.True(t, fileInfos[0].File.Path == "/dir/foo" && fileInfos[1].File.Path == "/dir/bar" || fileInfos[0].File.Path == "/dir/bar" && fileInfos[1].File.Path == "/dir/foo")
			require.True(t, fileInfos[0].SizeBytes == fileInfos[1].SizeBytes && fileInfos[0].SizeBytes == int64(len(fileContent1)))

		}
		checks()
		require.NoError(t, finishCommit(env.PachClient, repo, commit.Branch.Name, commit.ID))
		checks()
	})

	suite.Run("ListFile2", func(t *testing.T) {
		t.Parallel()
		env := testpachd.NewRealEnv(t, dockertestenv.NewTestDBConfig(t))

		repo := "test"
		require.NoError(t, env.PachClient.CreateRepo(repo))
		commit := client.NewCommit(repo, "master", "")

		fileContent := "foo\n"

		_, err := env.PachClient.StartCommit(repo, "master")
		require.NoError(t, err)
		require.NoError(t, env.PachClient.PutFile(commit, "dir/1", strings.NewReader(fileContent)))
		require.NoError(t, env.PachClient.PutFile(commit, "dir/2", strings.NewReader(fileContent)))
		require.NoError(t, err)

		require.NoError(t, finishCommit(env.PachClient, repo, "master", ""))

		fileInfos, err := env.PachClient.ListFileAll(commit, "dir")
		require.NoError(t, err)
		require.Equal(t, 2, len(fileInfos))

		_, err = env.PachClient.StartCommit(repo, "master")
		require.NoError(t, err)
		require.NoError(t, env.PachClient.PutFile(commit, "dir/3", strings.NewReader(fileContent)))
		require.NoError(t, finishCommit(env.PachClient, repo, "master", ""))

		fileInfos, err = env.PachClient.ListFileAll(commit, "dir")
		require.NoError(t, err)
		require.Equal(t, 3, len(fileInfos))

		_, err = env.PachClient.StartCommit(repo, "master")
		require.NoError(t, err)
		err = env.PachClient.DeleteFile(commit, "dir/2")
		require.NoError(t, err)
		require.NoError(t, finishCommit(env.PachClient, repo, "master", ""))

		fileInfos, err = env.PachClient.ListFileAll(commit, "dir")
		require.NoError(t, err)
		require.Equal(t, 2, len(fileInfos))
	})

	suite.Run("ListFile3", func(t *testing.T) {
		t.Parallel()
		env := testpachd.NewRealEnv(t, dockertestenv.NewTestDBConfig(t))

		repo := "test"
		require.NoError(t, env.PachClient.CreateRepo(repo))
		commit := client.NewCommit(repo, "master", "")

		fileContent := "foo\n"

		_, err := env.PachClient.StartCommit(repo, "master")
		require.NoError(t, err)
		require.NoError(t, env.PachClient.PutFile(commit, "dir/1", strings.NewReader(fileContent)))
		require.NoError(t, env.PachClient.PutFile(commit, "dir/2", strings.NewReader(fileContent)))
		require.NoError(t, finishCommit(env.PachClient, repo, "master", ""))

		fileInfos, err := env.PachClient.ListFileAll(commit, "dir")
		require.NoError(t, err)
		require.Equal(t, 2, len(fileInfos))

		_, err = env.PachClient.StartCommit(repo, "master")
		require.NoError(t, err)
		require.NoError(t, env.PachClient.PutFile(commit, "dir/3/foo", strings.NewReader(fileContent)))
		require.NoError(t, env.PachClient.PutFile(commit, "dir/3/bar", strings.NewReader(fileContent)))
		require.NoError(t, finishCommit(env.PachClient, repo, "master", ""))

		fileInfos, err = env.PachClient.ListFileAll(commit, "dir")
		require.NoError(t, err)
		require.Equal(t, 3, len(fileInfos))
		require.Equal(t, int(fileInfos[2].SizeBytes), len(fileContent)*2)

		_, err = env.PachClient.StartCommit(repo, "master")
		require.NoError(t, err)
		err = env.PachClient.DeleteFile(commit, "dir/3/bar")
		require.NoError(t, err)
		require.NoError(t, finishCommit(env.PachClient, repo, "master", ""))

		fileInfos, err = env.PachClient.ListFileAll(commit, "dir")
		require.NoError(t, err)
		require.Equal(t, 3, len(fileInfos))
		require.Equal(t, int(fileInfos[2].SizeBytes), len(fileContent))

		_, err = env.PachClient.StartCommit(repo, "master")
		require.NoError(t, err)
		require.NoError(t, env.PachClient.PutFile(commit, "file", strings.NewReader(fileContent)))
		require.NoError(t, finishCommit(env.PachClient, repo, "master", ""))

		fileInfos, err = env.PachClient.ListFileAll(commit, "/")
		require.NoError(t, err)
		require.Equal(t, 2, len(fileInfos))
	})

	suite.Run("ListFile4", func(t *testing.T) {
		t.Parallel()
		env := testpachd.NewRealEnv(t, dockertestenv.NewTestDBConfig(t))

		repo := "test"
		require.NoError(t, env.PachClient.CreateRepo(repo))

		commit1, err := env.PachClient.StartCommit(repo, "master")
		require.NoError(t, err)

		require.NoError(t, env.PachClient.PutFile(commit1, "/dir1/file1.1", &bytes.Buffer{}))
		require.NoError(t, env.PachClient.PutFile(commit1, "/dir1/file1.2", &bytes.Buffer{}))
		require.NoError(t, env.PachClient.PutFile(commit1, "/dir2/file2.1", &bytes.Buffer{}))
		require.NoError(t, env.PachClient.PutFile(commit1, "/dir2/file2.2", &bytes.Buffer{}))

		require.NoError(t, finishCommit(env.PachClient, repo, commit1.Branch.Name, commit1.ID))
		// should list a directory but not siblings
		var fis []*pfs.FileInfo
		require.NoError(t, env.PachClient.ListFile(commit1, "/dir1", func(fi *pfs.FileInfo) error {
			fis = append(fis, fi)
			return nil
		}))
		require.ElementsEqual(t, []string{"/dir1/file1.1", "/dir1/file1.2"}, finfosToPaths(fis))
		// should list the root
		fis = nil
		require.NoError(t, env.PachClient.ListFile(commit1, "/", func(fi *pfs.FileInfo) error {
			fis = append(fis, fi)
			return nil
		}))
		require.ElementsEqual(t, []string{"/dir1/", "/dir2/"}, finfosToPaths(fis))
	})

	suite.Run("RootDirectory", func(t *testing.T) {
		t.Parallel()
		env := testpachd.NewRealEnv(t, dockertestenv.NewTestDBConfig(t))

		repo := "test"
		require.NoError(t, env.PachClient.CreateRepo(repo))

		fileContent := "foo\n"

		commit, err := env.PachClient.StartCommit(repo, "master")
		require.NoError(t, err)
		require.NoError(t, env.PachClient.PutFile(commit, "foo", strings.NewReader(fileContent)))

		require.NoError(t, finishCommit(env.PachClient, repo, commit.Branch.Name, commit.ID))

		fileInfos, err := env.PachClient.ListFileAll(commit, "")
		require.NoError(t, err)
		require.Equal(t, 1, len(fileInfos))
	})

	suite.Run("DeleteFile", func(t *testing.T) {
		t.Parallel()
		env := testpachd.NewRealEnv(t, dockertestenv.NewTestDBConfig(t))

		repo := "test"
		require.NoError(t, env.PachClient.CreateRepo(repo))

		// Commit 1: Add two files; delete one file within the commit
		commit1, err := env.PachClient.StartCommit(repo, "master")
		require.NoError(t, err)

		fileContent1 := "foo\n"
		require.NoError(t, env.PachClient.PutFile(commit1, "foo", strings.NewReader(fileContent1)))

		fileContent2 := "bar\n"
		require.NoError(t, env.PachClient.PutFile(commit1, "bar", strings.NewReader(fileContent2)))

		require.NoError(t, env.PachClient.DeleteFile(commit1, "foo"))

		require.NoError(t, finishCommit(env.PachClient, repo, commit1.Branch.Name, commit1.ID))

		_, err = env.PachClient.InspectFile(commit1, "foo")
		require.YesError(t, err)

		// Should see one file
		fileInfos, err := env.PachClient.ListFileAll(commit1, "")
		require.NoError(t, err)
		require.Equal(t, 1, len(fileInfos))

		// Deleting a file in a finished commit should result in an error
		require.YesError(t, env.PachClient.DeleteFile(commit1, "bar"))

		// Empty commit
		commit2, err := env.PachClient.StartCommit(repo, "master")
		require.NoError(t, err)
		require.NoError(t, finishCommit(env.PachClient, repo, commit2.Branch.Name, commit2.ID))

		// Should still see one files
		fileInfos, err = env.PachClient.ListFileAll(commit2, "")
		require.NoError(t, err)
		require.Equal(t, 1, len(fileInfos))

		// Delete bar
		commit3, err := env.PachClient.StartCommit(repo, "master")
		require.NoError(t, err)
		require.NoError(t, env.PachClient.DeleteFile(commit3, "bar"))

		require.NoError(t, finishCommit(env.PachClient, repo, commit3.Branch.Name, commit3.ID))

		// Should see no file
		fileInfos, err = env.PachClient.ListFileAll(commit3, "")
		require.NoError(t, err)
		require.Equal(t, 0, len(fileInfos))

		_, err = env.PachClient.InspectFile(commit3, "bar")
		require.YesError(t, err)

		// Delete a nonexistent file; it should be no-op
		commit4, err := env.PachClient.StartCommit(repo, "master")
		require.NoError(t, err)
		require.NoError(t, env.PachClient.DeleteFile(commit4, "nonexistent"))
		require.NoError(t, finishCommit(env.PachClient, repo, commit4.Branch.Name, commit4.ID))
	})

	suite.Run("DeleteFile2", func(t *testing.T) {
		t.Parallel()
		env := testpachd.NewRealEnv(t, dockertestenv.NewTestDBConfig(t))

		repo := "test"
		require.NoError(t, env.PachClient.CreateRepo(repo))

		commit1, err := env.PachClient.StartCommit(repo, "master")
		require.NoError(t, err)
		require.NoError(t, env.PachClient.PutFile(commit1, "file", strings.NewReader("foo\n")))
		require.NoError(t, finishCommit(env.PachClient, repo, commit1.Branch.Name, commit1.ID))

		commit2, err := env.PachClient.StartCommit(repo, "master")
		require.NoError(t, err)
		err = env.PachClient.DeleteFile(commit2, "file")
		require.NoError(t, err)
		require.NoError(t, env.PachClient.PutFile(commit2, "file", strings.NewReader("bar\n")))
		require.NoError(t, finishCommit(env.PachClient, repo, commit2.Branch.Name, commit2.ID))

		expected := "bar\n"
		var buffer bytes.Buffer
		require.NoError(t, env.PachClient.GetFile(client.NewCommit(repo, "master", ""), "file", &buffer))
		require.Equal(t, expected, buffer.String())

		commit3, err := env.PachClient.StartCommit(repo, "master")
		require.NoError(t, err)
		require.NoError(t, env.PachClient.PutFile(commit3, "file", strings.NewReader("buzz\n")))
		err = env.PachClient.DeleteFile(commit3, "file")
		require.NoError(t, err)
		require.NoError(t, env.PachClient.PutFile(commit3, "file", strings.NewReader("foo\n")))
		require.NoError(t, finishCommit(env.PachClient, repo, commit3.Branch.Name, commit3.ID))

		expected = "foo\n"
		buffer.Reset()
		require.NoError(t, env.PachClient.GetFile(commit3, "file", &buffer))
		require.Equal(t, expected, buffer.String())
	})

	suite.Run("DeleteFile3", func(t *testing.T) {
		t.Parallel()
		env := testpachd.NewRealEnv(t, dockertestenv.NewTestDBConfig(t))

		repo := "test"
		require.NoError(t, env.PachClient.CreateRepo(repo))
		commit1, err := env.PachClient.StartCommit(repo, "master")
		require.NoError(t, err)
		fileContent := "bar\n"
		require.NoError(t, env.PachClient.PutFile(commit1, "/bar", strings.NewReader(fileContent)))
		require.NoError(t, env.PachClient.PutFile(commit1, "/dir1/dir2/bar", strings.NewReader(fileContent)))
		require.NoError(t, finishCommit(env.PachClient, repo, commit1.Branch.Name, commit1.ID))

		commit2, err := env.PachClient.StartCommit(repo, "master")
		require.NoError(t, err)
		require.NoError(t, env.PachClient.DeleteFile(commit2, "/"))
		require.NoError(t, env.PachClient.PutFile(commit2, "/bar", strings.NewReader(fileContent)))
		require.NoError(t, env.PachClient.PutFile(commit2, "/dir1/bar", strings.NewReader(fileContent)))
		require.NoError(t, env.PachClient.PutFile(commit2, "/dir1/dir2/bar", strings.NewReader(fileContent)))
		require.NoError(t, env.PachClient.PutFile(commit2, "/dir1/dir2/barbar", strings.NewReader(fileContent)))
		require.NoError(t, finishCommit(env.PachClient, repo, commit2.Branch.Name, commit2.ID))

		commit3, err := env.PachClient.StartCommit(repo, "master")
		require.NoError(t, err)
		require.NoError(t, env.PachClient.DeleteFile(commit3, "/dir1/dir2/"))
		require.NoError(t, finishCommit(env.PachClient, repo, commit3.Branch.Name, commit3.ID))

		_, err = env.PachClient.InspectFile(commit3, "/dir1")
		require.NoError(t, err)
		_, err = env.PachClient.InspectFile(commit3, "/dir1/bar")
		require.NoError(t, err)
		_, err = env.PachClient.InspectFile(commit3, "/dir1/dir2")
		require.YesError(t, err)
		_, err = env.PachClient.InspectFile(commit3, "/dir1/dir2/bar")
		require.YesError(t, err)
		_, err = env.PachClient.InspectFile(commit3, "/dir1/dir2/barbar")
		require.YesError(t, err)

		commit4, err := env.PachClient.StartCommit(repo, "master")
		require.NoError(t, err)
		require.NoError(t, env.PachClient.PutFile(commit4, "/dir1/dir2/bar", strings.NewReader(fileContent)))
		require.NoError(t, finishCommit(env.PachClient, repo, commit4.Branch.Name, commit4.ID))

		_, err = env.PachClient.InspectFile(commit4, "/dir1")
		require.NoError(t, err)
		_, err = env.PachClient.InspectFile(commit4, "/dir1/bar")
		require.NoError(t, err)
		_, err = env.PachClient.InspectFile(commit4, "/dir1/dir2")
		require.NoError(t, err)
		_, err = env.PachClient.InspectFile(commit4, "/dir1/dir2/bar")
		require.NoError(t, err)
	})

	suite.Run("DeleteDir", func(t *testing.T) {
		t.Parallel()
		env := testpachd.NewRealEnv(t, dockertestenv.NewTestDBConfig(t))

		repo := "test"
		require.NoError(t, env.PachClient.CreateRepo(repo))

		// Commit 1: Add two files into the same directory; delete the directory
		commit1, err := env.PachClient.StartCommit(repo, "master")
		require.NoError(t, err)

		require.NoError(t, env.PachClient.PutFile(commit1, "dir/foo", strings.NewReader("foo1")))

		require.NoError(t, env.PachClient.PutFile(commit1, "dir/bar", strings.NewReader("bar1")))

		require.NoError(t, env.PachClient.DeleteFile(commit1, "/dir/"))

		require.NoError(t, finishCommit(env.PachClient, repo, commit1.Branch.Name, commit1.ID))

		fileInfos, err := env.PachClient.ListFileAll(commit1, "")
		require.NoError(t, err)
		require.Equal(t, 0, len(fileInfos))

		// dir should not exist
		_, err = env.PachClient.InspectFile(commit1, "dir")
		require.YesError(t, err)

		// Commit 2: Delete the directory and add the same two files
		// The two files should reflect the new content
		commit2, err := env.PachClient.StartCommit(repo, "master")
		require.NoError(t, err)

		require.NoError(t, env.PachClient.PutFile(commit2, "dir/foo", strings.NewReader("foo2")))

		require.NoError(t, env.PachClient.PutFile(commit2, "dir/bar", strings.NewReader("bar2")))

		require.NoError(t, finishCommit(env.PachClient, repo, commit2.Branch.Name, commit2.ID))

		// Should see two files
		fileInfos, err = env.PachClient.ListFileAll(commit2, "dir")
		require.NoError(t, err)
		require.Equal(t, 2, len(fileInfos))

		var buffer bytes.Buffer
		require.NoError(t, env.PachClient.GetFile(commit2, "dir/foo", &buffer))
		require.Equal(t, "foo2", buffer.String())

		var buffer2 bytes.Buffer
		require.NoError(t, env.PachClient.GetFile(commit2, "dir/bar", &buffer2))
		require.Equal(t, "bar2", buffer2.String())

		// Commit 3: delete the directory
		commit3, err := env.PachClient.StartCommit(repo, "master")
		require.NoError(t, err)

		require.NoError(t, env.PachClient.DeleteFile(commit3, "/dir/"))

		require.NoError(t, finishCommit(env.PachClient, repo, commit3.Branch.Name, commit3.ID))

		// Should see zero files
		fileInfos, err = env.PachClient.ListFileAll(commit3, "")
		require.NoError(t, err)
		require.Equal(t, 0, len(fileInfos))

		// One-off commit directory deletion
		masterCommit := client.NewCommit(repo, "master", "")
		require.NoError(t, env.PachClient.PutFile(masterCommit, "/dir/foo", strings.NewReader("foo")))
		require.NoError(t, env.PachClient.DeleteFile(masterCommit, "/"))
		fileInfos, err = env.PachClient.ListFileAll(masterCommit, "/")
		require.NoError(t, err)
		require.Equal(t, 0, len(fileInfos))
	})

	suite.Run("ListCommit", func(t *testing.T) {
		t.Parallel()
		env := testpachd.NewRealEnv(t, dockertestenv.NewTestDBConfig(t))

		repo := "test"
		require.NoError(t, env.PachClient.CreateRepo(repo))
		repoProto := client.NewRepo(repo)
		masterCommit := repoProto.NewCommit("master", "")

		numCommits := 10

		var midCommitID string
		for i := 0; i < numCommits; i++ {
			commit, err := env.PachClient.StartCommit(repo, "master")
			require.NoError(t, err)
			require.NoError(t, finishCommit(env.PachClient, repo, "master", ""))
			if i == numCommits/2 {
				midCommitID = commit.ID
			}
		}

		// list all commits
		commitInfos, err := env.PachClient.ListCommit(repoProto, nil, nil, 0)
		require.NoError(t, err)
		require.Equal(t, numCommits, len(commitInfos))

		// Test that commits are sorted in newest-first order
		for i := 0; i < len(commitInfos)-1; i++ {
			require.Equal(t, commitInfos[i].ParentCommit, commitInfos[i+1].Commit)
		}

		// Now list all commits up to the last commit
		commitInfos, err = env.PachClient.ListCommit(repoProto, masterCommit, nil, 0)
		require.NoError(t, err)
		require.Equal(t, numCommits, len(commitInfos))

		// Test that commits are sorted in newest-first order
		for i := 0; i < len(commitInfos)-1; i++ {
			require.Equal(t, commitInfos[i].ParentCommit, commitInfos[i+1].Commit)
		}

		// Now list all commits up to the mid commit, excluding the mid commit
		// itself
		commitInfos, err = env.PachClient.ListCommit(repoProto, masterCommit, repoProto.NewCommit("", midCommitID), 0)
		require.NoError(t, err)
		require.Equal(t, numCommits-numCommits/2-1, len(commitInfos))

		// Test that commits are sorted in newest-first order
		for i := 0; i < len(commitInfos)-1; i++ {
			require.Equal(t, commitInfos[i].ParentCommit, commitInfos[i+1].Commit)
		}

		// list commits by branch
		commitInfos, err = env.PachClient.ListCommit(repoProto, masterCommit, nil, 0)
		require.NoError(t, err)
		require.Equal(t, numCommits, len(commitInfos))

		// Test that commits are sorted in newest-first order
		for i := 0; i < len(commitInfos)-1; i++ {
			require.Equal(t, commitInfos[i].ParentCommit, commitInfos[i+1].Commit)
		}

		// Try listing the commits in reverse order
		commitInfos = nil
		require.NoError(t, env.PachClient.ListCommitF(repoProto, nil, nil, 0, true, func(ci *pfs.CommitInfo) error {
			commitInfos = append(commitInfos, ci)
			return nil
		}))
		for i := 1; i < len(commitInfos); i++ {
			require.Equal(t, commitInfos[i].ParentCommit, commitInfos[i-1].Commit)
		}
	})

	suite.Run("OffsetRead", func(t *testing.T) {
		// TODO(2.0 optional): Decide on how to expose offset read.
		t.Skip("Offset read exists (inefficient), just need to decide on how to expose it in V2")
		//t.Parallel()
		//env := testpachd.NewRealEnv(t, dockertestenv.NewTestDBConfig(t))

		//repo := "test"
		//require.NoError(t, env.PachClient.CreateRepo(repo))
		//commit, err := env.PachClient.StartCommit(repo, "")
		//require.NoError(t, err)
		//fileData := "foo\n"
		//require.NoError(t, env.PachClient.PutFile(commit, "foo", strings.NewReader(fileData)))
		//require.NoError(t, env.PachClient.PutFile(commit, "foo", strings.NewReader(fileData)))

		//var buffer bytes.Buffer
		//require.NoError(t, env.PachClient.GetFile(commit, "foo", int64(len(fileData)*2)+1, 0, &buffer))
		//require.Equal(t, "", buffer.String())

		//require.NoError(t, finishCommit(env.PachClient, repo, commit.Branch.Name, commit.ID))

		//buffer.Reset()
		//require.NoError(t, env.PachClient.GetFile(commit, "foo", int64(len(fileData)*2)+1, 0, &buffer))
		//require.Equal(t, "", buffer.String())
	})

	suite.Run("Branch2", func(t *testing.T) {
		t.Parallel()
		env := testpachd.NewRealEnv(t, dockertestenv.NewTestDBConfig(t))

		repo := "test"
		require.NoError(t, env.PachClient.CreateRepo(repo))

		commit, err := env.PachClient.StartCommit(repo, "branch1")
		require.NoError(t, err)
		require.NoError(t, env.PachClient.PutFile(commit, "foo", strings.NewReader("bar")))
		require.NoError(t, finishCommit(env.PachClient, repo, commit.Branch.Name, commit.ID))

		expectedBranches := []string{"branch1", "branch2", "branch3"}
		expectedCommits := []*pfs.Commit{}
		for _, branch := range expectedBranches {
			require.NoError(t, env.PachClient.CreateBranch(repo, branch, commit.Branch.Name, commit.ID, nil))
			commitInfo, err := env.PachClient.InspectCommit(repo, branch, "")
			require.NoError(t, err)
			expectedCommits = append(expectedCommits, commitInfo.Commit)
		}

		branchInfos, err := env.PachClient.ListBranch(repo)
		require.NoError(t, err)
		require.Equal(t, len(expectedBranches), len(branchInfos))
		for i, branchInfo := range branchInfos {
			// branches should return in newest-first order
			require.Equal(t, expectedBranches[len(branchInfos)-i-1], branchInfo.Branch.Name)

			// each branch should have a different commit id (from the transaction
			// that moved the branch head)
			headCommit := expectedCommits[len(branchInfos)-i-1]
			require.Equal(t, headCommit.Branch, branchInfo.Branch)
			require.Equal(t, headCommit, branchInfo.Head)

			// ensure that the branch has the file from the original commit
			var buffer bytes.Buffer
			require.NoError(t, env.PachClient.GetFile(headCommit, "foo", &buffer))
			require.Equal(t, "bar", buffer.String())
		}

		commit2, err := env.PachClient.StartCommit(repo, "branch1")
		require.NoError(t, err)
		require.NoError(t, finishCommit(env.PachClient, repo, "branch1", ""))

		commit2Info, err := env.PachClient.InspectCommit(repo, "branch1", "")
		require.NoError(t, err)
		require.Equal(t, expectedCommits[0], commit2Info.ParentCommit)

		// delete the last branch
		lastBranch := expectedBranches[len(expectedBranches)-1]
		require.NoError(t, env.PachClient.DeleteBranch(repo, lastBranch, false))
		branchInfos, err = env.PachClient.ListBranch(repo)
		require.NoError(t, err)
		require.Equal(t, 2, len(branchInfos))
		require.Equal(t, "branch2", branchInfos[0].Branch.Name)
		require.Equal(t, expectedCommits[1], branchInfos[0].Head)
		require.Equal(t, "branch1", branchInfos[1].Branch.Name)
		require.Equal(t, commit2, branchInfos[1].Head)
	})

	suite.Run("DeleteNonexistentBranch", func(t *testing.T) {
		t.Parallel()
		env := testpachd.NewRealEnv(t, dockertestenv.NewTestDBConfig(t))

		repo := "test"
		require.NoError(t, env.PachClient.CreateRepo(repo))
		require.NoError(t, env.PachClient.DeleteBranch(repo, "doesnt_exist", false))
	})

	suite.Run("SubscribeCommit", func(t *testing.T) {
		t.Parallel()
		env := testpachd.NewRealEnv(t, dockertestenv.NewTestDBConfig(t))

		repo := "test"
		require.NoError(t, env.PachClient.CreateRepo(repo))

		numCommits := 10

		// create some commits that shouldn't affect the below SubscribeCommit call
		// reproduces #2469
		for i := 0; i < numCommits; i++ {
			commit, err := env.PachClient.StartCommit(repo, "master-v1")
			require.NoError(t, err)
			require.NoError(t, finishCommit(env.PachClient, repo, commit.Branch.Name, commit.ID))
		}

		require.NoErrorWithinT(t, 60*time.Second, func() error {
			var eg errgroup.Group
			nextCommitChan := make(chan *pfs.Commit, numCommits)
			eg.Go(func() error {
				var count int
				err := env.PachClient.SubscribeCommit(client.NewRepo(repo), "master", "", pfs.CommitState_STARTED, func(ci *pfs.CommitInfo) error {
					commit := <-nextCommitChan
					require.Equal(t, commit, ci.Commit)
					count++
					if count == numCommits {
						return errutil.ErrBreak
					}
					return nil
				})
				return err
			})
			eg.Go(func() error {
				for i := 0; i < numCommits; i++ {
					commit, err := env.PachClient.StartCommit(repo, "master")
					require.NoError(t, err)
					require.NoError(t, finishCommit(env.PachClient, repo, commit.Branch.Name, commit.ID))
					nextCommitChan <- commit
				}
				return nil
			})

			return eg.Wait()
		})
	})

	suite.Run("InspectRepoSimple", func(t *testing.T) {
		t.Parallel()
		env := testpachd.NewRealEnv(t, dockertestenv.NewTestDBConfig(t))

		repo := "test"
		require.NoError(t, env.PachClient.CreateRepo(repo))

		commit, err := env.PachClient.StartCommit(repo, "branch")
		require.NoError(t, err)

		file1Content := "foo\n"
		require.NoError(t, env.PachClient.PutFile(commit, "foo", strings.NewReader(file1Content)))

		file2Content := "bar\n"
		require.NoError(t, env.PachClient.PutFile(commit, "bar", strings.NewReader(file2Content)))

		require.NoError(t, finishCommit(env.PachClient, repo, commit.Branch.Name, commit.ID))

		info, err := env.PachClient.InspectRepo(repo)
		require.NoError(t, err)

		// Size should be 0 because the files were not added to master
		require.Equal(t, int(info.Details.SizeBytes), 0)
	})

	suite.Run("InspectRepoComplex", func(t *testing.T) {
		t.Parallel()
		env := testpachd.NewRealEnv(t, dockertestenv.NewTestDBConfig(t))

		repo := "test"
		require.NoError(t, env.PachClient.CreateRepo(repo))

		commit, err := env.PachClient.StartCommit(repo, "master")
		require.NoError(t, err)

		numFiles := 100
		minFileSize := 1000
		maxFileSize := 2000
		totalSize := 0

		for i := 0; i < numFiles; i++ {
			fileContent := random.String(rand.Intn(maxFileSize-minFileSize) + minFileSize)
			fileContent += "\n"
			fileName := fmt.Sprintf("file_%d", i)
			totalSize += len(fileContent)

			require.NoError(t, env.PachClient.PutFile(commit, fileName, strings.NewReader(fileContent)))

		}

		require.NoError(t, finishCommit(env.PachClient, repo, commit.Branch.Name, commit.ID))

		info, err := env.PachClient.InspectRepo(repo)
		require.NoError(t, err)

		require.Equal(t, totalSize, int(info.Details.SizeBytes))

		infos, err := env.PachClient.ListRepo()
		require.NoError(t, err)
		require.Equal(t, 1, len(infos))
	})

	suite.Run("Create", func(t *testing.T) {
		// TODO: Implement put file split writer in V2?
		t.Skip("Put file split writer not implemented in V2")
		//t.Parallel()
		//env := testpachd.NewRealEnv(t, dockertestenv.NewTestDBConfig(t))

		//repo := "test"
		//require.NoError(t, env.PachClient.CreateRepo(repo))
		//commit, err := env.PachClient.StartCommit(repo, "")
		//require.NoError(t, err)
		//w, err := env.PachClient.PutFileSplitWriter(repo, commit.Branch.Name, commit.ID, "foo", pfs.Delimiter_NONE, 0, 0, 0, false)
		//require.NoError(t, err)
		//require.NoError(t, w.Close())
		//require.NoError(t, finishCommit(env.PachClient, repo, commit.Branch.Name, commit.ID))
		//_, err = env.PachClient.InspectFile(commit, "foo")
		//require.NoError(t, err)
	})

	suite.Run("GetFile", func(t *testing.T) {
		t.Parallel()
		env := testpachd.NewRealEnv(t, dockertestenv.NewTestDBConfig(t))

		repo := tu.UniqueString("test")
		require.NoError(t, env.PachClient.CreateRepo(repo))
		commit, err := env.PachClient.StartCommit(repo, "master")
		require.NoError(t, err)
		require.NoError(t, env.PachClient.PutFile(commit, "dir/file", strings.NewReader("foo\n")))
		checks := func() {
			var buffer bytes.Buffer
			require.NoError(t, env.PachClient.GetFile(commit, "dir/file", &buffer))
			require.Equal(t, "foo\n", buffer.String())
		}
		checks()
		require.NoError(t, finishCommit(env.PachClient, repo, commit.Branch.Name, commit.ID))
		checks()
		t.Run("InvalidCommit", func(t *testing.T) {
			buffer := bytes.Buffer{}
			err = env.PachClient.GetFile(client.NewCommit(repo, "", "aninvalidcommitid"), "dir/file", &buffer)
			require.YesError(t, err)
		})
		t.Run("Directory", func(t *testing.T) {
			buffer := bytes.Buffer{}
			err = env.PachClient.GetFile(commit, "dir", &buffer)
			require.YesError(t, err)
		})
		t.Run("WithOffset", func(t *testing.T) {
			repo := "repo"
			require.NoError(t, env.PachClient.CreateRepo(repo))

			commit, err := env.PachClient.StartCommit(repo, "master")
			require.NoError(t, err)

			file := "file"
			data := "data"
			require.NoError(t, env.PachClient.PutFile(commit, file, strings.NewReader(data)))

			require.NoError(t, finishCommit(env.PachClient, repo, commit.Branch.Name, commit.ID))

			for i := 0; i <= len(data); i++ {
				var b bytes.Buffer
				require.NoError(t, env.PachClient.GetFile(commit, "file", &b, client.WithOffset(int64(i))))
				if i < len(data) {
					require.Equal(t, data[i:], b.String())
				} else {
					require.Equal(t, "", b.String())
				}
			}
		})
	})

	suite.Run("ManyPutsSingleFileSingleCommit", func(t *testing.T) {
		t.Parallel()
		env := testpachd.NewRealEnv(t, dockertestenv.NewTestDBConfig(t))

		if testing.Short() {
			t.Skip("Skipping long tests in short mode")
		}
		repo := "test"
		require.NoError(t, env.PachClient.CreateRepo(repo))

		commit1, err := env.PachClient.StartCommit(repo, "master")
		require.NoError(t, err)

		rawMessage := `{
		"level":"debug",
		"message":{
			"thing":"foo"
		},
		"timing":[1,3,34,6,7]
	}`
		numObjs := 500
		numGoros := 10
		var expectedOutput []byte
		var wg sync.WaitGroup
		for j := 0; j < numGoros; j++ {
			wg.Add(1)
			go func() {
				for i := 0; i < numObjs/numGoros; i++ {
					if err := env.PachClient.PutFile(commit1, "foo", strings.NewReader(rawMessage), client.WithAppendPutFile()); err != nil {
						panic(err)
					}
				}
				wg.Done()
			}()
		}
		for i := 0; i < numObjs; i++ {
			expectedOutput = append(expectedOutput, []byte(rawMessage)...)
		}
		wg.Wait()
		require.NoError(t, finishCommit(env.PachClient, repo, commit1.Branch.Name, commit1.ID))

		var buffer bytes.Buffer
		require.NoError(t, env.PachClient.GetFile(commit1, "foo", &buffer))
		require.Equal(t, string(expectedOutput), buffer.String())
	})

	suite.Run("PutFileValidCharacters", func(t *testing.T) {
		t.Parallel()
		env := testpachd.NewRealEnv(t, dockertestenv.NewTestDBConfig(t))

		repo := "test"
		require.NoError(t, env.PachClient.CreateRepo(repo))

		commit, err := env.PachClient.StartCommit(repo, "master")
		require.NoError(t, err)

		// null characters error because when you `ls` files with null characters
		// they truncate things after the null character leading to strange results
		require.YesError(t, env.PachClient.PutFile(commit, "foo\x00bar", strings.NewReader("foobar\n")))

		// Boundary tests for valid character range
		require.YesError(t, env.PachClient.PutFile(commit, "\x1ffoobar", strings.NewReader("foobar\n")))
		require.NoError(t, env.PachClient.PutFile(commit, "foo\x20bar", strings.NewReader("foobar\n")))
		require.NoError(t, env.PachClient.PutFile(commit, "foobar\x7e", strings.NewReader("foobar\n")))
		require.YesError(t, env.PachClient.PutFile(commit, "foo\x7fbar", strings.NewReader("foobar\n")))

		// Random character tests outside and inside valid character range
		require.YesError(t, env.PachClient.PutFile(commit, "foobar\x0b", strings.NewReader("foobar\n")))
		require.NoError(t, env.PachClient.PutFile(commit, "\x41foobar", strings.NewReader("foobar\n")))

		// Glob character test
		require.YesError(t, env.PachClient.PutFile(commit, "foobar*", strings.NewReader("foobar\n")))
	})

	suite.Run("PutFileValidPaths", func(t *testing.T) {
		t.Parallel()
		env := testpachd.NewRealEnv(t, dockertestenv.NewTestDBConfig(t))
		repo := "test"
		require.NoError(t, env.PachClient.CreateRepo(repo))
		// Duplicate paths, different tags.
		branch := "branch-1"
		require.NoError(t, env.PachClient.WithModifyFileClient(client.NewCommit(repo, branch, ""), func(mf client.ModifyFile) error {
			require.NoError(t, mf.PutFile("foo", strings.NewReader("foo\n"), client.WithDatumPutFile("tag1")))
			require.NoError(t, mf.PutFile("foo", strings.NewReader("foo\n"), client.WithDatumPutFile("tag2")))
			return nil
		}))
		commitInfo, err := env.PachClient.WaitCommit(repo, branch, "")
		require.NoError(t, err)
		require.NotEqual(t, "", commitInfo.Error)
		// Directory and file path collision.
		branch = "branch-2"
		require.NoError(t, env.PachClient.WithModifyFileClient(client.NewCommit(repo, branch, ""), func(mf client.ModifyFile) error {
			require.NoError(t, mf.PutFile("foo/bar", strings.NewReader("foo\n")))
			require.NoError(t, mf.PutFile("foo", strings.NewReader("foo\n")))
			return nil
		}))
		commitInfo, err = env.PachClient.WaitCommit(repo, branch, "")
		require.NoError(t, err)
		require.NotEqual(t, "", commitInfo.Error)
	})

	suite.Run("BigListFile", func(t *testing.T) {
		t.Parallel()
		env := testpachd.NewRealEnv(t, dockertestenv.NewTestDBConfig(t))
		repo := "test"
		require.NoError(t, env.PachClient.CreateRepo(repo))
		commit, err := env.PachClient.StartCommit(repo, "master")
		require.NoError(t, err)
		var eg errgroup.Group
		for i := 0; i < 25; i++ {
			for j := 0; j < 25; j++ {
				i := i
				j := j
				eg.Go(func() error {
					return env.PachClient.PutFile(commit, fmt.Sprintf("dir%d/file%d", i, j), strings.NewReader("foo\n"))
				})
			}
		}
		require.NoError(t, eg.Wait())
		require.NoError(t, finishCommit(env.PachClient, repo, commit.Branch.Name, commit.ID))
		for i := 0; i < 25; i++ {
			files, err := env.PachClient.ListFileAll(commit, fmt.Sprintf("dir%d", i))
			require.NoError(t, err)
			require.Equal(t, 25, len(files))
		}
	})

	suite.Run("StartCommitLatestOnBranch", func(t *testing.T) {
		t.Parallel()
		env := testpachd.NewRealEnv(t, dockertestenv.NewTestDBConfig(t))

		repo := "test"
		require.NoError(t, env.PachClient.CreateRepo(repo))

		commit1, err := env.PachClient.StartCommit(repo, "master")
		require.NoError(t, err)
		require.NoError(t, finishCommit(env.PachClient, repo, commit1.Branch.Name, commit1.ID))

		commit2, err := env.PachClient.StartCommit(repo, "master")
		require.NoError(t, err)

		require.NoError(t, finishCommit(env.PachClient, repo, commit2.Branch.Name, commit2.ID))

		commit3, err := env.PachClient.StartCommit(repo, "master")
		require.NoError(t, err)
		require.NoError(t, finishCommit(env.PachClient, repo, commit3.Branch.Name, commit3.ID))

		commitInfo, err := env.PachClient.InspectCommit(repo, "master", "")
		require.NoError(t, err)
		require.Equal(t, commit3.ID, commitInfo.Commit.ID)
	})

	suite.Run("CreateBranchTwice", func(t *testing.T) {
		t.Parallel()
		env := testpachd.NewRealEnv(t, dockertestenv.NewTestDBConfig(t))

		repo := "test"
		require.NoError(t, env.PachClient.CreateRepo(repo))

		commit1, err := env.PachClient.StartCommit(repo, "foo")
		require.NoError(t, err)
		require.NoError(t, finishCommit(env.PachClient, repo, commit1.Branch.Name, commit1.ID))
		require.NoError(t, env.PachClient.CreateBranch(repo, "master", "", commit1.ID, nil))

		commit2, err := env.PachClient.StartCommit(repo, "foo")
		require.NoError(t, err)
		require.NoError(t, finishCommit(env.PachClient, repo, commit2.Branch.Name, commit2.ID))
		require.NoError(t, env.PachClient.CreateBranch(repo, "master", "", commit2.ID, nil))

		branchInfos, err := env.PachClient.ListBranch(repo)
		require.NoError(t, err)

		// branches should be returned newest-first
		require.Equal(t, 2, len(branchInfos))
		require.Equal(t, "master", branchInfos[0].Branch.Name)
		require.Equal(t, commit2.ID, branchInfos[0].Head.ID) // aliased branch should have the same commit ID
		require.Equal(t, "foo", branchInfos[1].Branch.Name)
		require.Equal(t, commit2.ID, branchInfos[1].Head.ID) // original branch should remain unchanged
	})

	suite.Run("WaitCommitSet", func(t *testing.T) {
		t.Parallel()
		env := testpachd.NewRealEnv(t, dockertestenv.NewTestDBConfig(t))

		require.NoError(t, env.PachClient.CreateRepo("A"))
		require.NoError(t, env.PachClient.CreateRepo("B"))
		require.NoError(t, env.PachClient.CreateBranch("B", "master", "", "", []*pfs.Branch{client.NewBranch("A", "master")}))
		require.NoError(t, finishCommit(env.PachClient, "B", "master", ""))

		ACommit, err := env.PachClient.StartCommit("A", "master")
		require.NoError(t, err)
		BCommit := client.NewCommit("B", "master", ACommit.ID)
		require.NoError(t, finishCommit(env.PachClient, "A", "master", ""))
		require.NoError(t, finishCommit(env.PachClient, "B", "master", ""))

		commitInfos, err := env.PachClient.WaitCommitSetAll(ACommit.ID)
		require.NoError(t, err)
		require.Equal(t, 2, len(commitInfos))
		require.Equal(t, ACommit, commitInfos[0].Commit)
		require.Equal(t, BCommit, commitInfos[1].Commit)
	})

	// WaitCommitSet2 implements the following DAG:
	// A ─▶ B ─▶ C ─▶ D
	suite.Run("WaitCommitSet2", func(t *testing.T) {
		t.Parallel()
		env := testpachd.NewRealEnv(t, dockertestenv.NewTestDBConfig(t))

		require.NoError(t, env.PachClient.CreateRepo("A"))
		require.NoError(t, env.PachClient.CreateRepo("B"))
		require.NoError(t, env.PachClient.CreateRepo("C"))
		require.NoError(t, env.PachClient.CreateRepo("D"))

		// Create branches and finish the default head commits on the downstream branches
		require.NoError(t, env.PachClient.CreateBranch("B", "master", "", "", []*pfs.Branch{client.NewBranch("A", "master")}))
		require.NoError(t, finishCommit(env.PachClient, "B", "master", ""))
		require.NoError(t, env.PachClient.CreateBranch("C", "master", "", "", []*pfs.Branch{client.NewBranch("B", "master")}))
		require.NoError(t, finishCommit(env.PachClient, "C", "master", ""))
		require.NoError(t, env.PachClient.CreateBranch("D", "master", "", "", []*pfs.Branch{client.NewBranch("C", "master")}))
		require.NoError(t, finishCommit(env.PachClient, "D", "master", ""))

		ACommit, err := env.PachClient.StartCommit("A", "master")
		require.NoError(t, err)
		require.NoError(t, finishCommit(env.PachClient, "A", "master", ""))

		// do the other commits in a goro so we can block for them
		done := make(chan struct{})
		go func() {
			defer close(done)
			require.NoError(t, finishCommit(env.PachClient, "B", "master", ""))
			require.NoError(t, finishCommit(env.PachClient, "C", "master", ""))
			require.NoError(t, finishCommit(env.PachClient, "D", "master", ""))
		}()

		// Wait for the commits to finish
		commitInfos, err := env.PachClient.WaitCommitSetAll(ACommit.ID)
		require.NoError(t, err)
		BCommit := client.NewCommit("B", "master", ACommit.ID)
		CCommit := client.NewCommit("C", "master", ACommit.ID)
		DCommit := client.NewCommit("D", "master", ACommit.ID)
		require.Equal(t, 4, len(commitInfos))
		require.Equal(t, ACommit, commitInfos[0].Commit)
		require.Equal(t, BCommit, commitInfos[1].Commit)
		require.Equal(t, CCommit, commitInfos[2].Commit)
		require.Equal(t, DCommit, commitInfos[3].Commit)
		<-done
	})

	// A
	//  ╲
	//   ◀
	//    C
	//   ◀
	//  ╱
	// B
	suite.Run("WaitCommitSet3", func(t *testing.T) {
		t.Parallel()
		env := testpachd.NewRealEnv(t, dockertestenv.NewTestDBConfig(t))

		require.NoError(t, env.PachClient.CreateRepo("A"))
		require.NoError(t, env.PachClient.CreateRepo("B"))
		require.NoError(t, env.PachClient.CreateRepo("C"))

		require.NoError(t, env.PachClient.CreateBranch("C", "master", "", "", []*pfs.Branch{client.NewBranch("A", "master"), client.NewBranch("B", "master")}))
		require.NoError(t, finishCommit(env.PachClient, "C", "master", ""))

		ACommit, err := env.PachClient.StartCommit("A", "master")
		require.NoError(t, err)
		require.NoError(t, finishCommit(env.PachClient, "A", ACommit.Branch.Name, ACommit.ID))
		require.NoError(t, finishCommit(env.PachClient, "C", "master", ""))
		BCommit, err := env.PachClient.StartCommit("B", "master")
		require.NoError(t, err)
		require.NoError(t, finishCommit(env.PachClient, "B", BCommit.Branch.Name, BCommit.ID))
		require.NoError(t, finishCommit(env.PachClient, "C", "master", ""))

		BCommit, err = env.PachClient.StartCommit("B", "master")
		require.NoError(t, err)
		require.NoError(t, finishCommit(env.PachClient, "B", BCommit.Branch.Name, BCommit.ID))
		require.NoError(t, finishCommit(env.PachClient, "C", "master", ""))

		// The first two commits will be A and B, but they aren't deterministically sorted
		commitInfos, err := env.PachClient.WaitCommitSetAll(ACommit.ID)
		require.NoError(t, err)
		require.Equal(t, 3, len(commitInfos))
		expected := []*pfs.Commit{ACommit, client.NewCommit("B", "master", ACommit.ID)}
		actual := []*pfs.Commit{commitInfos[0].Commit, commitInfos[1].Commit}
		require.ImagesEqual(t, expected, actual, CommitToID)
		require.Equal(t, client.NewCommit("C", "master", ACommit.ID), commitInfos[2].Commit)

		commitInfos, err = env.PachClient.WaitCommitSetAll(BCommit.ID)
		require.NoError(t, err)
		require.Equal(t, 3, len(commitInfos))
		expected = []*pfs.Commit{client.NewCommit("A", "master", BCommit.ID), BCommit}
		actual = []*pfs.Commit{commitInfos[0].Commit, commitInfos[1].Commit}
		require.ImagesEqual(t, expected, actual, CommitToID)
		require.Equal(t, client.NewCommit("C", "master", BCommit.ID), commitInfos[2].Commit)
	})

	suite.Run("WaitCommitSetWithNoDownstreamRepos", func(t *testing.T) {
		t.Parallel()
		env := testpachd.NewRealEnv(t, dockertestenv.NewTestDBConfig(t))

		repo := "test"
		require.NoError(t, env.PachClient.CreateRepo(repo))
		commit, err := env.PachClient.StartCommit(repo, "master")
		require.NoError(t, err)
		require.NoError(t, finishCommit(env.PachClient, repo, commit.Branch.Name, commit.ID))
		commitInfos, err := env.PachClient.WaitCommitSetAll(commit.ID)
		require.NoError(t, err)
		require.Equal(t, 1, len(commitInfos))
		require.Equal(t, commit, commitInfos[0].Commit)
	})

	suite.Run("WaitOpenCommit", func(t *testing.T) {
		t.Parallel()
		env := testpachd.NewRealEnv(t, dockertestenv.NewTestDBConfig(t))

		require.NoError(t, env.PachClient.CreateRepo("A"))
		require.NoError(t, env.PachClient.CreateRepo("B"))
		require.NoError(t, env.PachClient.CreateBranch("B", "master", "", "", []*pfs.Branch{client.NewBranch("A", "master")}))
		require.NoError(t, finishCommit(env.PachClient, "B", "master", ""))
		commit, err := env.PachClient.StartCommit("A", "master")
		require.NoError(t, err)

		// do the other commits in a goro so we can block for them
		eg, _ := errgroup.WithContext(context.Background())
		eg.Go(func() error {
			time.Sleep(3 * time.Second)
			if err := finishCommit(env.PachClient, "A", "master", ""); err != nil {
				return err
			}
			return finishCommit(env.PachClient, "B", "master", "")
		})

		t.Cleanup(func() {
			require.NoError(t, eg.Wait())
		})

		// Wait for the commit to finish
		commitInfos, err := env.PachClient.WaitCommitSetAll(commit.ID)
		require.NoError(t, err)
		require.Equal(t, 2, len(commitInfos))
		require.Equal(t, commit, commitInfos[0].Commit)
		require.Equal(t, client.NewCommit("B", "master", commit.ID), commitInfos[1].Commit)
	})

	suite.Run("WaitUninvolvedBranch", func(t *testing.T) {
		t.Parallel()
		env := testpachd.NewRealEnv(t, dockertestenv.NewTestDBConfig(t))

		require.NoError(t, env.PachClient.CreateRepo("A"))
		require.NoError(t, env.PachClient.CreateRepo("B"))
		require.NoError(t, env.PachClient.CreateBranch("B", "master", "", "", nil))
		commit, err := env.PachClient.StartCommit("A", "master")
		require.NoError(t, err)

		// Blocking on a commit that doesn't exist does not work
		_, err = env.PachClient.WaitCommit("B", "master", commit.ID)
		require.YesError(t, err)
	})

	suite.Run("WaitNonExistentBranch", func(t *testing.T) {
		t.Parallel()
		env := testpachd.NewRealEnv(t, dockertestenv.NewTestDBConfig(t))

		require.NoError(t, env.PachClient.CreateRepo("A"))
		commit, err := env.PachClient.StartCommit("A", "master")
		require.NoError(t, err)

		// Blocking on a branch that doesn't exist does not work
		_, err = env.PachClient.WaitCommit("A", "foo", commit.ID)
		require.YesError(t, err)

		_, err = env.PachClient.WaitCommit("A", "foo", "")
		require.YesError(t, err)
	})

	suite.Run("EmptyWait", func(t *testing.T) {
		t.Parallel()
		env := testpachd.NewRealEnv(t, dockertestenv.NewTestDBConfig(t))

		_, err := env.PachClient.WaitCommitSetAll("")
		require.YesError(t, err)
	})

	suite.Run("WaitNonExistentCommitSet", func(t *testing.T) {
		t.Parallel()
		env := testpachd.NewRealEnv(t, dockertestenv.NewTestDBConfig(t))

		_, err := env.PachClient.WaitCommitSetAll("fake-commitset")
		require.YesError(t, err)
		require.True(t, pfsserver.IsCommitSetNotFoundErr(err))
	})

	suite.Run("PutFileSplit", func(t *testing.T) {
		// TODO(2.0 optional): Implement put file split.
		t.Skip("Put file split not implemented in V2")
		//	t.Parallel()
		//  env := testpachd.NewRealEnv(t, dockertestenv.NewTestDBConfig(t))
		//
		//	if testing.Short() {
		//		t.Skip("Skipping integration tests in short mode")
		//	}
		//
		//	repo := "test"
		//	require.NoError(t, env.PachClient.CreateRepo(repo))
		//	commit, err := env.PachClient.StartCommit(repo, "master")
		//	require.NoError(t, err)
		//	_, err = env.PachClient.PutFileSplit(repo, commit.ID, "none", pfs.Delimiter_NONE, 0, 0, 0, false, strings.NewReader("foo\nbar\nbuz\n"))
		//	require.NoError(t, err)
		//	_, err = env.PachClient.PutFileSplit(repo, commit.ID, "line", pfs.Delimiter_LINE, 0, 0, 0, false, strings.NewReader("foo\nbar\nbuz\n"))
		//	require.NoError(t, err)
		//	_, err = env.PachClient.PutFileSplit(repo, commit.ID, "line", pfs.Delimiter_LINE, 0, 0, 0, false, strings.NewReader("foo\nbar\nbuz\n"))
		//	require.NoError(t, err)
		//	_, err = env.PachClient.PutFileSplit(repo, commit.ID, "line2", pfs.Delimiter_LINE, 2, 0, 0, false, strings.NewReader("foo\nbar\nbuz\nfiz\n"))
		//	require.NoError(t, err)
		//	_, err = env.PachClient.PutFileSplit(repo, commit.ID, "line3", pfs.Delimiter_LINE, 0, 8, 0, false, strings.NewReader("foo\nbar\nbuz\nfiz\n"))
		//	require.NoError(t, err)
		//	_, err = env.PachClient.PutFileSplit(repo, commit.ID, "json", pfs.Delimiter_JSON, 0, 0, 0, false, strings.NewReader("{}{}{}{}{}{}{}{}{}{}"))
		//	require.NoError(t, err)
		//	_, err = env.PachClient.PutFileSplit(repo, commit.ID, "json", pfs.Delimiter_JSON, 0, 0, 0, false, strings.NewReader("{}{}{}{}{}{}{}{}{}{}"))
		//	require.NoError(t, err)
		//	_, err = env.PachClient.PutFileSplit(repo, commit.ID, "json2", pfs.Delimiter_JSON, 2, 0, 0, false, strings.NewReader("{}{}{}{}"))
		//	require.NoError(t, err)
		//	_, err = env.PachClient.PutFileSplit(repo, commit.ID, "json3", pfs.Delimiter_JSON, 0, 4, 0, false, strings.NewReader("{}{}{}{}"))
		//	require.NoError(t, err)
		//
		//	files, err := env.PachClient.ListFileAll(repo, commit.ID, "line2")
		//	require.NoError(t, err)
		//	require.Equal(t, 2, len(files))
		//	for _, fileInfo := range files {
		//		require.Equal(t, uint64(8), fileInfo.SizeBytes)
		//	}
		//
		//	require.NoError(t, finishCommit(env.PachClient, repo, commit.ID))
		//	commit2, err := env.PachClient.StartCommit(repo, "master")
		//	require.NoError(t, err)
		//	_, err = env.PachClient.PutFileSplit(repo, commit2.ID, "line", pfs.Delimiter_LINE, 0, 0, 0, false, strings.NewReader("foo\nbar\nbuz\n"))
		//	require.NoError(t, err)
		//	_, err = env.PachClient.PutFileSplit(repo, commit2.ID, "json", pfs.Delimiter_JSON, 0, 0, 0, false, strings.NewReader("{}{}{}{}{}{}{}{}{}{}"))
		//	require.NoError(t, err)
		//
		//	files, err = env.PachClient.ListFileAll(repo, commit2.ID, "line")
		//	require.NoError(t, err)
		//	require.Equal(t, 9, len(files))
		//	for _, fileInfo := range files {
		//		require.Equal(t, uint64(4), fileInfo.SizeBytes)
		//	}
		//
		//	require.NoError(t, finishCommit(env.PachClient, repo, commit2.ID))
		//	fileInfo, err := env.PachClient.InspectFile(repo, commit.ID, "none")
		//	require.NoError(t, err)
		//	require.Equal(t, pfs.FileType_FILE, fileInfo.FileType)
		//	files, err = env.PachClient.ListFileAll(repo, commit.ID, "line")
		//	require.NoError(t, err)
		//	require.Equal(t, 6, len(files))
		//	for _, fileInfo := range files {
		//		require.Equal(t, uint64(4), fileInfo.SizeBytes)
		//	}
		//	files, err = env.PachClient.ListFileAll(repo, commit2.ID, "line")
		//	require.NoError(t, err)
		//	require.Equal(t, 9, len(files))
		//	for _, fileInfo := range files {
		//		require.Equal(t, uint64(4), fileInfo.SizeBytes)
		//	}
		//	files, err = env.PachClient.ListFileAll(repo, commit.ID, "line2")
		//	require.NoError(t, err)
		//	require.Equal(t, 2, len(files))
		//	for _, fileInfo := range files {
		//		require.Equal(t, uint64(8), fileInfo.SizeBytes)
		//	}
		//	files, err = env.PachClient.ListFileAll(repo, commit.ID, "line3")
		//	require.NoError(t, err)
		//	require.Equal(t, 2, len(files))
		//	for _, fileInfo := range files {
		//		require.Equal(t, uint64(8), fileInfo.SizeBytes)
		//	}
		//	files, err = env.PachClient.ListFileAll(repo, commit.ID, "json")
		//	require.NoError(t, err)
		//	require.Equal(t, 20, len(files))
		//	for _, fileInfo := range files {
		//		require.Equal(t, uint64(2), fileInfo.SizeBytes)
		//	}
		//	files, err = env.PachClient.ListFileAll(repo, commit2.ID, "json")
		//	require.NoError(t, err)
		//	require.Equal(t, 30, len(files))
		//	for _, fileInfo := range files {
		//		require.Equal(t, uint64(2), fileInfo.SizeBytes)
		//	}
		//	files, err = env.PachClient.ListFileAll(repo, commit.ID, "json2")
		//	require.NoError(t, err)
		//	require.Equal(t, 2, len(files))
		//	for _, fileInfo := range files {
		//		require.Equal(t, uint64(4), fileInfo.SizeBytes)
		//	}
		//	files, err = env.PachClient.ListFileAll(repo, commit.ID, "json3")
		//	require.NoError(t, err)
		//	require.Equal(t, 2, len(files))
		//	for _, fileInfo := range files {
		//		require.Equal(t, uint64(4), fileInfo.SizeBytes)
		//	}
	})

	suite.Run("PutFileSplitBig", func(t *testing.T) {
		// TODO(2.0 optional): Implement put file split.
		t.Skip("Put file split not implemented in V2")
		//	t.Parallel()
		//  env := testpachd.NewRealEnv(t, dockertestenv.NewTestDBConfig(t))
		//
		//	if testing.Short() {
		//		t.Skip("Skipping integration tests in short mode")
		//	}
		//
		//	// create repos
		//	repo := "test"
		//	require.NoError(t, env.PachClient.CreateRepo(repo))
		//	commit, err := env.PachClient.StartCommit(repo, "master")
		//	require.NoError(t, err)
		//	w, err := env.PachClient.PutFileSplitWriter(repo, commit.ID, "line", pfs.Delimiter_LINE, 0, 0, 0, false)
		//	require.NoError(t, err)
		//	for i := 0; i < 1000; i++ {
		//		_, err = w.Write([]byte("foo\n"))
		//		require.NoError(t, err)
		//	}
		//	require.NoError(t, w.Close())
		//	require.NoError(t, finishCommit(env.PachClient, repo, commit.ID))
		//	files, err := env.PachClient.ListFileAll(repo, commit.ID, "line")
		//	require.NoError(t, err)
		//	require.Equal(t, 1000, len(files))
		//	for _, fileInfo := range files {
		//		require.Equal(t, uint64(4), fileInfo.SizeBytes)
		//	}
	})

	suite.Run("PutFileSplitCSV", func(t *testing.T) {
		// TODO(2.0 optional): Implement put file split.
		t.Skip("Put file split not implemented in V2")
		//	t.Parallel()
		//  env := testpachd.NewRealEnv(t, dockertestenv.NewTestDBConfig(t))
		//
		//	// create repos
		//	repo := "test"
		//	require.NoError(t, env.PachClient.CreateRepo(repo))
		//	_, err := env.PachClient.PutFileSplit(repo, "master", "data", pfs.Delimiter_CSV, 0, 0, 0, false,
		//		// Weird, but this is actually two lines ("is\na" is quoted, so one cell)
		//		strings.NewReader("this,is,a,test\n"+
		//			"\"\"\"this\"\"\",\"is\nonly\",\"a,test\"\n"))
		//	require.NoError(t, err)
		//	fileInfos, err := env.PachClient.ListFileAll(repo, "master", "/data")
		//	require.NoError(t, err)
		//	require.Equal(t, 2, len(fileInfos))
		//	var contents bytes.Buffer
		//	env.PachClient.GetFile(repo, "master", "/data/0000000000000000", &contents)
		//	require.Equal(t, "this,is,a,test\n", contents.String())
		//	contents.Reset()
		//	env.PachClient.GetFile(repo, "master", "/data/0000000000000001", &contents)
		//	require.Equal(t, "\"\"\"this\"\"\",\"is\nonly\",\"a,test\"\n", contents.String())
	})

	suite.Run("PutFileSplitSQL", func(t *testing.T) {
		// TODO(2.0 optional): Implement put file split.
		t.Skip("Put file split not implemented in V2")
		//	t.Parallel()
		//  env := testpachd.NewRealEnv(t, dockertestenv.NewTestDBConfig(t))
		//
		//	// create repos
		//	repo := "test"
		//	require.NoError(t, env.PachClient.CreateRepo(repo))
		//
		//	_, err := env.PachClient.PutFileSplit(repo, "master", "/sql", pfs.Delimiter_SQL, 0, 0, 0,
		//		false, strings.NewReader(tu.TestPGDump))
		//	require.NoError(t, err)
		//	fileInfos, err := env.PachClient.ListFileAll(repo, "master", "/sql")
		//	require.NoError(t, err)
		//	require.Equal(t, 5, len(fileInfos))
		//
		//	// Get one of the SQL records & validate it
		//	var contents bytes.Buffer
		//	env.PachClient.GetFile(repo, "master", "/sql/0000000000000000", &contents)
		//	// Validate that the recieved pgdump file creates the cars table
		//	require.Matches(t, "CREATE TABLE public\\.cars", contents.String())
		//	// Validate the SQL header more generally by passing the output of GetFile
		//	// back through the SQL library & confirm that it parses correctly but only
		//	// has one row
		//	pgReader := sql.NewPGDumpReader(bufio.NewReader(bytes.NewReader(contents.Bytes())))
		//	record, err := pgReader.ReadRow()
		//	require.NoError(t, err)
		//	require.Equal(t, "Tesla\tRoadster\t2008\tliterally a rocket\n", string(record))
		//	_, err = pgReader.ReadRow()
		//	require.YesError(t, err)
		//	require.True(t, errors.Is(err, io.EOF))
		//
		//	// Create a new commit that overwrites all existing data & puts it back with
		//	// --header-records=1
		//	commit, err := env.PachClient.StartCommit(repo, "master")
		//	require.NoError(t, err)
		//	require.NoError(t, env.PachClient.DeleteFile(repo, commit.ID, "/sql"))
		//	_, err = env.PachClient.PutFileSplit(repo, commit.ID, "/sql", pfs.Delimiter_SQL, 0, 0, 1,
		//		false, strings.NewReader(tu.TestPGDump))
		//	require.NoError(t, err)
		//	require.NoError(t, finishCommit(env.PachClient, repo, commit.ID))
		//	fileInfos, err = env.PachClient.ListFileAll(repo, "master", "/sql")
		//	require.NoError(t, err)
		//	require.Equal(t, 4, len(fileInfos))
		//
		//	// Get one of the SQL records & validate it
		//	contents.Reset()
		//	env.PachClient.GetFile(repo, "master", "/sql/0000000000000003", &contents)
		//	// Validate a that the recieved pgdump file creates the cars table
		//	require.Matches(t, "CREATE TABLE public\\.cars", contents.String())
		//	// Validate the SQL header more generally by passing the output of GetFile
		//	// back through the SQL library & confirm that it parses correctly but only
		//	// has one row
		//	pgReader = sql.NewPGDumpReader(bufio.NewReader(strings.NewReader(contents.String())))
		//	record, err = pgReader.ReadRow()
		//	require.NoError(t, err)
		//	require.Equal(t, "Tesla\tRoadster\t2008\tliterally a rocket\n", string(record))
		//	record, err = pgReader.ReadRow()
		//	require.NoError(t, err)
		//	require.Equal(t, "Toyota\tCorolla\t2005\tgreatest car ever made\n", string(record))
		//	_, err = pgReader.ReadRow()
		//	require.YesError(t, err)
		//	require.True(t, errors.Is(err, io.EOF))
	})

	suite.Run("DiffFile", func(t *testing.T) {
		t.Parallel()
		env := testpachd.NewRealEnv(t, dockertestenv.NewTestDBConfig(t))

		repo := "test"
		require.NoError(t, env.PachClient.CreateRepo(repo))

		// Write foo
		c1, err := env.PachClient.StartCommit(repo, "master")
		require.NoError(t, err)
		require.NoError(t, env.PachClient.PutFile(c1, "foo", strings.NewReader("foo\n"), client.WithAppendPutFile()))
		checks := func() {
			newFis, oldFis, err := env.PachClient.DiffFileAll(c1, "", nil, "", false)
			require.NoError(t, err)
			require.Equal(t, 0, len(oldFis))
			require.Equal(t, 2, len(newFis))
			require.Equal(t, "/foo", newFis[1].File.Path)
		}
		checks()
		require.NoError(t, finishCommit(env.PachClient, repo, c1.Branch.Name, c1.ID))
		checks()

		// Change the value of foo
		c2, err := env.PachClient.StartCommit(repo, "master")
		require.NoError(t, err)
		require.NoError(t, env.PachClient.DeleteFile(c2, "/foo"))
		require.NoError(t, env.PachClient.PutFile(c2, "foo", strings.NewReader("not foo\n"), client.WithAppendPutFile()))
		checks = func() {
			newFis, oldFis, err := env.PachClient.DiffFileAll(c2, "", nil, "", false)
			require.NoError(t, err)
			require.Equal(t, 2, len(oldFis))
			require.Equal(t, "/foo", oldFis[1].File.Path)
			require.Equal(t, 2, len(newFis))
			require.Equal(t, "/foo", newFis[1].File.Path)
		}
		checks()
		require.NoError(t, finishCommit(env.PachClient, repo, c2.Branch.Name, c2.ID))
		checks()

		// Write bar
		c3, err := env.PachClient.StartCommit(repo, "master")
		require.NoError(t, err)
		require.NoError(t, env.PachClient.PutFile(c3, "/bar", strings.NewReader("bar\n"), client.WithAppendPutFile()))
		checks = func() {
			newFis, oldFis, err := env.PachClient.DiffFileAll(c3, "", nil, "", false)
			require.NoError(t, err)
			require.Equal(t, 1, len(oldFis))
			require.Equal(t, 2, len(newFis))
			require.Equal(t, "/bar", newFis[1].File.Path)
		}
		checks()
		require.NoError(t, finishCommit(env.PachClient, repo, c3.Branch.Name, c3.ID))
		checks()

		// Delete bar
		c4, err := env.PachClient.StartCommit(repo, "master")
		require.NoError(t, err)
		require.NoError(t, env.PachClient.DeleteFile(c4, "/bar"))
		checks = func() {
			newFis, oldFis, err := env.PachClient.DiffFileAll(c4, "", nil, "", false)
			require.NoError(t, err)
			require.Equal(t, 2, len(oldFis))
			require.Equal(t, "/bar", oldFis[1].File.Path)
			require.Equal(t, 1, len(newFis))
		}
		checks()
		require.NoError(t, finishCommit(env.PachClient, repo, c4.Branch.Name, c4.ID))
		checks()

		// Write dir/fizz and dir/buzz
		c5, err := env.PachClient.StartCommit(repo, "master")
		require.NoError(t, err)
		require.NoError(t, env.PachClient.PutFile(c5, "/dir/fizz", strings.NewReader("fizz\n"), client.WithAppendPutFile()))
		require.NoError(t, env.PachClient.PutFile(c5, "/dir/buzz", strings.NewReader("buzz\n"), client.WithAppendPutFile()))
		checks = func() {
			newFis, oldFis, err := env.PachClient.DiffFileAll(c5, "", nil, "", false)
			require.NoError(t, err)
			require.Equal(t, 1, len(oldFis))
			require.Equal(t, 4, len(newFis))
		}
		checks()
		require.NoError(t, finishCommit(env.PachClient, repo, c5.Branch.Name, c5.ID))
		checks()

		// Modify dir/fizz
		c6, err := env.PachClient.StartCommit(repo, "master")
		require.NoError(t, err)
		require.NoError(t, env.PachClient.PutFile(c6, "/dir/fizz", strings.NewReader("fizz\n"), client.WithAppendPutFile()))
		checks = func() {
			newFis, oldFis, err := env.PachClient.DiffFileAll(c6, "", nil, "", false)
			require.NoError(t, err)
			require.Equal(t, 3, len(oldFis))
			require.Equal(t, "/dir/fizz", oldFis[2].File.Path)
			require.Equal(t, 3, len(newFis))
			require.Equal(t, "/dir/fizz", newFis[2].File.Path)
		}
		checks()
		require.NoError(t, finishCommit(env.PachClient, repo, c6.Branch.Name, c6.ID))
		checks()
	})

	suite.Run("GlobFile", func(t *testing.T) {
		t.Parallel()
		env := testpachd.NewRealEnv(t, dockertestenv.NewTestDBConfig(t))

		if testing.Short() {
			t.Skip("Skipping integration tests in short mode")
		}

		repo := "test"
		require.NoError(t, env.PachClient.CreateRepo(repo))
		commit := client.NewCommit(repo, "master", "")

		// Write foo
		numFiles := 100
		_, err := env.PachClient.StartCommit(repo, "master")
		require.NoError(t, err)

		require.NoError(t, env.PachClient.WithModifyFileClient(commit, func(mf client.ModifyFile) error {
			for i := 0; i < numFiles; i++ {
				require.NoError(t, mf.PutFile(fmt.Sprintf("file%d", i), strings.NewReader("1")))
				require.NoError(t, mf.PutFile(fmt.Sprintf("dir1/file%d", i), strings.NewReader("2")))
				require.NoError(t, mf.PutFile(fmt.Sprintf("dir2/dir3/file%d", i), strings.NewReader("3")))
			}
			return nil
		}))

		checks := func() {
			fileInfos, err := env.PachClient.GlobFileAll(commit, "*")
			require.NoError(t, err)
			require.Equal(t, numFiles+2, len(fileInfos))
			fileInfos, err = env.PachClient.GlobFileAll(commit, "file*")
			require.NoError(t, err)
			require.Equal(t, numFiles, len(fileInfos))
			fileInfos, err = env.PachClient.GlobFileAll(commit, "dir1/*")
			require.NoError(t, err)
			require.Equal(t, numFiles, len(fileInfos))
			fileInfos, err = env.PachClient.GlobFileAll(commit, "dir2/dir3/*")
			require.NoError(t, err)
			require.Equal(t, numFiles, len(fileInfos))
			fileInfos, err = env.PachClient.GlobFileAll(commit, "*/*")
			require.NoError(t, err)
			require.Equal(t, numFiles+1, len(fileInfos))

			var output strings.Builder
			rc, err := env.PachClient.GetFileTAR(commit, "*")
			require.NoError(t, err)
			defer rc.Close()
			require.NoError(t, tarutil.ConcatFileContent(&output, rc))

			require.Equal(t, numFiles*3, len(output.String()))

			output = strings.Builder{}
			rc, err = env.PachClient.GetFileTAR(commit, "dir2/dir3/file1?")
			require.NoError(t, err)
			defer rc.Close()
			require.NoError(t, tarutil.ConcatFileContent(&output, rc))
			require.Equal(t, 10, len(output.String()))

			output = strings.Builder{}
			rc, err = env.PachClient.GetFileTAR(commit, "**file1?")
			require.NoError(t, err)
			defer rc.Close()
			require.NoError(t, tarutil.ConcatFileContent(&output, rc))
			require.Equal(t, 30, len(output.String()))

			output = strings.Builder{}
			rc, err = env.PachClient.GetFileTAR(commit, "**file1")
			require.NoError(t, err)
			defer rc.Close()
			require.NoError(t, tarutil.ConcatFileContent(&output, rc))
			require.True(t, strings.Contains(output.String(), "1"))
			require.True(t, strings.Contains(output.String(), "2"))
			require.True(t, strings.Contains(output.String(), "3"))

			output = strings.Builder{}
			rc, err = env.PachClient.GetFileTAR(commit, "**file1")
			require.NoError(t, err)
			defer rc.Close()
			require.NoError(t, tarutil.ConcatFileContent(&output, rc))
			match, err := regexp.Match("[123]", []byte(output.String()))
			require.NoError(t, err)
			require.True(t, match)

			output = strings.Builder{}
			rc, err = env.PachClient.GetFileTAR(commit, "dir?")
			require.NoError(t, err)
			defer rc.Close()
			require.NoError(t, tarutil.ConcatFileContent(&output, rc))

			output = strings.Builder{}
			rc, err = env.PachClient.GetFileTAR(commit, "")
			require.NoError(t, err)
			defer rc.Close()
			require.NoError(t, tarutil.ConcatFileContent(&output, rc))

			output = strings.Builder{}
			err = env.PachClient.GetFile(commit, "garbage", &output)
			require.YesError(t, err)
		}
		checks()
		require.NoError(t, finishCommit(env.PachClient, repo, "master", ""))
		checks()

		_, err = env.PachClient.StartCommit(repo, "master")
		require.NoError(t, err)

		err = env.PachClient.DeleteFile(commit, "dir2/dir3/*")
		require.NoError(t, err)
		err = env.PachClient.DeleteFile(commit, "dir?/*")
		require.NoError(t, err)
		err = env.PachClient.DeleteFile(commit, "/")
		require.NoError(t, err)
		checks = func() {
			fileInfos, err := env.PachClient.GlobFileAll(commit, "**")
			require.NoError(t, err)
			require.Equal(t, 0, len(fileInfos))
		}
		checks()
		require.NoError(t, finishCommit(env.PachClient, repo, "master", ""))
		checks()
	})

	suite.Run("GlobFile2", func(t *testing.T) {
		t.Parallel()
		env := testpachd.NewRealEnv(t, dockertestenv.NewTestDBConfig(t))

		if testing.Short() {
			t.Skip("Skipping integration tests in short mode")
		}

		repo := "test"
		require.NoError(t, env.PachClient.CreateRepo(repo))
		commit := client.NewCommit(repo, "master", "")

		_, err := env.PachClient.StartCommit(repo, "master")
		require.NoError(t, err)
		expectedFileNames := []string{}
		for i := 0; i < 100; i++ {
			filename := fmt.Sprintf("/%d", i)
			require.NoError(t, env.PachClient.PutFile(commit, filename, strings.NewReader(filename)))

			if strings.HasPrefix(filename, "/1") {
				expectedFileNames = append(expectedFileNames, filename)
			}
		}
		require.NoError(t, finishCommit(env.PachClient, repo, "master", ""))

		actualFileNames := []string{}
		require.NoError(t, env.PachClient.GlobFile(commit, "/1*", func(fileInfo *pfs.FileInfo) error {
			actualFileNames = append(actualFileNames, fileInfo.File.Path)
			return nil
		}))

		sort.Strings(expectedFileNames)
		sort.Strings(actualFileNames)
		require.Equal(t, expectedFileNames, actualFileNames)
	})

	suite.Run("GlobFile3", func(t *testing.T) {
		t.Parallel()
		env := testpachd.NewRealEnv(t, dockertestenv.NewTestDBConfig(t))

		repo := "test"
		require.NoError(t, env.PachClient.CreateRepo(repo))
		commit1, err := env.PachClient.StartCommit(repo, "master")
		require.NoError(t, err)
		require.NoError(t, env.PachClient.PutFile(commit1, "/dir1/file1.1", &bytes.Buffer{}))
		require.NoError(t, env.PachClient.PutFile(commit1, "/dir1/file1.2", &bytes.Buffer{}))
		require.NoError(t, env.PachClient.PutFile(commit1, "/dir2/file2.1", &bytes.Buffer{}))
		require.NoError(t, env.PachClient.PutFile(commit1, "/dir2/file2.2", &bytes.Buffer{}))
		require.NoError(t, finishCommit(env.PachClient, repo, commit1.Branch.Name, commit1.ID))
		globFile := func(pattern string) []string {
			var fis []*pfs.FileInfo
			require.NoError(t, env.PachClient.GlobFile(commit1, pattern, func(fi *pfs.FileInfo) error {
				fis = append(fis, fi)
				return nil
			}))
			return finfosToPaths(fis)
		}
		assert.ElementsMatch(t, []string{"/dir1/file1.2", "/dir2/file2.2"}, globFile("**.2"))
		assert.ElementsMatch(t, []string{"/dir1/file1.1", "/dir1/file1.2"}, globFile("/dir1/*"))
		assert.ElementsMatch(t, []string{"/dir1/", "/dir2/"}, globFile("/*"))
		assert.ElementsMatch(t, []string{"/"}, globFile("/"))
	})

	// GetFileGlobOrder checks that GetFile(glob) streams data back in the
	// right order. GetFile(glob) is supposed to return a stream of data of the
	// form file1 + file2 + .. + fileN, where file1 is the lexicographically lowest
	// file matching 'glob', file2 is the next lowest, etc.
	suite.Run("GetFileTARGlobOrder", func(t *testing.T) {
		t.Parallel()
		env := testpachd.NewRealEnv(t, dockertestenv.NewTestDBConfig(t))

		repo := "test"
		require.NoError(t, env.PachClient.CreateRepo(repo))

		var expected bytes.Buffer
		commit, err := env.PachClient.StartCommit(repo, "master")
		require.NoError(t, err)
		for i := 0; i < 25; i++ {
			next := fmt.Sprintf("%d,%d,%d,%d\n", 4*i, (4*i)+1, (4*i)+2, (4*i)+3)
			expected.WriteString(next)
			env.PachClient.PutFile(commit, fmt.Sprintf("/data/%010d", i), strings.NewReader(next))
		}
		require.NoError(t, finishCommit(env.PachClient, repo, commit.Branch.Name, commit.ID))

		var output bytes.Buffer
		rc, err := env.PachClient.GetFileTAR(commit, "/data/*")
		require.NoError(t, err)
		defer rc.Close()
		require.NoError(t, tarutil.ConcatFileContent(&output, rc))

		require.Equal(t, expected.String(), output.String())
	})

	suite.Run("ApplyWriteOrder", func(t *testing.T) {
		t.Parallel()
		env := testpachd.NewRealEnv(t, dockertestenv.NewTestDBConfig(t))

		if testing.Short() {
			t.Skip("Skipping integration tests in short mode")
		}

		repo := "test"
		require.NoError(t, env.PachClient.CreateRepo(repo))
		commit := client.NewCommit(repo, "master", "")

		// Test that fails when records are applied in lexicographic order
		// rather than mod revision order.
		_, err := env.PachClient.StartCommit(repo, "master")
		require.NoError(t, err)
		require.NoError(t, env.PachClient.PutFile(commit, "/file", strings.NewReader("")))
		err = env.PachClient.DeleteFile(commit, "/")
		require.NoError(t, err)
		require.NoError(t, finishCommit(env.PachClient, repo, "master", ""))
		fileInfos, err := env.PachClient.GlobFileAll(commit, "**")
		require.NoError(t, err)
		require.Equal(t, 0, len(fileInfos))
	})

	suite.Run("Overwrite", func(t *testing.T) {
		// TODO(2.0 optional): Implement put file split.
		t.Skip("Put file split not implemented in V2")
		//	t.Parallel()
		//  env := testpachd.NewRealEnv(t, dockertestenv.NewTestDBConfig(t))
		//
		//	if testing.Short() {
		//		t.Skip("Skipping integration tests in short mode")
		//	}
		//
		//	repo := "test"
		//	require.NoError(t, env.PachClient.CreateRepo(repo))
		//
		//	// Write foo
		//	_, err := env.PachClient.StartCommit(repo, "master")
		//	require.NoError(t, err)
		//	_, err = env.PachClient.PutFile(repo, "master", "file1", strings.NewReader("foo"))
		//	require.NoError(t, err)
		//	_, err = env.PachClient.PutFileSplit(repo, "master", "file2", pfs.Delimiter_LINE, 0, 0, 0, false, strings.NewReader("foo\nbar\nbuz\n"))
		//	require.NoError(t, err)
		//	_, err = env.PachClient.PutFileSplit(repo, "master", "file3", pfs.Delimiter_LINE, 0, 0, 0, false, strings.NewReader("foo\nbar\nbuz\n"))
		//	require.NoError(t, err)
		//	require.NoError(t, finishCommit(env.PachClient, repo, "master"))
		//	_, err = env.PachClient.StartCommit(repo, "master")
		//	require.NoError(t, err)
		//	_, err = env.PachClient.PutFile(repo, "master", "file1", strings.NewReader("bar"))
		//	require.NoError(t, err)
		//	require.NoError(t, env.PachClient.PutFile(repo, "master", "file2", strings.NewReader("buzz")))
		//	require.NoError(t, err)
		//	_, err = env.PachClient.PutFileSplit(repo, "master", "file3", pfs.Delimiter_LINE, 0, 0, 0, true, strings.NewReader("0\n1\n2\n"))
		//	require.NoError(t, err)
		//	require.NoError(t, finishCommit(env.PachClient, repo, "master"))
		//	var buffer bytes.Buffer
		//	require.NoError(t, env.PachClient.GetFile(repo, "master", "file1", &buffer))
		//	require.Equal(t, "bar", buffer.String())
		//	buffer.Reset()
		//	require.NoError(t, env.PachClient.GetFile(repo, "master", "file2", &buffer))
		//	require.Equal(t, "buzz", buffer.String())
		//	fileInfos, err := env.PachClient.ListFileAll(repo, "master", "file3")
		//	require.NoError(t, err)
		//	require.Equal(t, 3, len(fileInfos))
		//	for i := 0; i < 3; i++ {
		//		buffer.Reset()
		//		require.NoError(t, env.PachClient.GetFile(repo, "master", fmt.Sprintf("file3/%016x", i), &buffer))
		//		require.Equal(t, fmt.Sprintf("%d\n", i), buffer.String())
		//	}
	})

	suite.Run("CopyFile", func(t *testing.T) {
		t.Parallel()
		env := testpachd.NewRealEnv(t, dockertestenv.NewTestDBConfig(t))

		repo := "test"
		require.NoError(t, env.PachClient.CreateRepo(repo))

		masterCommit, err := env.PachClient.StartCommit(repo, "master")
		require.NoError(t, err)
		numFiles := 5
		for i := 0; i < numFiles; i++ {
			require.NoError(t, env.PachClient.PutFile(masterCommit, fmt.Sprintf("files/%d", i), strings.NewReader(fmt.Sprintf("foo %d\n", i))))
		}
		require.NoError(t, finishCommit(env.PachClient, repo, masterCommit.Branch.Name, masterCommit.ID))

		for i := 0; i < numFiles; i++ {
			_, err = env.PachClient.InspectFile(masterCommit, fmt.Sprintf("files/%d", i))
			require.NoError(t, err)
		}

		otherCommit, err := env.PachClient.StartCommit(repo, "other")
		require.NoError(t, err)
		require.NoError(t, env.PachClient.CopyFile(otherCommit, "files", masterCommit, "files", client.WithAppendCopyFile()))
		require.NoError(t, env.PachClient.CopyFile(otherCommit, "file0", masterCommit, "files/0", client.WithAppendCopyFile()))
		require.NoError(t, finishCommit(env.PachClient, repo, otherCommit.Branch.Name, otherCommit.ID))

		for i := 0; i < numFiles; i++ {
			_, err = env.PachClient.InspectFile(otherCommit, fmt.Sprintf("files/%d", i))
			require.NoError(t, err)
		}
		_, err = env.PachClient.InspectFile(otherCommit, "files/0")
		require.NoError(t, err)
	})

	suite.Run("PropagateBranch", func(t *testing.T) {
		t.Parallel()
		env := testpachd.NewRealEnv(t, dockertestenv.NewTestDBConfig(t))

		repo1 := "test1"
		require.NoError(t, env.PachClient.CreateRepo(repo1))
		repo2 := "test2"
		require.NoError(t, env.PachClient.CreateRepo(repo2))
		require.NoError(t, env.PachClient.CreateBranch(repo2, "master", "", "", []*pfs.Branch{client.NewBranch(repo1, "master")}))
		commit, err := env.PachClient.StartCommit(repo1, "master")
		require.NoError(t, err)
		require.NoError(t, finishCommit(env.PachClient, repo1, commit.Branch.Name, commit.ID))
		commits, err := env.PachClient.ListCommitByRepo(client.NewRepo(repo2))
		require.NoError(t, err)
		require.Equal(t, 2, len(commits))
	})

	// BackfillBranch implements the following DAG:
	//
	// A ──▶ C
	//  ╲   ◀
	//   ╲ ╱
	//    ╳
	//   ╱ ╲
	// 	╱   ◀
	// B ──▶ D
	suite.Run("BackfillBranch", func(t *testing.T) {
		t.Parallel()
		env := testpachd.NewRealEnv(t, dockertestenv.NewTestDBConfig(t))

		require.NoError(t, env.PachClient.CreateRepo("A"))
		require.NoError(t, env.PachClient.CreateRepo("B"))
		require.NoError(t, env.PachClient.CreateRepo("C"))
		require.NoError(t, env.PachClient.CreateRepo("D"))
		require.NoError(t, env.PachClient.CreateBranch("C", "master", "", "", []*pfs.Branch{client.NewBranch("A", "master"), client.NewBranch("B", "master")}))
		require.NoError(t, finishCommit(env.PachClient, "C", "master", ""))
		_, err := env.PachClient.StartCommit("A", "master")
		require.NoError(t, err)
		require.NoError(t, finishCommit(env.PachClient, "A", "master", ""))
		require.NoError(t, finishCommit(env.PachClient, "C", "master", ""))
		_, err = env.PachClient.StartCommit("B", "master")
		require.NoError(t, err)
		require.NoError(t, finishCommit(env.PachClient, "B", "master", ""))
		require.NoError(t, finishCommit(env.PachClient, "C", "master", ""))
		commits, err := env.PachClient.ListCommitByRepo(client.NewRepo("C"))
		require.NoError(t, err)
		require.Equal(t, 3, len(commits))

		// Create a branch in D, it should receive a single commit for the heads of `A` and `B`.
		require.NoError(t, env.PachClient.CreateBranch("D", "master", "", "", []*pfs.Branch{client.NewBranch("A", "master"), client.NewBranch("B", "master")}))
		commits, err = env.PachClient.ListCommitByRepo(client.NewRepo("D"))
		require.NoError(t, err)
		require.Equal(t, 1, len(commits))
	})

	// UpdateBranch tests the following DAG:
	//
	// A ─▶ B ─▶ C
	//
	// Then updates it to:
	//
	// A ─▶ B ─▶ C
	//      ▲
	// D ───╯
	//
	suite.Run("UpdateBranch", func(t *testing.T) {
		t.Parallel()
		env := testpachd.NewRealEnv(t, dockertestenv.NewTestDBConfig(t))

		require.NoError(t, env.PachClient.CreateRepo("A"))
		require.NoError(t, env.PachClient.CreateRepo("B"))
		require.NoError(t, env.PachClient.CreateRepo("C"))
		require.NoError(t, env.PachClient.CreateRepo("D"))
		require.NoError(t, env.PachClient.CreateBranch("B", "master", "", "", []*pfs.Branch{client.NewBranch("A", "master")}))
		require.NoError(t, finishCommit(env.PachClient, "B", "master", ""))
		require.NoError(t, env.PachClient.CreateBranch("C", "master", "", "", []*pfs.Branch{client.NewBranch("B", "master")}))
		require.NoError(t, finishCommit(env.PachClient, "C", "master", ""))

		_, err := env.PachClient.StartCommit("A", "master")
		require.NoError(t, err)
		require.NoError(t, finishCommit(env.PachClient, "A", "master", ""))
		require.NoError(t, finishCommit(env.PachClient, "B", "master", ""))
		require.NoError(t, finishCommit(env.PachClient, "C", "master", ""))

		_, err = env.PachClient.StartCommit("D", "master")
		require.NoError(t, err)
		require.NoError(t, finishCommit(env.PachClient, "D", "master", ""))

		require.NoError(t, env.PachClient.CreateBranch("B", "master", "", "", []*pfs.Branch{client.NewBranch("A", "master"), client.NewBranch("D", "master")}))
		require.NoError(t, finishCommit(env.PachClient, "B", "master", ""))
		require.NoError(t, finishCommit(env.PachClient, "C", "master", ""))
		cCommitInfo, err := env.PachClient.InspectCommit("C", "master", "")
		require.NoError(t, err)

		commitInfos, err := env.PachClient.InspectCommitSet(cCommitInfo.Commit.ID)
		require.NoError(t, err)
		require.Equal(t, 4, len(commitInfos))
	})

	suite.Run("BranchProvenance", func(t *testing.T) {
		t.Parallel()

		tests := [][]struct {
			name       string
			directProv []string
			err        bool
			expectProv map[string][]string
			expectSubv map[string][]string
		}{{
			{name: "A"},
			{name: "B", directProv: []string{"A"}},
			{name: "C", directProv: []string{"B"}},
			{name: "D", directProv: []string{"C", "A"},
				expectProv: map[string][]string{"A": nil, "B": {"A"}, "C": {"B", "A"}, "D": {"A", "B", "C"}},
				expectSubv: map[string][]string{"A": {"B", "C", "D"}, "B": {"C", "D"}, "C": {"D"}, "D": {}}},
			// A ─▶ B ─▶ C ─▶ D
			// ╰─────────────⬏
			{name: "B",
				expectProv: map[string][]string{"A": {}, "B": {}, "C": {"B"}, "D": {"A", "B", "C"}},
				expectSubv: map[string][]string{"A": {"D"}, "B": {"C", "D"}, "C": {"D"}, "D": {}}},
			// A    B ─▶ C ─▶ D
			// ╰─────────────⬏
		}, {
			{name: "A"},
			{name: "B", directProv: []string{"A"}},
			{name: "C", directProv: []string{"A", "B"}},
			{name: "D", directProv: []string{"C"},
				expectProv: map[string][]string{"A": {}, "B": {"A"}, "C": {"A", "B"}, "D": {"A", "B", "C"}},
				expectSubv: map[string][]string{"A": {"B", "C", "D"}, "B": {"C", "D"}, "C": {"D"}, "D": {}}},
			// A ─▶ B ─▶ C ─▶ D
			// ╰────────⬏
			{name: "C", directProv: []string{"B"},
				expectProv: map[string][]string{"A": {}, "B": {"A"}, "C": {"A", "B"}, "D": {"A", "B", "C"}},
				expectSubv: map[string][]string{"A": {"B", "C", "D"}, "B": {"C", "D"}, "C": {"D"}, "D": {}}},
			// A ─▶ B ─▶ C ─▶ D
		}, {
			{name: "A"},
			{name: "B"},
			{name: "C", directProv: []string{"A", "B"}},
			{name: "D", directProv: []string{"C"}},
			{name: "E", directProv: []string{"A", "D"},
				expectProv: map[string][]string{"A": {}, "B": {}, "C": {"A", "B"}, "D": {"A", "B", "C"}, "E": {"A", "B", "C", "D"}},
				expectSubv: map[string][]string{"A": {"C", "D", "E"}, "B": {"C", "D", "E"}, "C": {"D", "E"}, "D": {"E"}, "E": {}}},
			// A    B ─▶ C ─▶ D ─▶ E
			// ├────────⬏          ▲
			// ╰───────────────────╯
			{name: "C", directProv: []string{"B"},
				expectProv: map[string][]string{"A": {}, "B": {}, "C": {"B"}, "D": {"B", "C"}, "E": {"A", "B", "C", "D"}},
				expectSubv: map[string][]string{"A": {"E"}, "B": {"C", "D", "E"}, "C": {"D", "E"}, "D": {"E"}, "E": {}}},
			// A    B ─▶ C ─▶ D ─▶ E
			// ╰──────────────────⬏
		}, {
			{name: "A", directProv: []string{"A"}, err: true},
			{name: "A"},
			{name: "A", directProv: []string{"A"}, err: true},
			{name: "B", directProv: []string{"A"}},
			{name: "A", directProv: []string{"B"}, err: true},
		},
		}
		for i, test := range tests {
			t.Run(fmt.Sprintf("%d", i), func(t *testing.T) {
				t.Parallel()
				env := testpachd.NewRealEnv(t, dockertestenv.NewTestDBConfig(t))

				for _, repo := range []string{"A", "B", "C", "D", "E"} {
					require.NoError(t, env.PachClient.CreateRepo(repo))
				}
				for iStep, step := range test {
					var provenance []*pfs.Branch
					for _, repo := range step.directProv {
						provenance = append(provenance, client.NewBranch(repo, "master"))
					}
					err := env.PachClient.CreateBranch(step.name, "master", "", "", provenance)
					if step.err {
						require.YesError(t, err, "%d> CreateBranch(\"%s\", %v)", iStep, step.name, step.directProv)
					} else {
						require.NoError(t, err, "%d> CreateBranch(\"%s\", %v)", iStep, step.name, step.directProv)
					}
					require.NoError(t, env.PachClient.FsckFastExit())
					for repo, expectedProv := range step.expectProv {
						bi, err := env.PachClient.InspectBranch(repo, "master")
						require.NoError(t, err)
						sort.Strings(expectedProv)
						require.Equal(t, len(expectedProv), len(bi.Provenance))
						for _, b := range bi.Provenance {
							i := sort.SearchStrings(expectedProv, b.Name)
							if i >= len(expectedProv) || expectedProv[i] != b.Name {
								t.Fatalf("provenance for %s contains: %s, but should only contain: %v", repo, b, expectedProv)
							}
						}
					}
					for repo, expectedSubv := range step.expectSubv {
						bi, err := env.PachClient.InspectBranch(repo, "master")
						require.NoError(t, err)
						sort.Strings(expectedSubv)
						require.Equal(t, len(expectedSubv), len(bi.Subvenance))
						for _, b := range bi.Subvenance {
							i := sort.SearchStrings(expectedSubv, b.Name)
							if i >= len(expectedSubv) || expectedSubv[i] != b.Name {
								t.Fatalf("subvenance for %s contains: %s, but should only contain: %v", repo, b, expectedSubv)
							}
						}
					}
				}
			})
		}

		// t.Run("1", func(t *testing.T) {
		// 	require.NoError(t, env.PachClient.CreateRepo("A"))
		// 	require.NoError(t, env.PachClient.CreateRepo("B"))
		// 	require.NoError(t, env.PachClient.CreateRepo("C"))
		// 	require.NoError(t, env.PachClient.CreateRepo("D"))

		// 	require.NoError(t, env.PachClient.CreateBranch("B", "master", "", []*pfs.Branch{client.NewBranch("A", "master")}))
		// 	require.NoError(t, env.PachClient.CreateBranch("C", "master", "", []*pfs.Branch{client.NewBranch("B", "master")}))
		// 	require.NoError(t, env.PachClient.CreateBranch("D", "master", "", []*pfs.Branch{client.NewBranch("C", "master"), client.NewBranch("A", "master")}))

		// 	aMaster, err := env.PachClient.InspectBranch("A", "master")
		// 	require.NoError(t, err)
		// 	require.Equal(t, 3, len(aMaster.Subvenance))

		// 	cMaster, err := env.PachClient.InspectBranch("C", "master")
		// 	require.NoError(t, err)
		// 	require.Equal(t, 2, len(cMaster.Provenance))

		// 	dMaster, err := env.PachClient.InspectBranch("D", "master")
		// 	require.NoError(t, err)
		// 	require.Equal(t, 3, len(dMaster.Provenance))

		// 	require.NoError(t, env.PachClient.CreateBranch("B", "master", "", nil))

		// 	aMaster, err = env.PachClient.InspectBranch("A", "master")
		// 	require.NoError(t, err)
		// 	require.Equal(t, 1, len(aMaster.Subvenance))

		// 	cMaster, err = env.PachClient.InspectBranch("C", "master")
		// 	require.NoError(t, err)
		// 	require.Equal(t, 1, len(cMaster.Provenance))

		// 	dMaster, err = env.PachClient.InspectBranch("D", "master")
		// 	require.NoError(t, err)
		// 	require.Equal(t, 3, len(dMaster.Provenance))
		// })
		// t.Run("2", func(t *testing.T) {
		// 	require.NoError(t, env.PachClient.CreateRepo("A"))
		// 	require.NoError(t, env.PachClient.CreateRepo("B"))
		// 	require.NoError(t, env.PachClient.CreateRepo("C"))
		// 	require.NoError(t, env.PachClient.CreateRepo("D"))

		// 	require.NoError(t, env.PachClient.CreateBranch("B", "master", "", []*pfs.Branch{client.NewBranch("A", "master")}))
		// 	require.NoError(t, env.PachClient.CreateBranch("C", "master", "", []*pfs.Branch{client.NewBranch("B", "master"), client.NewBranch("A", "master")}))
		// 	require.NoError(t, env.PachClient.CreateBranch("D", "master", "", []*pfs.Branch{client.NewBranch("C", "master")}))
		// })
	})

	suite.Run("ChildCommits", func(t *testing.T) {
		t.Parallel()
		env := testpachd.NewRealEnv(t, dockertestenv.NewTestDBConfig(t))

		require.NoError(t, env.PachClient.CreateRepo("A"))
		require.NoError(t, env.PachClient.CreateBranch("A", "master", "", "", nil))
		aRepo := client.NewRepo("A")

		// Small helper function wrapping env.PachClient.InspectCommit, because it's called a lot
		inspect := func(repo, branch, commit string) *pfs.CommitInfo {
			commitInfo, err := env.PachClient.InspectCommit(repo, branch, commit)
			require.NoError(t, err)
			return commitInfo
		}

		commit1, err := env.PachClient.StartCommit("A", "master")
		require.NoError(t, err)
		commits, err := env.PachClient.ListCommit(aRepo, aRepo.NewCommit("master", ""), nil, 0)
		require.NoError(t, err)
		t.Logf("%v", commits)
		require.NoError(t, finishCommit(env.PachClient, "A", "master", ""))

		commit2, err := env.PachClient.StartCommit("A", "master")
		require.NoError(t, err)

		// Inspect commit 1 and 2
		commit1Info, commit2Info := inspect("A", commit1.Branch.Name, commit1.ID), inspect("A", commit2.Branch.Name, commit2.ID)
		require.Equal(t, commit1.ID, commit2Info.ParentCommit.ID)
		require.ImagesEqual(t, []*pfs.Commit{commit2}, commit1Info.ChildCommits, CommitToID)

		// Delete commit 2 and make sure it's removed from commit1.ChildCommits
		require.NoError(t, env.PachClient.DropCommitSet(commit2.ID))
		commit1Info = inspect("A", commit1.Branch.Name, commit1.ID)
		require.ElementsEqualUnderFn(t, nil, commit1Info.ChildCommits, CommitToID)

		// Re-create commit2, and create a third commit also extending from commit1.
		// Make sure both appear in commit1.children
		commit2, err = env.PachClient.StartCommit("A", "master")
		require.NoError(t, err)
		require.NoError(t, finishCommit(env.PachClient, "A", commit2.Branch.Name, commit2.ID))
		commit3, err := env.PachClient.PfsAPIClient.StartCommit(env.PachClient.Ctx(), &pfs.StartCommitRequest{
			Branch: client.NewBranch("A", "foo"),
			Parent: commit1,
		})
		require.NoError(t, err)
		commit1Info = inspect("A", commit1.Branch.Name, commit1.ID)
		require.ImagesEqual(t, []*pfs.Commit{commit2, commit3}, commit1Info.ChildCommits, CommitToID)

		// Delete commit3 and make sure commit1 has the right children
		require.NoError(t, env.PachClient.DropCommitSet(commit3.ID))
		commit1Info = inspect("A", commit1.Branch.Name, commit1.ID)
		require.ImagesEqual(t, []*pfs.Commit{commit2}, commit1Info.ChildCommits, CommitToID)

		// Create a downstream branch in a different repo, then commit to "A" and
		// make sure the new HEAD commit is in the parent's children (i.e. test
		// propagateBranches)
		require.NoError(t, env.PachClient.CreateRepo("B"))
		require.NoError(t, env.PachClient.CreateBranch("B", "master", "", "", []*pfs.Branch{
			client.NewBranch("A", "master"),
		}))
		bCommit1 := inspect("B", "master", "")
		commit3, err = env.PachClient.StartCommit("A", "master")
		require.NoError(t, err)
		finishCommit(env.PachClient, "A", commit3.Branch.Name, commit3.ID)
		// Re-inspect bCommit1, which has been updated by StartCommit
		bCommit1, bCommit2 := inspect("B", bCommit1.Commit.Branch.Name, bCommit1.Commit.ID), inspect("B", "master", "")
		require.Equal(t, bCommit1.Commit.ID, bCommit2.ParentCommit.ID)
		require.ImagesEqual(t, []*pfs.Commit{bCommit2.Commit}, bCommit1.ChildCommits, CommitToID)

		// create a new branch in a different repo, then update it so that two commits
		// are generated. Make sure the second commit is in the parent's children
		require.NoError(t, env.PachClient.CreateRepo("C"))
		require.NoError(t, env.PachClient.CreateBranch("C", "master", "", "", []*pfs.Branch{
			client.NewBranch("A", "master"),
		}))
		cCommit1 := inspect("C", "master", "") // Get new commit's ID
		require.NoError(t, env.PachClient.CreateBranch("C", "master", "", "", []*pfs.Branch{
			client.NewBranch("A", "master"),
			client.NewBranch("B", "master"),
		}))
		// Re-inspect cCommit1, which has been updated by CreateBranch
		cCommit1, cCommit2 := inspect("C", cCommit1.Commit.Branch.Name, cCommit1.Commit.ID), inspect("C", "master", "")
		require.Equal(t, cCommit1.Commit.ID, cCommit2.ParentCommit.ID)
		require.ImagesEqual(t, []*pfs.Commit{cCommit2.Commit}, cCommit1.ChildCommits, CommitToID)
	})

	suite.Run("StartCommitFork", func(t *testing.T) {
		t.Parallel()
		env := testpachd.NewRealEnv(t, dockertestenv.NewTestDBConfig(t))

		require.NoError(t, env.PachClient.CreateRepo("A"))
		commit, err := env.PachClient.StartCommit("A", "master")
		require.NoError(t, err)
		finishCommit(env.PachClient, "A", commit.Branch.Name, commit.ID)
		commit2, err := env.PachClient.PfsAPIClient.StartCommit(env.PachClient.Ctx(), &pfs.StartCommitRequest{
			Branch: client.NewBranch("A", "master2"),
			Parent: client.NewCommit("A", "master", ""),
		})
		require.NoError(t, err)
		require.NoError(t, finishCommit(env.PachClient, "A", commit2.Branch.Name, commit2.ID))

		aRepo := client.NewRepo("A")
		commitInfos, err := env.PachClient.ListCommit(aRepo, nil, nil, 0)
		require.NoError(t, err)
		commits := []*pfs.Commit{}
		for _, ci := range commitInfos {
			commits = append(commits, ci.Commit)
		}
		require.ImagesEqual(t, []*pfs.Commit{commit, commit2}, commits, CommitToID)
	})

	// UpdateBranchNewOutputCommit tests the following corner case:
	// A ──▶ C
	// B
	//
	// Becomes:
	//
	// A  ╭▶ C
	// B ─╯
	//
	// C should create a new output commit to process its unprocessed inputs in B
	suite.Run("UpdateBranchNewOutputCommit", func(t *testing.T) {
		t.Parallel()
		env := testpachd.NewRealEnv(t, dockertestenv.NewTestDBConfig(t))

		require.NoError(t, env.PachClient.CreateRepo("A"))
		require.NoError(t, env.PachClient.CreateRepo("B"))
		require.NoError(t, env.PachClient.CreateRepo("C"))
		require.NoError(t, env.PachClient.CreateBranch("A", "master", "", "", nil))
		require.NoError(t, env.PachClient.CreateBranch("B", "master", "", "", nil))
		require.NoError(t, env.PachClient.CreateBranch("C", "master", "", "",
			[]*pfs.Branch{client.NewBranch("A", "master")}))

		// Create commits in A and B
		commit, err := env.PachClient.StartCommit("A", "master")
		require.NoError(t, err)
		require.NoError(t, finishCommit(env.PachClient, "A", commit.Branch.Name, commit.ID))
		commit, err = env.PachClient.StartCommit("B", "master")
		require.NoError(t, err)
		require.NoError(t, finishCommit(env.PachClient, "B", commit.Branch.Name, commit.ID))

		// Check for first output commit in C (plus the old empty head commit)
		cRepo := client.NewRepo("C")
		commits, err := env.PachClient.ListCommit(cRepo, cRepo.NewCommit("master", ""), nil, 0)
		require.NoError(t, err)
		require.Equal(t, 2, len(commits))

		// Update the provenance of C/master and make sure it creates a new commit
		require.NoError(t, env.PachClient.CreateBranch("C", "master", "", "",
			[]*pfs.Branch{client.NewBranch("B", "master")}))
		commits, err = env.PachClient.ListCommit(cRepo, cRepo.NewCommit("master", ""), nil, 0)
		require.NoError(t, err)
		require.Equal(t, 3, len(commits))
	})

	// SquashCommitSetMultipleChildrenSingleCommit tests that when you have the
	// following commit graph in a repo:
	// c   d
	//  ↘ ↙
	//   b
	//   ↓
	//   a
	//
	// and you delete commit 'b', what you end up with is:
	//
	// c   d
	//  ↘ ↙
	//   a
	suite.Run("SquashCommitSetMultipleChildrenSingleCommit", func(t *testing.T) {
		t.Parallel()
		env := testpachd.NewRealEnv(t, dockertestenv.NewTestDBConfig(t))

		require.NoError(t, env.PachClient.CreateRepo("repo"))
		require.NoError(t, env.PachClient.CreateBranch("repo", "master", "", "", nil))

		// Create commits 'a' and 'b'
		a, err := env.PachClient.StartCommit("repo", "master")
		require.NoError(t, err)
		require.NoError(t, finishCommit(env.PachClient, "repo", a.Branch.Name, a.ID))
		b, err := env.PachClient.StartCommit("repo", "master")
		require.NoError(t, err)
		require.NoError(t, finishCommit(env.PachClient, "repo", b.Branch.Name, b.ID))

		// Create 'd' by aliasing 'b' into another branch (force a new CommitSet rather than extending 'b')
		_, err = env.PachClient.PfsAPIClient.CreateBranch(env.PachClient.Ctx(), &pfs.CreateBranchRequest{
			Branch:       client.NewBranch("repo", "master2"),
			Head:         client.NewCommit("repo", "master", ""),
			NewCommitSet: true,
		})
		require.NoError(t, err)

		// Create 'c'
		c, err := env.PachClient.StartCommit("repo", "master")
		require.NoError(t, err)
		require.NoError(t, finishCommit(env.PachClient, "repo", c.Branch.Name, c.ID))

		// Collect info re: a, b, c, and d, and make sure that the parent/child
		// relationships are all correct
		aInfo, err := env.PachClient.InspectCommit("repo", a.Branch.Name, a.ID)
		require.NoError(t, err)
		bInfo, err := env.PachClient.InspectCommit("repo", b.Branch.Name, b.ID)
		require.NoError(t, err)
		cInfo, err := env.PachClient.InspectCommit("repo", c.Branch.Name, c.ID)
		require.NoError(t, err)
		dInfo, err := env.PachClient.InspectCommit("repo", "master2", "")
		require.NoError(t, err)
		d := dInfo.Commit

		require.NotNil(t, aInfo.ParentCommit) // this should be the empty default head
		require.ImagesEqual(t, []*pfs.Commit{b}, aInfo.ChildCommits, CommitToID)

		require.Equal(t, a.ID, bInfo.ParentCommit.ID)
		require.ImagesEqual(t, []*pfs.Commit{c, d}, bInfo.ChildCommits, CommitToID)

		require.Equal(t, b.ID, cInfo.ParentCommit.ID)
		require.Equal(t, 0, len(cInfo.ChildCommits))

		require.Equal(t, b.ID, dInfo.ParentCommit.ID)
		require.Equal(t, 0, len(dInfo.ChildCommits))

		// Delete commit 'b'
		require.NoError(t, env.PachClient.SquashCommitSet(b.ID))

		// Collect info re: a, c, and d, and make sure that the parent/child
		// relationships are still correct
		aInfo, err = env.PachClient.InspectCommit("repo", a.Branch.Name, a.ID)
		require.NoError(t, err)
		cInfo, err = env.PachClient.InspectCommit("repo", c.Branch.Name, c.ID)
		require.NoError(t, err)
		dInfo, err = env.PachClient.InspectCommit("repo", d.Branch.Name, d.ID)
		require.NoError(t, err)

		require.NotNil(t, aInfo.ParentCommit)
		require.ImagesEqual(t, []*pfs.Commit{c, d}, aInfo.ChildCommits, CommitToID)

		require.Equal(t, a.ID, cInfo.ParentCommit.ID)
		require.Equal(t, 0, len(cInfo.ChildCommits))

		require.Equal(t, a.ID, dInfo.ParentCommit.ID)
		require.Equal(t, 0, len(dInfo.ChildCommits))
	})

	// Tests that when you have the following commit graph in a *downstream* repo:
	//
	//    ↙f
	//   c
	//   ↓↙e
	//   b
	//   ↓↙d
	//   a
	//
	// and you delete commits 'b' and 'c' (in a single call), what you end up with
	// is:
	//     f
	//     ↓
	// d e c
	//  ↘↓↙
	//   a
	// This makes sure that multiple live children are re-pointed at a live parent
	// if appropriate
	suite.Run("SquashCommitSetMultiLevelChildren", func(t *testing.T) {
		t.Parallel()
		env := testpachd.NewRealEnv(t, dockertestenv.NewTestDBConfig(t))

		require.NoError(t, env.PachClient.CreateRepo("upstream1"))
		require.NoError(t, env.PachClient.CreateRepo("upstream2"))
		// commit to both inputs
		_, err := env.PachClient.StartCommit("upstream1", "master")
		require.NoError(t, err)
		require.NoError(t, finishCommit(env.PachClient, "upstream1", "master", ""))
		_, err = env.PachClient.StartCommit("upstream2", "master")
		require.NoError(t, err)
		require.NoError(t, finishCommit(env.PachClient, "upstream2", "master", ""))

		// Create main repo (will have the commit graphs above)
		require.NoError(t, env.PachClient.CreateRepo("repo"))
		require.NoError(t, env.PachClient.CreateBranch("repo", "master", "", "", []*pfs.Branch{
			client.NewBranch("upstream1", "master"),
			client.NewBranch("upstream2", "master"),
		}))
		repoProto := client.NewRepo("repo")

		// Create commit 'a'
		aInfo, err := env.PachClient.InspectCommit("repo", "master", "")
		require.NoError(t, err)
		a := aInfo.Commit
		require.NoError(t, finishCommit(env.PachClient, "repo", a.Branch.Name, a.ID))

		// Create 'd'
		resp, err := env.PachClient.PfsAPIClient.StartCommit(env.PachClient.Ctx(), &pfs.StartCommitRequest{
			Branch: client.NewBranch("repo", "fod"),
			Parent: a,
		})
		require.NoError(t, err)
		d := client.NewCommit("repo", resp.Branch.Name, resp.ID)
		require.NoError(t, finishCommit(env.PachClient, "repo", resp.Branch.Name, resp.ID))

		// Create 'b'
		// (a & b have same prov commit in upstream2, so this is the commit that will
		// be deleted, as both b and c are provenant on it)
		squashMeCommit, err := env.PachClient.StartCommit("upstream1", "master")
		require.NoError(t, err)
		require.NoError(t, finishCommit(env.PachClient, "upstream1", "master", ""))
		bInfo, err := env.PachClient.InspectCommit("repo", "master", "")
		require.NoError(t, err)
		b := bInfo.Commit
		require.NoError(t, finishCommit(env.PachClient, "repo", b.Branch.Name, b.ID))
		require.Equal(t, b.ID, squashMeCommit.ID)

		// Create 'e'
		resp, err = env.PachClient.PfsAPIClient.StartCommit(env.PachClient.Ctx(), &pfs.StartCommitRequest{
			Branch: client.NewBranch("repo", "foe"),
			Parent: b,
		})
		require.NoError(t, err)
		e := client.NewCommit("repo", resp.Branch.Name, resp.ID)
		require.NoError(t, finishCommit(env.PachClient, "repo", resp.Branch.Name, resp.ID))

		// Create 'c'
		_, err = env.PachClient.StartCommit("upstream2", "master")
		require.NoError(t, err)
		require.NoError(t, finishCommit(env.PachClient, "upstream2", "master", ""))
		cInfo, err := env.PachClient.InspectCommit("repo", "master", "")
		require.NoError(t, err)
		c := cInfo.Commit
		require.NoError(t, finishCommit(env.PachClient, "repo", c.Branch.Name, c.ID))

		// Create 'f'
		resp, err = env.PachClient.PfsAPIClient.StartCommit(env.PachClient.Ctx(), &pfs.StartCommitRequest{
			Branch: client.NewBranch("repo", "fof"),
			Parent: c,
		})
		require.NoError(t, err)
		f := client.NewCommit("repo", resp.Branch.Name, resp.ID)
		require.NoError(t, finishCommit(env.PachClient, "repo", resp.Branch.Name, resp.ID))

		// Make sure child/parent relationships are as shown in first diagram
		commits, err := env.PachClient.ListCommit(repoProto, nil, nil, 0)
		require.NoError(t, err)
		require.Equal(t, 6, len(commits))
		aInfo, err = env.PachClient.InspectCommit("repo", a.Branch.Name, a.ID)
		require.NoError(t, err)
		bInfo, err = env.PachClient.InspectCommit("repo", b.Branch.Name, b.ID)
		require.NoError(t, err)
		cInfo, err = env.PachClient.InspectCommit("repo", c.Branch.Name, c.ID)
		require.NoError(t, err)
		dInfo, err := env.PachClient.InspectCommit("repo", d.Branch.Name, d.ID)
		require.NoError(t, err)
		eInfo, err := env.PachClient.InspectCommit("repo", e.Branch.Name, e.ID)
		require.NoError(t, err)
		fInfo, err := env.PachClient.InspectCommit("repo", f.Branch.Name, f.ID)
		require.NoError(t, err)

		require.Nil(t, aInfo.ParentCommit)
		require.Equal(t, a.ID, bInfo.ParentCommit.ID)
		require.Equal(t, a.ID, dInfo.ParentCommit.ID)
		require.Equal(t, b.ID, cInfo.ParentCommit.ID)
		require.Equal(t, b.ID, eInfo.ParentCommit.ID)
		require.Equal(t, c.ID, fInfo.ParentCommit.ID)
		require.ImagesEqual(t, []*pfs.Commit{b, d}, aInfo.ChildCommits, CommitToID)
		require.ImagesEqual(t, []*pfs.Commit{c, e}, bInfo.ChildCommits, CommitToID)
		require.ImagesEqual(t, []*pfs.Commit{f}, cInfo.ChildCommits, CommitToID)
		require.Nil(t, dInfo.ChildCommits)
		require.Nil(t, eInfo.ChildCommits)
		require.Nil(t, fInfo.ChildCommits)

		// Delete second commit in upstream2, which deletes b
		require.NoError(t, env.PachClient.SquashCommitSet(squashMeCommit.ID))

		// Re-read commit info to get new parents/children
		aInfo, err = env.PachClient.InspectCommit("repo", a.Branch.Name, a.ID)
		require.NoError(t, err)
		cInfo, err = env.PachClient.InspectCommit("repo", c.Branch.Name, c.ID)
		require.NoError(t, err)
		dInfo, err = env.PachClient.InspectCommit("repo", d.Branch.Name, d.ID)
		require.NoError(t, err)
		eInfo, err = env.PachClient.InspectCommit("repo", e.Branch.Name, e.ID)
		require.NoError(t, err)
		fInfo, err = env.PachClient.InspectCommit("repo", f.Branch.Name, f.ID)
		require.NoError(t, err)

		// The head of master should be 'c'

		// Make sure child/parent relationships are as shown in second diagram. Note
		// that after 'b' is deleted, SquashCommitSet does not create a new commit (c has
		// an alias for the deleted commit in upstream1)
		commits, err = env.PachClient.ListCommit(client.NewRepo("repo"), nil, nil, 0)
		require.NoError(t, err)
		require.Equal(t, 5, len(commits))
		require.Nil(t, aInfo.ParentCommit)
		require.Equal(t, a.ID, cInfo.ParentCommit.ID)
		require.Equal(t, a.ID, dInfo.ParentCommit.ID)
		require.Equal(t, a.ID, eInfo.ParentCommit.ID)
		require.Equal(t, c.ID, fInfo.ParentCommit.ID)
		require.ImagesEqual(t, []*pfs.Commit{d, e, c}, aInfo.ChildCommits, CommitToID)
		require.ImagesEqual(t, []*pfs.Commit{f}, cInfo.ChildCommits, CommitToID)
		require.Nil(t, dInfo.ChildCommits)
		require.Nil(t, eInfo.ChildCommits)
		require.Nil(t, fInfo.ChildCommits)

		masterInfo, err := env.PachClient.InspectBranch("repo", "master")
		require.NoError(t, err)
		require.Equal(t, c.ID, masterInfo.Head.ID)
	})

	suite.Run("CommitState", func(t *testing.T) {
		t.Parallel()
		env := testpachd.NewRealEnv(t, dockertestenv.NewTestDBConfig(t))

		// two input repos, one with many commits (logs), and one with few (schema)
		require.NoError(t, env.PachClient.CreateRepo("A"))
		require.NoError(t, env.PachClient.CreateRepo("B"))

		require.NoError(t, env.PachClient.CreateBranch("B", "master", "", "", []*pfs.Branch{client.NewBranch("A", "master")}))

		// Start a commit on A/master, this will create a non-ready commit on B/master.
		_, err := env.PachClient.StartCommit("A", "master")
		require.NoError(t, err)

		ctx, cancel := context.WithTimeout(context.Background(), time.Second*10)
		defer cancel()
		_, err = env.PachClient.PfsAPIClient.InspectCommit(ctx, &pfs.InspectCommitRequest{
			Commit: client.NewCommit("B", "master", ""),
			Wait:   pfs.CommitState_READY,
		})
		require.YesError(t, err)

		// Finish the commit on A/master, that will make the B/master ready.
		require.NoError(t, finishCommit(env.PachClient, "A", "master", ""))

		ctx, cancel = context.WithTimeout(context.Background(), time.Second*10)
		defer cancel()
		_, err = env.PachClient.PfsAPIClient.InspectCommit(ctx, &pfs.InspectCommitRequest{
			Commit: client.NewCommit("B", "master", ""),
			Wait:   pfs.CommitState_READY,
		})
		require.NoError(t, err)

		// Create a new branch C/master with A/master as provenance. It should start out ready.
		require.NoError(t, env.PachClient.CreateRepo("C"))
		require.NoError(t, env.PachClient.CreateBranch("C", "master", "", "", []*pfs.Branch{client.NewBranch("A", "master")}))

		ctx, cancel = context.WithTimeout(context.Background(), time.Second*10)
		defer cancel()
		_, err = env.PachClient.PfsAPIClient.InspectCommit(ctx, &pfs.InspectCommitRequest{
			Commit: client.NewCommit("C", "master", ""),
			Wait:   pfs.CommitState_READY,
		})
		require.NoError(t, err)
	})

	suite.Run("SubscribeStates", func(t *testing.T) {
		t.Parallel()
		env := testpachd.NewRealEnv(t, dockertestenv.NewTestDBConfig(t))

		require.NoError(t, env.PachClient.CreateRepo("A"))
		require.NoError(t, env.PachClient.CreateRepo("B"))
		require.NoError(t, env.PachClient.CreateRepo("C"))

		require.NoError(t, env.PachClient.CreateBranch("B", "master", "", "", []*pfs.Branch{client.NewBranch("A", "master")}))
		require.NoError(t, finishCommit(env.PachClient, "B", "master", ""))
		require.NoError(t, env.PachClient.CreateBranch("C", "master", "", "", []*pfs.Branch{client.NewBranch("B", "master")}))
		require.NoError(t, finishCommit(env.PachClient, "C", "master", ""))

		ctx, cancel := context.WithCancel(env.PachClient.Ctx())
		defer cancel()
		pachClient := env.PachClient.WithCtx(ctx)

		var readyCommitsB, readyCommitsC int64
		go func() {
			pachClient.SubscribeCommit(client.NewRepo("B"), "master", "", pfs.CommitState_READY, func(ci *pfs.CommitInfo) error {
				atomic.AddInt64(&readyCommitsB, 1)
				return nil
			})
		}()
		go func() {
			pachClient.SubscribeCommit(client.NewRepo("C"), "master", "", pfs.CommitState_READY, func(ci *pfs.CommitInfo) error {
				atomic.AddInt64(&readyCommitsC, 1)
				return nil
			})
		}()
		_, err := pachClient.StartCommit("A", "master")
		require.NoError(t, err)
		require.NoError(t, pachClient.FinishCommit("A", "master", ""))

		require.NoErrorWithinTRetry(t, time.Second*10, func() error {
			if atomic.LoadInt64(&readyCommitsB) != 2 {
				return errors.Errorf("wrong number of ready commits")
			}
			return nil
		})

		require.NoError(t, pachClient.FinishCommit("B", "master", ""))

		require.NoErrorWithinTRetry(t, time.Second*10, func() error {
			if atomic.LoadInt64(&readyCommitsC) != 2 {
				return errors.Errorf("wrong number of ready commits")
			}
			return nil
		})
	})

	suite.Run("PutFileCommit", func(t *testing.T) {
		t.Parallel()
		env := testpachd.NewRealEnv(t, dockertestenv.NewTestDBConfig(t))

		numFiles := 25
		repo := "repo"
		require.NoError(t, env.PachClient.CreateRepo(repo))
		commit := client.NewCommit(repo, "master", "")

		var eg errgroup.Group
		for i := 0; i < numFiles; i++ {
			i := i
			eg.Go(func() error {
				return env.PachClient.PutFile(commit, fmt.Sprintf("%d", i), strings.NewReader(fmt.Sprintf("%d", i)))
			})
		}
		require.NoError(t, eg.Wait())

		for i := 0; i < numFiles; i++ {
			var b bytes.Buffer
			require.NoError(t, env.PachClient.GetFile(commit, fmt.Sprintf("%d", i), &b))
			require.Equal(t, fmt.Sprintf("%d", i), b.String())
		}

		bi, err := env.PachClient.InspectBranch(repo, "master")
		require.NoError(t, err)

		eg = errgroup.Group{}
		for i := 0; i < numFiles; i++ {
			i := i
			eg.Go(func() error {
				return env.PachClient.CopyFile(commit, fmt.Sprintf("%d", (i+1)%numFiles), bi.Head, fmt.Sprintf("%d", i))
			})
		}
		require.NoError(t, eg.Wait())

		for i := 0; i < numFiles; i++ {
			var b bytes.Buffer
			require.NoError(t, env.PachClient.GetFile(commit, fmt.Sprintf("%d", (i+1)%numFiles), &b))
			require.Equal(t, fmt.Sprintf("%d", i), b.String())
		}

		eg = errgroup.Group{}
		for i := 0; i < numFiles; i++ {
			i := i
			eg.Go(func() error {
				return env.PachClient.DeleteFile(commit, fmt.Sprintf("%d", i))
			})
		}
		require.NoError(t, eg.Wait())

		fileInfos, err := env.PachClient.ListFileAll(commit, "")
		require.NoError(t, err)
		require.Equal(t, 0, len(fileInfos))
	})

	suite.Run("PutFileCommitNilBranch", func(t *testing.T) {
		t.Parallel()
		env := testpachd.NewRealEnv(t, dockertestenv.NewTestDBConfig(t))

		repo := "repo"
		require.NoError(t, env.PachClient.CreateRepo(repo))
		require.NoError(t, env.PachClient.CreateBranch(repo, "master", "", "", nil))
		commit := client.NewCommit(repo, "master", "")

		require.NoError(t, env.PachClient.PutFile(commit, "file", strings.NewReader("file")))
	})

	suite.Run("PutFileCommitOverwrite", func(t *testing.T) {
		t.Parallel()
		env := testpachd.NewRealEnv(t, dockertestenv.NewTestDBConfig(t))

		numFiles := 5
		repo := "repo"
		require.NoError(t, env.PachClient.CreateRepo(repo))
		commit := client.NewCommit(repo, "master", "")

		for i := 0; i < numFiles; i++ {
			require.NoError(t, env.PachClient.PutFile(commit, "file", strings.NewReader(fmt.Sprintf("%d", i))))
		}

		var b bytes.Buffer
		require.NoError(t, env.PachClient.GetFile(commit, "file", &b))
		require.Equal(t, fmt.Sprintf("%d", numFiles-1), b.String())
	})

	suite.Run("WalkFile", func(t *testing.T) {
		t.Parallel()
		env := testpachd.NewRealEnv(t, dockertestenv.NewTestDBConfig(t))

		repo := "test"
		require.NoError(t, env.PachClient.CreateRepo(repo))
		commit, err := env.PachClient.StartCommit(repo, "master")
		require.NoError(t, err)
		require.NoError(t, env.PachClient.PutFile(commit, "dir/bar", strings.NewReader("bar")))
		require.NoError(t, env.PachClient.PutFile(commit, "dir/dir2/buzz", strings.NewReader("buzz")))
		require.NoError(t, env.PachClient.PutFile(commit, "foo", strings.NewReader("foo")))

		expectedPaths := []string{"/", "/dir/", "/dir/bar", "/dir/dir2/", "/dir/dir2/buzz", "/foo"}
		checks := func() {
			i := 0
			require.NoError(t, env.PachClient.WalkFile(commit, "", func(fi *pfs.FileInfo) error {
				require.Equal(t, expectedPaths[i], fi.File.Path)
				i++
				return nil
			}))
			require.Equal(t, len(expectedPaths), i)
		}
		checks()
		require.NoError(t, finishCommit(env.PachClient, repo, commit.Branch.Name, commit.ID))
		checks()
	})

	suite.Run("WalkFile2", func(t *testing.T) {
		t.Parallel()
		env := testpachd.NewRealEnv(t, dockertestenv.NewTestDBConfig(t))

		repo := "WalkFile2"
		require.NoError(t, env.PachClient.CreateRepo(repo))
		commit1, err := env.PachClient.StartCommit(repo, "master")
		require.NoError(t, err)
		require.NoError(t, env.PachClient.PutFile(commit1, "/dir1/file1.1", &bytes.Buffer{}))
		require.NoError(t, env.PachClient.PutFile(commit1, "/dir1/file1.2", &bytes.Buffer{}))
		require.NoError(t, env.PachClient.PutFile(commit1, "/dir2/file2.1", &bytes.Buffer{}))
		require.NoError(t, env.PachClient.PutFile(commit1, "/dir2/file2.2", &bytes.Buffer{}))
		require.NoError(t, finishCommit(env.PachClient, repo, commit1.Branch.Name, commit1.ID))
		walkFile := func(path string) []string {
			var fis []*pfs.FileInfo
			require.NoError(t, env.PachClient.WalkFile(commit1, path, func(fi *pfs.FileInfo) error {
				fis = append(fis, fi)
				return nil
			}))
			return finfosToPaths(fis)
		}
		assert.ElementsMatch(t, []string{"/dir1/", "/dir1/file1.1", "/dir1/file1.2"}, walkFile("/dir1"))
		assert.ElementsMatch(t, []string{"/dir1/file1.1"}, walkFile("/dir1/file1.1"))
		assert.Len(t, walkFile("/"), 7)
	})

	suite.Run("WalkFileEmpty", func(t *testing.T) {
		t.Parallel()
		env := testpachd.NewRealEnv(t, dockertestenv.NewTestDBConfig(t))

		repo := "test"
		latestCommit := client.NewCommit(repo, "master", "")
		checks := func() {
			cb := func(fi *pfs.FileInfo) error {
				if assert.Equal(t, fi.FileType, pfs.FileType_DIR) && assert.Equal(t, fi.File.Path, "/") {
					return nil
				}
				return errors.New("should not have returned any file results for an empty commit")
			}
			checkNotFound := func(path string) {
				err := env.PachClient.WalkFile(latestCommit, path, cb)
				require.YesError(t, err)
				s := status.Convert(err)
				require.Equal(t, s.Code(), codes.NotFound)
			}
			require.NoError(t, env.PachClient.WalkFile(latestCommit, "", cb))
			require.NoError(t, env.PachClient.WalkFile(latestCommit, "/", cb))
			checkNotFound("foo")
			checkNotFound("/foo")
			checkNotFound("foo/bar")
			checkNotFound("/foo/bar")
		}

		require.NoError(t, env.PachClient.CreateRepo(repo))
		require.NoError(t, env.PachClient.CreateBranch(repo, "master", "", "", nil))
		checks() // Test the default empty head commit

		_, err := env.PachClient.StartCommit(repo, "master")
		require.NoError(t, err)
		checks() // Test an empty open commit

		require.NoError(t, finishCommit(env.PachClient, repo, "master", ""))
		checks() // Test an empty closed commit
	})

	suite.Run("ReadSizeLimited", func(t *testing.T) {
		// TODO(2.0 optional): Decide on how to expose offset read.
		t.Skip("Offset read exists (inefficient), just need to decide on how to expose it in V2")
		//	t.Parallel()
		//  env := testpachd.NewRealEnv(t, dockertestenv.NewTestDBConfig(t))
		//
		//	require.NoError(t, env.PachClient.CreateRepo("test"))
		//	require.NoError(t, env.PachClient.PutFile("test", "master", "", "file", strings.NewReader(strings.Repeat("a", 100*units.MB))))
		//
		//	var b bytes.Buffer
		//	require.NoError(t, env.PachClient.GetFile("test", "master", "", "file", 0, 2*units.MB, &b))
		//	require.Equal(t, 2*units.MB, b.Len())
		//
		//	b.Reset()
		//	require.NoError(t, env.PachClient.GetFile("test", "master", "", "file", 2*units.MB, 2*units.MB, &b))
		//	require.Equal(t, 2*units.MB, b.Len())
	})

	suite.Run("PutFileURL", func(t *testing.T) {
		t.Parallel()
		env := testpachd.NewRealEnv(t, dockertestenv.NewTestDBConfig(t))

		if testing.Short() {
			t.Skip("Skipping integration tests in short mode")
		}

		repo := "test"
		require.NoError(t, env.PachClient.CreateRepo(repo))
		commit, err := env.PachClient.StartCommit(repo, "master")
		require.NoError(t, err)
		require.NoError(t, env.PachClient.PutFileURL(commit, "readme", "https://raw.githubusercontent.com/pachyderm/pachyderm/master/README.md", false))
		check := func() {
			fileInfo, err := env.PachClient.InspectFile(commit, "readme")
			require.NoError(t, err)
			require.True(t, fileInfo.SizeBytes > 0)
		}
		check()
		require.NoError(t, finishCommit(env.PachClient, repo, commit.Branch.Name, commit.ID))
		check()
	})

	suite.Run("PutFilesURL", func(t *testing.T) {
		t.Parallel()
		env := testpachd.NewRealEnv(t, dockertestenv.NewTestDBConfig(t))

		repo := "repo"
		repoProto := client.NewRepo(repo)
		require.NoError(t, env.PachClient.CreateRepo(repo))
		commit, err := env.PachClient.StartCommit(repo, "master")
		require.NoError(t, err)
		paths := []string{"README.md", "CHANGELOG.md", "CONTRIBUTING.md"}
		for _, path := range paths {
			url := fmt.Sprintf("https://raw.githubusercontent.com/pachyderm/pachyderm/master/%s", path)
			require.NoError(t, env.PachClient.PutFileURL(commit, path, url, false))
		}
		check := func() {
			cis, err := env.PachClient.ListCommit(repoProto, nil, nil, 0)
			require.NoError(t, err)
			require.Equal(t, 1, len(cis))

			for _, path := range paths {
				fileInfo, err := env.PachClient.InspectFile(repoProto.NewCommit("master", ""), path)
				require.NoError(t, err)
				require.True(t, fileInfo.SizeBytes > 0)
			}
		}
		check()
		require.NoError(t, finishCommit(env.PachClient, repo, commit.Branch.Name, commit.ID))
		check()
	})

	suite.Run("PutFilesObjURL", func(t *testing.T) {
		t.Parallel()
		env := testpachd.NewRealEnv(t, dockertestenv.NewTestDBConfig(t))

		repo := "repo"
		require.NoError(t, env.PachClient.CreateRepo(repo))
		commit, err := env.PachClient.StartCommit(repo, "master")
		masterCommit := client.NewCommit(repo, "master", "")
		require.NoError(t, err)
		objC, bucket := obj.NewTestClient(t)
		paths := []string{"files/foo", "files/bar", "files/fizz"}
		for _, path := range paths {
			writeObj(t, objC, path, path)
		}
		for _, path := range paths {
			url := fmt.Sprintf("local://%s/%s", bucket, path)
			require.NoError(t, env.PachClient.PutFileURL(commit, path, url, false))
		}
		url := fmt.Sprintf("local://%s/files", bucket)
		require.NoError(t, env.PachClient.PutFileURL(commit, "recursive", url, true))
		check := func() {
			cis, err := env.PachClient.ListCommit(client.NewRepo(repo), nil, nil, 0)
			require.NoError(t, err)
			require.Equal(t, 1, len(cis))

			for _, path := range paths {
				var b bytes.Buffer
				require.NoError(t, env.PachClient.GetFile(masterCommit, path, &b))
				require.Equal(t, path, b.String())
				b.Reset()
				require.NoError(t, env.PachClient.GetFile(masterCommit, filepath.Join("recursive", filepath.Base(path)), &b))
				require.Equal(t, path, b.String())
			}
		}
		check()
		require.NoError(t, finishCommit(env.PachClient, repo, commit.Branch.Name, commit.ID))
		check()
	})

	suite.Run("GetFilesObjURL", func(t *testing.T) {
		t.Parallel()
		env := testpachd.NewRealEnv(t, dockertestenv.NewTestDBConfig(t))

		repo := "repo"
		require.NoError(t, env.PachClient.CreateRepo(repo))
		commit, err := env.PachClient.StartCommit(repo, "master")
		require.NoError(t, err)
		paths := []string{"files/foo", "files/bar", "files/fizz"}
		for _, path := range paths {
			require.NoError(t, env.PachClient.PutFile(commit, path, strings.NewReader(path)))
		}
		check := func() {
			objC, bucket := tu.NewObjectClient(t)
			for _, path := range paths {
				url := fmt.Sprintf("local://%s/", bucket)
				require.NoError(t, env.PachClient.GetFileURL(commit, path, url))
			}
			for _, path := range paths {
				buf := &bytes.Buffer{}
				err := objC.Get(context.Background(), path, buf)
				require.NoError(t, err)
				require.True(t, bytes.Equal([]byte(path), buf.Bytes()))
			}
		}
		check()
		require.NoError(t, finishCommit(env.PachClient, repo, commit.Branch.Name, commit.ID))
		check()
	})

	suite.Run("PutFileOutputRepo", func(t *testing.T) {
		t.Parallel()
		env := testpachd.NewRealEnv(t, dockertestenv.NewTestDBConfig(t))

		inputRepo, outputRepo := "input", "output"
		require.NoError(t, env.PachClient.CreateRepo(inputRepo))
		require.NoError(t, env.PachClient.CreateRepo(outputRepo))
		inCommit := client.NewCommit(inputRepo, "master", "")
		outCommit := client.NewCommit(outputRepo, "master", "")
		require.NoError(t, env.PachClient.CreateBranch(outputRepo, "master", "", "", []*pfs.Branch{client.NewBranch(inputRepo, "master")}))
		require.NoError(t, finishCommit(env.PachClient, outputRepo, "master", ""))
		require.NoError(t, env.PachClient.PutFile(inCommit, "foo", strings.NewReader("foo\n")))
		require.NoError(t, env.PachClient.PutFile(outCommit, "bar", strings.NewReader("bar\n")))
		require.NoError(t, finishCommit(env.PachClient, outputRepo, "master", ""))
		fileInfos, err := env.PachClient.ListFileAll(outCommit, "")
		require.NoError(t, err)
		require.Equal(t, 1, len(fileInfos))
		buf := &bytes.Buffer{}
		require.NoError(t, env.PachClient.GetFile(outCommit, "bar", buf))
		require.Equal(t, "bar\n", buf.String())
	})

	suite.Run("FileHistory", func(t *testing.T) {
		// TODO: There is no notion of file history in V2. We could potentially implement this, but
		// we would need to spend some time thinking about the performance characteristics.
		t.Skip("File history is not implemented in V2")
		//	t.Parallel()
		//  env := testpachd.NewRealEnv(t, dockertestenv.NewTestDBConfig(t))
		//
		//	var err error
		//
		//	repo := "test"
		//	require.NoError(t, env.PachClient.CreateRepo(repo))
		//	numCommits := 10
		//	for i := 0; i < numCommits; i++ {
		//		_, err = env.PachClient.PutFile(repo, "master", "file", strings.NewReader("foo\n"))
		//		require.NoError(t, err)
		//	}
		//	fileInfos, err := env.PachClient.ListFileHistory(repo, "master", "file", -1)
		//	require.NoError(t, err)
		//	require.Equal(t, numCommits, len(fileInfos))
		//
		//	for i := 1; i < numCommits; i++ {
		//		fileInfos, err := env.PachClient.ListFileHistory(repo, "master", "file", int64(i))
		//		require.NoError(t, err)
		//		require.Equal(t, i, len(fileInfos))
		//	}
		//
		//	require.NoError(t, env.PachClient.DeleteFile(repo, "master", "file"))
		//	for i := 0; i < numCommits; i++ {
		//		_, err = env.PachClient.PutFile(repo, "master", "file", strings.NewReader("foo\n"))
		//		require.NoError(t, err)
		//		_, err = env.PachClient.PutFile(repo, "master", "unrelated", strings.NewReader("foo\n"))
		//		require.NoError(t, err)
		//	}
		//	fileInfos, err = env.PachClient.ListFileHistory(repo, "master", "file", -1)
		//	require.NoError(t, err)
		//	require.Equal(t, numCommits, len(fileInfos))
		//
		//	for i := 1; i < numCommits; i++ {
		//		fileInfos, err := env.PachClient.ListFileHistory(repo, "master", "file", int64(i))
		//		require.NoError(t, err)
		//		require.Equal(t, i, len(fileInfos))
		//	}
	})

	suite.Run("UpdateRepo", func(t *testing.T) {
		t.Parallel()
		env := testpachd.NewRealEnv(t, dockertestenv.NewTestDBConfig(t))

		var err error
		repo := "test"
		_, err = env.PachClient.PfsAPIClient.CreateRepo(
			env.PachClient.Ctx(),
			&pfs.CreateRepoRequest{
				Repo:   client.NewRepo(repo),
				Update: true,
			},
		)
		require.NoError(t, err)
		ri, err := env.PachClient.InspectRepo(repo)
		require.NoError(t, err)
		created, err := types.TimestampFromProto(ri.Created)
		require.NoError(t, err)
		desc := "foo"
		_, err = env.PachClient.PfsAPIClient.CreateRepo(
			env.PachClient.Ctx(),
			&pfs.CreateRepoRequest{
				Repo:        client.NewRepo(repo),
				Update:      true,
				Description: desc,
			},
		)
		require.NoError(t, err)
		ri, err = env.PachClient.InspectRepo(repo)
		require.NoError(t, err)
		newCreated, err := types.TimestampFromProto(ri.Created)
		require.NoError(t, err)
		require.Equal(t, created, newCreated)
		require.Equal(t, desc, ri.Description)
	})

	suite.Run("DeferredProcessing", func(t *testing.T) {
		t.Parallel()
		env := testpachd.NewRealEnv(t, dockertestenv.NewTestDBConfig(t))

		require.NoError(t, env.PachClient.CreateRepo("input"))
		require.NoError(t, env.PachClient.CreateRepo("output1"))
		require.NoError(t, env.PachClient.CreateRepo("output2"))
		require.NoError(t, env.PachClient.CreateBranch("output1", "staging", "", "", []*pfs.Branch{client.NewBranch("input", "master")}))
		require.NoError(t, finishCommit(env.PachClient, "output1", "staging", ""))
		require.NoError(t, env.PachClient.CreateBranch("output2", "staging", "", "", []*pfs.Branch{client.NewBranch("output1", "master")}))
		require.NoError(t, finishCommit(env.PachClient, "output2", "staging", ""))
		require.NoError(t, env.PachClient.PutFile(client.NewCommit("input", "staging", ""), "file", strings.NewReader("foo")))
		commitInfoA, err := env.PachClient.InspectCommit("input", "staging", "")
		require.NoError(t, err)
		commitsetID := commitInfoA.Commit.ID

		commitInfos, err := env.PachClient.WaitCommitSetAll(commitsetID)
		require.NoError(t, err)
		require.Equal(t, 1, len(commitInfos))
		require.Equal(t, commitInfoA.Commit, commitInfos[0].Commit)

		require.NoError(t, env.PachClient.CreateBranch("input", "master", "staging", "", nil))
		require.NoError(t, finishCommit(env.PachClient, "output1", "staging", ""))
		commitInfoB, err := env.PachClient.InspectCommit("input", "master", "")
		require.NoError(t, err)
		require.Equal(t, commitsetID, commitInfoB.Commit.ID)

		commitInfos, err = env.PachClient.WaitCommitSetAll(commitsetID)
		require.NoError(t, err)
		require.Equal(t, 3, len(commitInfos))

		// The results _should_ be topologically sorted, but there are several
		// branches with equivalent topological depth
		expectedCommits := []string{
			pfsdb.CommitKey(client.NewCommit("input", "staging", commitsetID)),
			pfsdb.CommitKey(client.NewCommit("input", "master", commitsetID)),
			pfsdb.CommitKey(client.NewCommit("output1", "staging", commitsetID)),
		}
		require.ElementsEqualUnderFn(t, expectedCommits, commitInfos, CommitInfoToID)

		require.NoError(t, env.PachClient.CreateBranch("output1", "master", "staging", "", nil))
		require.NoError(t, finishCommit(env.PachClient, "output2", "staging", ""))
		commitInfoC, err := env.PachClient.InspectCommit("output1", "master", "")
		require.NoError(t, err)
		require.Equal(t, commitsetID, commitInfoC.Commit.ID)

		commitInfos, err = env.PachClient.WaitCommitSetAll(commitsetID)
		require.NoError(t, err)
		require.Equal(t, 5, len(commitInfos))
		expectedCommits = append(expectedCommits, []string{
			pfsdb.CommitKey(client.NewCommit("output1", "master", commitsetID)),
			pfsdb.CommitKey(client.NewCommit("output2", "staging", commitsetID)),
		}...)
		require.ElementsEqualUnderFn(t, expectedCommits, commitInfos, CommitInfoToID)
	})

	suite.Run("SquashCommitEmptyChild", func(t *testing.T) {
		t.Parallel()
		env := testpachd.NewRealEnv(t, dockertestenv.NewTestDBConfig(t))

		repo := "repo"
		file := "foo"
		require.NoError(t, env.PachClient.CreateRepo(repo))

		commitA, err := env.PachClient.StartCommit(repo, "master")
		require.NoError(t, err)
		require.NoError(t, env.PachClient.PutFile(commitA, file, strings.NewReader("foo")))
		require.NoError(t, finishCommit(env.PachClient, repo, "master", ""))

		commitB, err := env.PachClient.StartCommit(repo, "master")
		require.NoError(t, err)

		// squash fails, child is still open
		err = env.PachClient.SquashCommitSet(commitA.ID)
		require.YesError(t, err)
		require.Matches(t, "cannot squash until child commit .* is finished", err.Error())

		require.NoError(t, finishCommit(env.PachClient, repo, "master", ""))
		// wait until the commit is completely finished
		_, err = env.PachClient.WaitCommit(repo, "master", "")
		require.NoError(t, err)

		// now squashing succeeds
		require.NoError(t, env.PachClient.SquashCommitSet(commitA.ID))

		var b bytes.Buffer
		require.NoError(t, env.PachClient.GetFile(commitB, file, &b))
		require.Equal(t, "foo", b.String())
	})

	suite.Run("ListAll", func(t *testing.T) {
		t.Parallel()
		env := testpachd.NewRealEnv(t, dockertestenv.NewTestDBConfig(t))

		require.NoError(t, env.PachClient.CreateRepo("repo1"))
		require.NoError(t, env.PachClient.CreateRepo("repo2"))
		commit1 := client.NewCommit("repo1", "master", "")
		commit2 := client.NewCommit("repo2", "master", "")
		require.NoError(t, env.PachClient.PutFile(commit1, "file1", strings.NewReader("1")))
		require.NoError(t, env.PachClient.PutFile(commit2, "file2", strings.NewReader("2")))
		require.NoError(t, env.PachClient.PutFile(commit1, "file3", strings.NewReader("3")))
		require.NoError(t, env.PachClient.PutFile(commit2, "file4", strings.NewReader("4")))

		cis, err := env.PachClient.ListCommitByRepo(client.NewRepo(""))
		require.NoError(t, err)
		require.Equal(t, 4, len(cis))

		bis, err := env.PachClient.ListBranch("")
		require.NoError(t, err)
		require.Equal(t, 2, len(bis))
	})

	suite.Run("MonkeyObjectStorage", func(t *testing.T) {
		// This test cannot be done in parallel because the monkey object client
		// modifies global state.
		env := testpachd.NewRealEnv(t, dockertestenv.NewTestDBConfig(t))
		seedStr := func(seed int64) string {
			return fmt.Sprint("seed: ", strconv.FormatInt(seed, 10))
		}
		monkeyRetry := func(t *testing.T, f func() error, errMsg string) {
			backoff.Retry(func() error {
				err := f()
				if err != nil {
					require.True(t, obj.IsMonkeyError(err), "Expected monkey error (%s), %s", err.Error(), errMsg)
				}
				return err
			}, backoff.NewInfiniteBackOff())
		}
		seed := time.Now().UTC().UnixNano()
		obj.InitMonkeyTest(seed)
		iterations := 25
		repo := "input"
		require.NoError(t, env.PachClient.CreateRepo(repo), seedStr(seed))
		filePrefix := "file"
		dataPrefix := "data"
		var commit *pfs.Commit
		var err error
		buf := &bytes.Buffer{}
		obj.EnableMonkeyTest()
		defer obj.DisableMonkeyTest()
		for i := 0; i < iterations; i++ {
			file := filePrefix + strconv.Itoa(i)
			data := dataPrefix + strconv.Itoa(i)
			// Retry start commit until it eventually succeeds.
			monkeyRetry(t, func() error {
				commit, err = env.PachClient.StartCommit(repo, "master")
				return err
			}, seedStr(seed))
			// Retry put file until it eventually succeeds.
			monkeyRetry(t, func() error {
				if err := env.PachClient.PutFile(commit, file, strings.NewReader(data)); err != nil {
					// Verify that the file does not exist if an error occurred.
					obj.DisableMonkeyTest()
					defer obj.EnableMonkeyTest()
					buf.Reset()
					err := env.PachClient.GetFile(commit, file, buf)
					require.True(t, errutil.IsNotFoundError(err), seedStr(seed))
				}
				return err
			}, seedStr(seed))
			// Retry get file until it eventually succeeds (before commit is finished).
			monkeyRetry(t, func() error {
				buf.Reset()
				if err = env.PachClient.GetFile(commit, file, buf); err != nil {
					return err
				}
				require.Equal(t, data, buf.String(), seedStr(seed))
				return nil
			}, seedStr(seed))
			// Retry finish commit until it eventually succeeds.
			monkeyRetry(t, func() error {
				return finishCommit(env.PachClient, repo, commit.Branch.Name, commit.ID)
			}, seedStr(seed))
			// Retry get file until it eventually succeeds (after commit is finished).
			monkeyRetry(t, func() error {
				buf.Reset()
				if err = env.PachClient.GetFile(commit, file, buf); err != nil {
					return err
				}
				require.Equal(t, data, buf.String(), seedStr(seed))
				return nil
			}, seedStr(seed))
		}
	})

	suite.Run("FsckFix", func(t *testing.T) {
		// TODO(optional 2.0): force-deleting the repo no longer creates dangling references
		t.Skip("this test no longer creates invalid metadata")
		t.Parallel()
		env := testpachd.NewRealEnv(t, dockertestenv.NewTestDBConfig(t))

		input := "input"
		output1 := "output1"
		output2 := "output2"
		require.NoError(t, env.PachClient.CreateRepo(input))
		require.NoError(t, env.PachClient.CreateRepo(output1))
		require.NoError(t, env.PachClient.CreateRepo(output2))
		require.NoError(t, env.PachClient.CreateBranch(output1, "master", "", "", []*pfs.Branch{client.NewBranch(input, "master")}))
		require.NoError(t, env.PachClient.CreateBranch(output2, "master", "", "", []*pfs.Branch{client.NewBranch(output1, "master")}))
		numCommits := 10
		for i := 0; i < numCommits; i++ {
			require.NoError(t, env.PachClient.PutFile(client.NewCommit(input, "master", ""), "file", strings.NewReader("1")))
		}
		require.NoError(t, env.PachClient.DeleteRepo(input, true))
		require.NoError(t, env.PachClient.CreateRepo(input))
		require.NoError(t, env.PachClient.CreateBranch(input, "master", "", "", nil))

		// Fsck should fail because ???
		require.YesError(t, env.PachClient.FsckFastExit())

		// Deleting output1 should fail because output2 is provenant on it
		require.YesError(t, env.PachClient.DeleteRepo(output1, false))

		// Deleting should now work due to fixing, must delete 2 before 1 though.
		require.NoError(t, env.PachClient.DeleteRepo(output2, false))
		require.NoError(t, env.PachClient.DeleteRepo(output1, false))
	})

	suite.Run("PutFileAtomic", func(t *testing.T) {
		t.Parallel()
		env := testpachd.NewRealEnv(t, dockertestenv.NewTestDBConfig(t))

		c := env.PachClient
		test := "test"
		require.NoError(t, c.CreateRepo(test))
		testRepo := client.NewRepo(test)
		commit := testRepo.NewCommit("master", "")

		mfc, err := c.NewModifyFileClient(commit)
		require.NoError(t, err)
		require.NoError(t, mfc.PutFile("file1", strings.NewReader("1")))
		require.NoError(t, mfc.PutFile("file2", strings.NewReader("2")))
		require.NoError(t, mfc.Close())

		cis, err := c.ListCommit(testRepo, commit, nil, 0)
		require.NoError(t, err)
		require.Equal(t, 1, len(cis))
		var b bytes.Buffer
		require.NoError(t, c.GetFile(commit, "file1", &b))
		require.Equal(t, "1", b.String())
		b.Reset()
		require.NoError(t, c.GetFile(commit, "file2", &b))
		require.Equal(t, "2", b.String())

		mfc, err = c.NewModifyFileClient(commit)
		require.NoError(t, err)
		require.NoError(t, mfc.PutFile("file3", strings.NewReader("3")))
		require.NoError(t, err)
		require.NoError(t, mfc.DeleteFile("file1"))
		require.NoError(t, mfc.Close())

		cis, err = c.ListCommit(testRepo, commit, nil, 0)
		require.NoError(t, err)
		require.Equal(t, 2, len(cis))
		b.Reset()
		require.NoError(t, c.GetFile(commit, "file3", &b))
		require.Equal(t, "3", b.String())
		b.Reset()
		require.YesError(t, c.GetFile(commit, "file1", &b))

		mfc, err = c.NewModifyFileClient(commit)
		require.NoError(t, err)
		require.NoError(t, mfc.Close())
		cis, err = c.ListCommit(testRepo, commit, nil, 0)
		require.NoError(t, err)
		require.Equal(t, 3, len(cis))
	})

	const (
		inputRepo          = iota // create a new input repo
		inputBranch               // create a new branch on an existing input repo
		deleteInputBranch         // delete an input branch
		commit                    // commit to an input branch
		squashCommitSet           // squash a commitset from an input branch
		outputRepo                // create a new output repo, with master branch subscribed to random other branches
		outputBranch              // create a new output branch on an existing output repo
		deleteOutputBranch        // delete an output branch
	)

	suite.Run("FuzzProvenance", func(t *testing.T) {
		t.Parallel()
		env := testpachd.NewRealEnv(t, dockertestenv.NewTestDBConfig(t))

		seed := time.Now().UnixNano()
		t.Log("Random seed is", seed)
		r := rand.New(rand.NewSource(seed))

		_, err := env.PachClient.PfsAPIClient.DeleteAll(env.PachClient.Ctx(), &types.Empty{})
		require.NoError(t, err)
		nOps := 300
		opShares := []int{
			1, // inputRepo
			1, // inputBranch
			1, // deleteInputBranch
			5, // commit
			3, // squashCommitSet
			1, // outputRepo
			2, // outputBranch
			1, // deleteOutputBranch
		}
		total := 0
		for _, v := range opShares {
			total += v
		}
		var (
			inputRepos     []string
			inputBranches  []*pfs.Branch
			commits        []*pfs.Commit
			outputRepos    []string
			outputBranches []*pfs.Branch
		)
	OpLoop:
		for i := 0; i < nOps; i++ {
			roll := r.Intn(total)
			if i < 0 {
				roll = inputRepo
			}
			var op int
			for _op, v := range opShares {
				roll -= v
				if roll < 0 {
					op = _op
					break
				}
			}
			switch op {
			case inputRepo:
				repo := tu.UniqueString("repo")
				require.NoError(t, env.PachClient.CreateRepo(repo))
				inputRepos = append(inputRepos, repo)
				require.NoError(t, env.PachClient.CreateBranch(repo, "master", "", "", nil))
				inputBranches = append(inputBranches, client.NewBranch(repo, "master"))
			case inputBranch:
				if len(inputRepos) == 0 {
					continue OpLoop
				}
				repo := inputRepos[r.Intn(len(inputRepos))]
				branch := tu.UniqueString("branch")
				require.NoError(t, env.PachClient.CreateBranch(repo, branch, "", "", nil))
				inputBranches = append(inputBranches, client.NewBranch(repo, branch))
			case deleteInputBranch:
				if len(inputBranches) == 0 {
					continue OpLoop
				}
				i := r.Intn(len(inputBranches))
				branch := inputBranches[i]
				err = env.PachClient.DeleteBranch(branch.Repo.Name, branch.Name, false)
				// don't fail if the error was just that it couldn't delete the branch without breaking subvenance
				inputBranches = append(inputBranches[:i], inputBranches[i+1:]...)
				if err != nil && !strings.Contains(err.Error(), "break") {
					require.NoError(t, err)
				}
			case commit:
				if len(inputBranches) == 0 {
					continue OpLoop
				}
				branch := inputBranches[r.Intn(len(inputBranches))]
				commit, err := env.PachClient.StartCommit(branch.Repo.Name, branch.Name)
				require.NoError(t, err)
				require.NoError(t, finishCommit(env.PachClient, branch.Repo.Name, branch.Name, commit.ID))
				// find and finish all commits in output branches, too
				infos, err := env.PachClient.InspectCommitSet(commit.ID)
				require.NoError(t, err)
				for _, info := range infos {
					if info.Origin.Kind == pfs.OriginKind_ALIAS {
						continue
					}
					require.NoError(t, finishCommit(env.PachClient,
						info.Commit.Branch.Repo.Name, info.Commit.Branch.Name, commit.ID))
				}
				commits = append(commits, commit)
			case squashCommitSet:
				if len(commits) == 0 {
					continue OpLoop
				}
				i := r.Intn(len(commits))
				commit := commits[i]
				commits = append(commits[:i], commits[i+1:]...)
<<<<<<< HEAD

				err := env.PachClient.SquashCommitSet(commit.ID)
				if pfsserver.IsSquashWithoutChildrenErr(err) {
					err = env.PachClient.DropCommitSet(commit.ID)
=======
				err := env.PachClient.SquashCommitSet(commit.ID)
				// TODO: somehow unfinished commits are being created by SquashCommitSet.
				// This causes future calls to SquashCommitSet to error.
				if err != nil && strings.Contains(err.Error(), "cannot squash until child commit") {
					err = nil
>>>>>>> 0d37040d
				}
				require.NoError(t, err)
			case outputRepo:
				if len(inputBranches) == 0 {
					continue OpLoop
				}
				repo := tu.UniqueString("out")
				require.NoError(t, env.PachClient.CreateRepo(repo))
				outputRepos = append(outputRepos, repo)
				var provBranches []*pfs.Branch
				for num, i := range r.Perm(len(inputBranches))[:r.Intn(len(inputBranches))] {
					provBranches = append(provBranches, inputBranches[i])
					if num > 1 {
						break
					}
				}

				err = env.PachClient.CreateBranch(repo, "master", "", "", provBranches)
				if err != nil && !strings.Contains(err.Error(), "cannot be in the provenance of its own branch") {
					require.NoError(t, err)
				} else if err == nil {
					outputBranches = append(outputBranches, client.NewBranch(repo, "master"))
					if len(provBranches) > 0 {
						require.NoError(t, finishCommit(env.PachClient, repo, "master", ""))
					}
				}
			case outputBranch:
				if len(outputRepos) == 0 {
					continue OpLoop
				}
				if len(inputBranches) == 0 {
					continue OpLoop
				}
				repo := outputRepos[r.Intn(len(outputRepos))]
				branch := tu.UniqueString("branch")
				var provBranches []*pfs.Branch
				for num, i := range r.Perm(len(inputBranches))[:r.Intn(len(inputBranches))] {
					provBranches = append(provBranches, inputBranches[i])
					if num > 1 {
						break
					}
				}

				if len(outputBranches) > 0 {
					for num, i := range r.Perm(len(outputBranches))[:r.Intn(len(outputBranches))] {
						provBranches = append(provBranches, outputBranches[i])
						if num > 1 {
							break
						}
					}
				}

				err = env.PachClient.CreateBranch(repo, branch, "", "", provBranches)
				if err != nil && !strings.Contains(err.Error(), "cannot be in the provenance of its own branch") {
					require.NoError(t, err)
				} else if err == nil {
					outputBranches = append(outputBranches, client.NewBranch(repo, branch))
					if len(provBranches) > 0 {
						require.NoError(t, finishCommit(env.PachClient, repo, branch, ""))
					}
				}
			case deleteOutputBranch:
				if len(outputBranches) == 0 {
					continue OpLoop
				}
				i := r.Intn(len(outputBranches))
				branch := outputBranches[i]
				err = env.PachClient.DeleteBranch(branch.Repo.Name, branch.Name, false)
				// don't fail if the error was just that it couldn't delete the branch without breaking subvenance
				outputBranches = append(outputBranches[:i], outputBranches[i+1:]...)
				if err != nil && !strings.Contains(err.Error(), "break") {
					require.NoError(t, err)
				}
			}
			require.NoError(t, env.PachClient.FsckFastExit())
		}

		// make sure we can delete at the end
		_, err = env.PachClient.PfsAPIClient.DeleteAll(env.PachClient.Ctx(), &types.Empty{})
		require.NoError(t, err)
	})

	// TestAtomicHistory repeatedly writes to a file while concurrently reading
	// its history. This checks for a regression where the repo would sometimes
	// lock.
	suite.Run("AtomicHistory", func(t *testing.T) {
		// TODO: There is no notion of file history in V2. We could potentially implement this, but
		// we would need to spend some time thinking about the performance characteristics.
		t.Skip("File history is not implemented in V2")
		//	t.Parallel()
		//  env := testpachd.NewRealEnv(t, dockertestenv.NewTestDBConfig(t))
		//
		//	repo := "test"
		//	require.NoError(t, env.PachClient.CreateRepo(repo))
		//	require.NoError(t, env.PachClient.CreateBranch(repo, "master", "", nil))
		//	aSize := 1 * 1024 * 1024
		//	bSize := aSize + 1024
		//
		//	for i := 0; i < 10; i++ {
		//		// create a file of all A's
		//		a := strings.Repeat("A", aSize)
		//		_, err := env.PachClient.PutFile(repo, "master", "/file", strings.NewReader(a))
		//		require.NoError(t, err)
		//
		//		// sllowwwllly replace it with all B's
		//		ctx, cancel := context.WithCancel(context.Background())
		//		eg, ctx := errgroup.WithContext(ctx)
		//		eg.Go(func() error {
		//			b := strings.Repeat("B", bSize)
		//			r := SlowReader{underlying: strings.NewReader(b)}
		//			_, err := env.PachClient.PutFile(repo, "master", "/file", &r)
		//			cancel()
		//			return err
		//		})
		//
		//		// should pull /file when it's all A's
		//		eg.Go(func() error {
		//			for {
		//				fileInfos, err := env.PachClient.ListFileHistory(repo, "master", "/file", 1)
		//				require.NoError(t, err)
		//				require.Equal(t, len(fileInfos), 1)
		//
		//				// stop once B's have been written
		//				select {
		//				case <-ctx.Done():
		//					return nil
		//				default:
		//					time.Sleep(1 * time.Millisecond)
		//				}
		//			}
		//		})
		//
		//		require.NoError(t, eg.Wait())
		//
		//		// should pull /file when it's all B's
		//		fileInfos, err := env.PachClient.ListFileHistory(repo, "master", "/file", 1)
		//		require.NoError(t, err)
		//		require.Equal(t, 1, len(fileInfos))
		//		require.Equal(t, bSize, int(fileInfos[0].SizeBytes))
		//	}
	})

	// TestTrigger tests branch triggers
	// TODO: This test can be refactored to remove a lot of the boilerplate.
	suite.Run("Trigger", func(t *testing.T) {
		t.Parallel()
		env := testpachd.NewRealEnv(t, dockertestenv.NewTestDBConfig(t))
		c := env.PachClient

		t.Run("Simple", func(t *testing.T) {
			require.NoError(t, c.CreateRepo("test"))
			require.NoError(t, c.CreateBranchTrigger("test", "master", "", "", &pfs.Trigger{
				Branch: "staging",
				Size_:  "1B",
			}))
			require.NoError(t, c.PutFile(client.NewCommit("test", "staging", ""), "file", strings.NewReader("small")))
		})

		t.Run("SizeWithProvenance", func(t *testing.T) {
			require.NoError(t, c.CreateRepo("in"))
			require.NoError(t, c.CreateBranchTrigger("in", "trigger", "", "", &pfs.Trigger{
				Branch: "master",
				Size_:  "1K",
			}))
			inCommit := client.NewCommit("in", "master", "")
			bis, err := c.ListBranch("in")
			require.NoError(t, err)
			require.Equal(t, 1, len(bis))

			// Create a downstream branch
			require.NoError(t, c.CreateRepo("out"))
			require.NoError(t, c.CreateBranch("out", "master", "", "", []*pfs.Branch{client.NewBranch("in", "trigger")}))
			require.NoError(t, c.CreateBranchTrigger("out", "trigger", "", "", &pfs.Trigger{
				Branch: "master",
				Size_:  "1K",
			}))

			// Write a small file, too small to trigger
			require.NoError(t, c.PutFile(inCommit, "file", strings.NewReader("small")))
			_, err = c.WaitCommit("in", "master", "")
			require.NoError(t, err)
			bi, err := c.InspectBranch("in", "master")
			require.NoError(t, err)
			head := bi.Head.ID
			bi, err = c.InspectBranch("in", "trigger")
			require.NoError(t, err)
			require.NotEqual(t, head, bi.Head.ID)
			bi, err = c.InspectBranch("out", "master")
			require.NoError(t, err)
			require.NotEqual(t, head, bi.Head.ID)
			bi, err = c.InspectBranch("out", "trigger")
			require.NoError(t, err)
			require.NotEqual(t, head, bi.Head.ID)

			require.NoError(t, c.PutFile(inCommit, "file", strings.NewReader(strings.Repeat("a", units.KB))))
			_, err = c.WaitCommit("in", "master", "")
			require.NoError(t, err)
			bi, err = c.InspectBranch("in", "master")
			require.NoError(t, err)
			head = bi.Head.ID

			bi, err = c.InspectBranch("in", "trigger")
			require.NoError(t, err)
			require.Equal(t, head, bi.Head.ID)

			// Output branch should have a commit now
			bi, err = c.InspectBranch("out", "master")
			require.NoError(t, err)
			require.Equal(t, head, bi.Head.ID)

			// Put a file that will cause the trigger to go off
			require.NoError(t, c.PutFile(client.NewCommit("out", "master", ""), "file", strings.NewReader(strings.Repeat("a", units.KB))))
			require.NoError(t, c.FinishCommit("out", "master", ""))
			_, err = c.WaitCommit("out", "master", "")
			require.NoError(t, err)
			bi, err = c.InspectBranch("out", "master")
			require.NoError(t, err)
			head = bi.Head.ID

			// Output trigger should have triggered
			bi, err = c.InspectBranch("out", "trigger")
			require.NoError(t, err)
			require.Equal(t, head, bi.Head.ID)
		})

		t.Run("Cron", func(t *testing.T) {
			require.NoError(t, c.CreateRepo("cron"))
			require.NoError(t, c.CreateBranchTrigger("cron", "trigger", "", "", &pfs.Trigger{
				Branch:   "master",
				CronSpec: "* * * * *", // every minute
			}))
			cronCommit := client.NewCommit("cron", "master", "")
			// The first commit should always trigger a cron
			require.NoError(t, c.PutFile(cronCommit, "file1", strings.NewReader("foo")))
			_, err := c.WaitCommit("cron", "master", "")
			require.NoError(t, err)
			bi, err := c.InspectBranch("cron", "trigger")
			require.NoError(t, err)
			require.NotNil(t, bi.Head)
			head := bi.Head.ID

			// Second commit should not trigger the cron because less than a
			// minute has passed
			require.NoError(t, c.PutFile(cronCommit, "file2", strings.NewReader("bar")))
			_, err = c.WaitCommit("cron", "master", "")
			require.NoError(t, err)
			bi, err = c.InspectBranch("cron", "trigger")
			require.NoError(t, err)
			require.Equal(t, head, bi.Head.ID)

			time.Sleep(time.Minute)
			// Third commit should trigger the cron because a minute has passed
			require.NoError(t, c.PutFile(cronCommit, "file3", strings.NewReader("fizz")))
			_, err = c.WaitCommit("cron", "master", "")
			require.NoError(t, err)
			bi, err = c.InspectBranch("cron", "trigger")
			require.NoError(t, err)
			require.NotEqual(t, head, bi.Head.ID)
		})

		t.Run("Count", func(t *testing.T) {
			require.NoError(t, c.CreateRepo("count"))
			require.NoError(t, c.CreateBranchTrigger("count", "trigger", "", "", &pfs.Trigger{
				Branch:  "master",
				Commits: 2, // trigger every 2 commits
			}))

			bi, err := c.InspectBranch("count", "trigger")
			require.NoError(t, err)
			head := bi.Head

			masterHead := client.NewCommit("count", "master", "")
			// The first commit shouldn't trigger
			require.NoError(t, c.PutFile(masterHead, "file1", strings.NewReader("foo")))
			_, err = c.WaitCommit("count", "master", "")
			require.NoError(t, err)
			bi, err = c.InspectBranch("count", "trigger")
			require.NoError(t, err)
			require.Equal(t, head, bi.Head)

			// Second commit should trigger
			require.NoError(t, c.PutFile(masterHead, "file2", strings.NewReader("bar")))
			_, err = c.WaitCommit("count", "master", "")
			require.NoError(t, err)
			bi, err = c.InspectBranch("count", "trigger")
			require.NoError(t, err)
			require.NotEqual(t, head, bi.Head)
			head = bi.Head

			// The trigger commit should have the same ID as the master commit
			bi, err = c.InspectBranch("count", "master")
			require.NoError(t, err)
			require.Equal(t, head.ID, bi.Head.ID)

			// Third commit shouldn't trigger
			require.NoError(t, c.PutFile(masterHead, "file3", strings.NewReader("fizz")))
			_, err = c.WaitCommit("count", "master", "")
			require.NoError(t, err)
			bi, err = c.InspectBranch("count", "trigger")
			require.NoError(t, err)
			require.Equal(t, head, bi.Head)

			// Fourth commit should trigger
			require.NoError(t, c.PutFile(masterHead, "file4", strings.NewReader("buzz")))
			_, err = c.WaitCommit("count", "master", "")
			require.NoError(t, err)
			bi, err = c.InspectBranch("count", "trigger")
			require.NoError(t, err)
			require.NotEqual(t, head, bi.Head)
			head = bi.Head

			// The trigger commit should have the same ID as the master commit
			bi, err = c.InspectBranch("count", "master")
			require.NoError(t, err)
			require.Equal(t, head.ID, bi.Head.ID)
		})

		t.Run("Or", func(t *testing.T) {
			require.NoError(t, c.CreateRepo("or"))
			require.NoError(t, c.CreateBranchTrigger("or", "trigger", "", "", &pfs.Trigger{
				Branch:   "master",
				CronSpec: "* * * * *",
				Size_:    "100",
				Commits:  3,
			}))
			orCommit := client.NewCommit("or", "master", "")
			// This triggers, because the cron is satisfied
			require.NoError(t, c.PutFile(orCommit, "file1", strings.NewReader(strings.Repeat("a", 1))))
			_, err := c.WaitCommit("or", "master", "")
			require.NoError(t, err)
			bi, err := c.InspectBranch("or", "trigger")
			require.NoError(t, err)
			require.NotNil(t, bi.Head)
			head := bi.Head.ID
			// This one doesn't because none of them are satisfied
			require.NoError(t, c.PutFile(orCommit, "file2", strings.NewReader(strings.Repeat("a", 50))))
			_, err = c.WaitCommit("or", "master", "")
			require.NoError(t, err)
			bi, err = c.InspectBranch("or", "trigger")
			require.NoError(t, err)
			require.Equal(t, head, bi.Head.ID)
			// This one triggers because we hit 100 bytes
			require.NoError(t, c.PutFile(orCommit, "file3", strings.NewReader(strings.Repeat("a", 50))))
			_, err = c.WaitCommit("or", "master", "")
			require.NoError(t, err)
			bi, err = c.InspectBranch("or", "trigger")
			require.NoError(t, err)
			require.NotEqual(t, head, bi.Head.ID)
			head = bi.Head.ID

			// This one doesn't trigger
			require.NoError(t, c.PutFile(orCommit, "file4", strings.NewReader(strings.Repeat("a", 1))))
			_, err = c.WaitCommit("or", "master", "")
			require.NoError(t, err)
			bi, err = c.InspectBranch("or", "trigger")
			require.NoError(t, err)
			require.Equal(t, head, bi.Head.ID)
			// This one neither
			require.NoError(t, c.PutFile(orCommit, "file5", strings.NewReader(strings.Repeat("a", 1))))
			_, err = c.WaitCommit("or", "master", "")
			require.NoError(t, err)
			bi, err = c.InspectBranch("or", "trigger")
			require.NoError(t, err)
			require.Equal(t, head, bi.Head.ID)
			// This one does, because it's 3 commits
			require.NoError(t, c.PutFile(orCommit, "file6", strings.NewReader(strings.Repeat("a", 1))))
			_, err = c.WaitCommit("or", "master", "")
			require.NoError(t, err)
			bi, err = c.InspectBranch("or", "trigger")
			require.NoError(t, err)
			require.NotEqual(t, head, bi.Head.ID)
			head = bi.Head.ID

			// This one doesn't trigger
			require.NoError(t, c.PutFile(orCommit, "file7", strings.NewReader(strings.Repeat("a", 1))))
			_, err = c.WaitCommit("or", "master", "")
			require.NoError(t, err)
			bi, err = c.InspectBranch("or", "trigger")
			require.NoError(t, err)
			require.Equal(t, head, bi.Head.ID)

			time.Sleep(time.Minute)

			require.NoError(t, c.PutFile(orCommit, "file8", strings.NewReader(strings.Repeat("a", 1))))
			_, err = c.WaitCommit("or", "master", "")
			require.NoError(t, err)
			bi, err = c.InspectBranch("or", "trigger")
			require.NoError(t, err)
			require.NotEqual(t, head, bi.Head.ID)
		})

		t.Run("And", func(t *testing.T) {
			require.NoError(t, c.CreateRepo("and"))
			require.NoError(t, c.CreateBranchTrigger("and", "trigger", "", "", &pfs.Trigger{
				Branch:   "master",
				All:      true,
				CronSpec: "* * * * *",
				Size_:    "100",
				Commits:  3,
			}))
			andCommit := client.NewCommit("and", "master", "")
			// Doesn't trigger because all 3 conditions must be met
			require.NoError(t, c.PutFile(andCommit, "file1", strings.NewReader(strings.Repeat("a", 100))))
			_, err := c.WaitCommit("and", "master", "")
			require.NoError(t, err)
			bi, err := c.InspectBranch("and", "master")
			require.NoError(t, err)
			head := bi.Head.ID
			bi, err = c.InspectBranch("and", "trigger")
			require.NoError(t, err)
			require.NotEqual(t, head, bi.Head)

			// Still doesn't trigger
			require.NoError(t, c.PutFile(andCommit, "file2", strings.NewReader(strings.Repeat("a", 100))))
			_, err = c.WaitCommit("and", "master", "")
			require.NoError(t, err)
			bi, err = c.InspectBranch("and", "trigger")
			require.NoError(t, err)
			require.NotEqual(t, head, bi.Head)

			// Finally triggers because we have 3 commits, 100 bytes and Cron
			// Spec (since epoch) is satisfied.
			require.NoError(t, c.PutFile(andCommit, "file3", strings.NewReader(strings.Repeat("a", 100))))
			_, err = c.WaitCommit("and", "master", "")
			require.NoError(t, err)
			bi, err = c.InspectBranch("and", "trigger")
			require.NoError(t, err)
			require.NotNil(t, bi.Head)
			head = bi.Head.ID

			// Doesn't trigger because all 3 conditions must be met
			require.NoError(t, c.PutFile(andCommit, "file4", strings.NewReader(strings.Repeat("a", 100))))
			_, err = c.WaitCommit("and", "master", "")
			require.NoError(t, err)
			bi, err = c.InspectBranch("and", "trigger")
			require.NoError(t, err)
			require.Equal(t, head, bi.Head.ID)

			// Still no trigger, not enough time or commits
			require.NoError(t, c.PutFile(andCommit, "file5", strings.NewReader(strings.Repeat("a", 100))))
			_, err = c.WaitCommit("and", "master", "")
			require.NoError(t, err)
			bi, err = c.InspectBranch("and", "trigger")
			require.NoError(t, err)
			require.Equal(t, head, bi.Head.ID)

			// Still no trigger, not enough time
			require.NoError(t, c.PutFile(andCommit, "file6", strings.NewReader(strings.Repeat("a", 100))))
			_, err = c.WaitCommit("and", "master", "")
			require.NoError(t, err)
			bi, err = c.InspectBranch("and", "trigger")
			require.NoError(t, err)
			require.Equal(t, head, bi.Head.ID)

			time.Sleep(time.Minute)

			// Finally triggers, all triggers have been met
			require.NoError(t, c.PutFile(andCommit, "file7", strings.NewReader(strings.Repeat("a", 100))))
			_, err = c.WaitCommit("and", "master", "")
			require.NoError(t, err)
			bi, err = c.InspectBranch("and", "trigger")
			require.NoError(t, err)
			require.NotEqual(t, head, bi.Head.ID)
		})

		t.Run("Chain", func(t *testing.T) {
			// a triggers b which triggers c
			require.NoError(t, c.CreateRepo("chain"))
			require.NoError(t, c.CreateBranchTrigger("chain", "b", "", "", &pfs.Trigger{
				Branch: "a",
				Size_:  "100",
			}))
			require.NoError(t, c.CreateBranchTrigger("chain", "c", "", "", &pfs.Trigger{
				Branch: "b",
				Size_:  "200",
			}))
			aCommit := client.NewCommit("chain", "a", "")
			// Triggers nothing
			require.NoError(t, c.PutFile(aCommit, "file1", strings.NewReader(strings.Repeat("a", 50))))
			_, err := c.WaitCommit("chain", "a", "")
			require.NoError(t, err)
			bi, err := c.InspectBranch("chain", "a")
			require.NoError(t, err)
			head := bi.Head.ID
			bi, err = c.InspectBranch("chain", "b")
			require.NoError(t, err)
			require.NotEqual(t, head, bi.Head)
			bi, err = c.InspectBranch("chain", "c")
			require.NoError(t, err)
			require.NotEqual(t, head, bi.Head)

			// Triggers b, but not c
			require.NoError(t, c.PutFile(aCommit, "file2", strings.NewReader(strings.Repeat("a", 50))))
			_, err = c.WaitCommit("chain", "a", "")
			require.NoError(t, err)
			bi, err = c.InspectBranch("chain", "a")
			require.NoError(t, err)
			head = bi.Head.ID
			bi, err = c.InspectBranch("chain", "b")
			require.NoError(t, err)
			require.Equal(t, head, bi.Head.ID)
			bi, err = c.InspectBranch("chain", "c")
			require.NoError(t, err)
			require.NotEqual(t, head, bi.Head.ID)

			// Triggers nothing
			require.NoError(t, c.PutFile(aCommit, "file3", strings.NewReader(strings.Repeat("a", 50))))
			_, err = c.WaitCommit("chain", "a", "")
			require.NoError(t, err)
			bi, err = c.InspectBranch("chain", "a")
			require.NoError(t, err)
			head = bi.Head.ID
			bi, err = c.InspectBranch("chain", "b")
			require.NoError(t, err)
			require.NotEqual(t, head, bi.Head.ID)
			bi, err = c.InspectBranch("chain", "c")
			require.NoError(t, err)
			require.NotEqual(t, head, bi.Head.ID)

			// Triggers a and c
			require.NoError(t, c.PutFile(aCommit, "file4", strings.NewReader(strings.Repeat("a", 50))))
			_, err = c.WaitCommit("chain", "a", "")
			require.NoError(t, err)
			bi, err = c.InspectBranch("chain", "a")
			require.NoError(t, err)
			head = bi.Head.ID
			bi, err = c.InspectBranch("chain", "b")
			require.NoError(t, err)
			require.Equal(t, head, bi.Head.ID)
			bi, err = c.InspectBranch("chain", "c")
			require.NoError(t, err)
			require.Equal(t, head, bi.Head.ID)

			// Triggers nothing
			require.NoError(t, c.PutFile(aCommit, "file5", strings.NewReader(strings.Repeat("a", 50))))
			_, err = c.WaitCommit("chain", "a", "")
			require.NoError(t, err)
			bi, err = c.InspectBranch("chain", "a")
			require.NoError(t, err)
			head = bi.Head.ID
			bi, err = c.InspectBranch("chain", "b")
			require.NoError(t, err)
			require.NotEqual(t, head, bi.Head.ID)
			bi, err = c.InspectBranch("chain", "c")
			require.NoError(t, err)
			require.NotEqual(t, head, bi.Head.ID)
		})

		t.Run("BranchMovement", func(t *testing.T) {
			require.NoError(t, c.CreateRepo("branch-movement"))
			require.NoError(t, c.CreateBranchTrigger("branch-movement", "c", "", "", &pfs.Trigger{
				Branch: "b",
				Size_:  "100",
			}))
			moveCommit := client.NewCommit("branch-movement", "a", "")

			require.NoError(t, c.PutFile(moveCommit, "file1", strings.NewReader(strings.Repeat("a", 50))))
			_, err := c.WaitCommit("branch-movement", "a", "")
			require.NoError(t, err)
			bi, err := c.InspectBranch("branch-movement", "a")
			require.NoError(t, err)
			head := bi.Head.ID
			require.NoError(t, c.CreateBranch("branch-movement", "b", "a", "", nil))
			bi, err = c.InspectBranch("branch-movement", "c")
			require.NoError(t, err)
			require.NotEqual(t, head, bi.Head.ID)

			require.NoError(t, c.PutFile(moveCommit, "file2", strings.NewReader(strings.Repeat("a", 50))))
			_, err = c.WaitCommit("branch-movement", "a", "")
			require.NoError(t, err)
			require.NoError(t, c.CreateBranch("branch-movement", "b", "a", "", nil))
			bi, err = c.InspectBranch("branch-movement", "c")
			require.NoError(t, err)
			require.NotNil(t, bi.Head)
			cHead := bi.Head.ID

			require.NoError(t, c.PutFile(moveCommit, "file3", strings.NewReader(strings.Repeat("a", 50))))
			_, err = c.WaitCommit("branch-movement", "a", "")
			require.NoError(t, err)
			require.NoError(t, c.CreateBranch("branch-movement", "b", "a", "", nil))
			bi, err = c.InspectBranch("branch-movement", "c")
			require.NoError(t, err)
			require.NotNil(t, bi.Head)
			require.Equal(t, cHead, bi.Head.ID)
		})
	})

	// TriggerValidation tests branch trigger validation
	suite.Run("TriggerValidation", func(t *testing.T) {
		t.Parallel()
		env := testpachd.NewRealEnv(t, dockertestenv.NewTestDBConfig(t))

		c := env.PachClient
		require.NoError(t, c.CreateRepo("repo"))
		// Must specify a branch
		require.YesError(t, c.CreateBranchTrigger("repo", "master", "", "", &pfs.Trigger{
			Branch: "",
			Size_:  "1K",
		}))
		// Can't trigger a branch on itself
		require.YesError(t, c.CreateBranchTrigger("repo", "master", "", "", &pfs.Trigger{
			Branch: "master",
			Size_:  "1K",
		}))
		// Size doesn't parse
		require.YesError(t, c.CreateBranchTrigger("repo", "trigger", "", "", &pfs.Trigger{
			Branch: "master",
			Size_:  "this is not a size",
		}))
		// Can't have negative commit count
		require.YesError(t, c.CreateBranchTrigger("repo", "trigger", "", "", &pfs.Trigger{
			Branch:  "master",
			Commits: -1,
		}))

		// a -> b (valid, sets up the next test)
		require.NoError(t, c.CreateBranchTrigger("repo", "b", "", "", &pfs.Trigger{
			Branch: "a",
			Size_:  "1K",
		}))
		// Can't have circular triggers
		require.YesError(t, c.CreateBranchTrigger("repo", "a", "", "", &pfs.Trigger{
			Branch: "b",
			Size_:  "1K",
		}))
		// CronSpec doesn't parse
		require.YesError(t, c.CreateBranchTrigger("repo", "trigger", "", "", &pfs.Trigger{
			Branch:   "master",
			CronSpec: "this is not a cron spec",
		}))
		// Can't use a trigger and provenance together
		require.NoError(t, c.CreateRepo("in"))
		_, err := c.PfsAPIClient.CreateBranch(c.Ctx(),
			&pfs.CreateBranchRequest{
				Branch: client.NewBranch("repo", "master"),
				Trigger: &pfs.Trigger{
					Branch: "master",
					Size_:  "1K",
				},
				Provenance: []*pfs.Branch{client.NewBranch("in", "master")},
			})
		require.YesError(t, err)
	})

	suite.Run("RegressionOrphanedFile", func(t *testing.T) {
		t.Parallel()
		env := testpachd.NewRealEnv(t, dockertestenv.NewTestDBConfig(t))

		fsclient, err := env.PachClient.NewCreateFileSetClient()
		require.NoError(t, err)
		data := []byte("test data")
		spec := fileSetSpec{
			"file1.txt": tarutil.NewMemFile("file1.txt", data),
			"file2.txt": tarutil.NewMemFile("file2.txt", data),
		}
		require.NoError(t, fsclient.PutFileTAR(spec.makeTarStream()))
		resp, err := fsclient.Close()
		require.NoError(t, err)
		t.Logf("tmp fileset id: %s", resp.FileSetId)
		require.NoError(t, env.PachClient.RenewFileSet(resp.FileSetId, 60*time.Second))
		fis, err := env.PachClient.ListFileAll(client.NewCommit(client.FileSetsRepoName, "", resp.FileSetId), "/")
		require.NoError(t, err)
		require.Equal(t, 2, len(fis))
	})

	suite.Run("Compaction", func(t *testing.T) {
		t.Parallel()
		env := testpachd.NewRealEnv(t, func(config *serviceenv.Configuration) {
			config.StorageCompactionMaxFanIn = 10
		}, dockertestenv.NewTestDBConfig(t))

		repo := "test"
		require.NoError(t, env.PachClient.CreateRepo(repo))
		commit1, err := env.PachClient.StartCommit(repo, "master")
		require.NoError(t, err)

		const (
			nFileSets   = 100
			filesPer    = 10
			fileSetSize = 1e3
		)
		for i := 0; i < nFileSets; i++ {
			fsSpec := fileSetSpec{}
			for j := 0; j < filesPer; j++ {
				name := fmt.Sprintf("file%02d", j)
				data, err := ioutil.ReadAll(randomReader(fileSetSize))
				require.NoError(t, err)
				file := tarutil.NewMemFile(name, data)
				hdr, err := file.Header()
				require.NoError(t, err)
				fsSpec[hdr.Name] = file
			}
			require.NoError(t, env.PachClient.PutFileTAR(commit1, fsSpec.makeTarStream()))
			runtime.GC()
		}
		require.NoError(t, finishCommit(env.PachClient, repo, commit1.Branch.Name, commit1.ID))
	})

	suite.Run("ModifyFileGRPC", func(subsuite *testing.T) {
		subsuite.Parallel()

		subsuite.Run("EmptyFile", func(t *testing.T) {
			t.Parallel()
			env := testpachd.NewRealEnv(t, dockertestenv.NewTestDBConfig(t))
			repo := "test"
			require.NoError(t, env.PachClient.CreateRepo(repo))
			c, err := env.PachClient.PfsAPIClient.ModifyFile(context.Background())
			require.NoError(t, err)
			files := []string{"/empty-1", "/empty-2"}
			require.NoError(t, c.Send(&pfs.ModifyFileRequest{
				Body: &pfs.ModifyFileRequest_SetCommit{SetCommit: client.NewCommit(repo, "master", "")},
			}))
			for _, file := range files {
				require.NoError(t, c.Send(&pfs.ModifyFileRequest{
					Body: &pfs.ModifyFileRequest_AddFile{
						AddFile: &pfs.AddFile{
							Path: file,
							Source: &pfs.AddFile_Raw{
								Raw: &types.BytesValue{},
							},
						},
					},
				}))
			}
			_, err = c.CloseAndRecv()
			require.NoError(t, err)
			require.NoError(t, env.PachClient.ListFile(client.NewCommit(repo, "master", ""), "/", func(fi *pfs.FileInfo) error {
				require.True(t, files[0] == fi.File.Path)
				files = files[1:]
				return nil
			}))
			require.Equal(t, 0, len(files))
		})

		subsuite.Run("SingleMessageFile", func(t *testing.T) {
			t.Parallel()
			env := testpachd.NewRealEnv(t, dockertestenv.NewTestDBConfig(t))
			repo := "test"
			require.NoError(t, env.PachClient.CreateRepo(repo))
			filePath := "file"
			fileContent := "foo"
			c, err := env.PachClient.PfsAPIClient.ModifyFile(context.Background())
			require.NoError(t, err)
			require.NoError(t, c.Send(&pfs.ModifyFileRequest{
				Body: &pfs.ModifyFileRequest_SetCommit{SetCommit: client.NewCommit(repo, "master", "")},
			}))
			require.NoError(t, c.Send(&pfs.ModifyFileRequest{
				Body: &pfs.ModifyFileRequest_AddFile{
					AddFile: &pfs.AddFile{
						Path: filePath,
						Source: &pfs.AddFile_Raw{
							Raw: &types.BytesValue{Value: []byte(fileContent)},
						},
					},
				},
			}))
			_, err = c.CloseAndRecv()
			require.NoError(t, err)
			buf := &bytes.Buffer{}
			require.NoError(t, env.PachClient.GetFile(client.NewCommit(repo, "master", ""), filePath, buf))
			require.Equal(t, fileContent, buf.String())
		})
	})

	suite.Run("TestPanicOnNilArgs", func(t *testing.T) {
		t.Parallel()
		env := testpachd.NewRealEnv(t, dockertestenv.NewTestDBConfig(t))
		c := env.PachClient
		requireNoPanic := func(err error) {
			t.Helper()
			if err != nil {
				// if a "transport is closing" error happened, pachd abruptly
				// closed the connection. Most likely this is caused by a panic.
				require.False(t, strings.Contains(err.Error(), "transport is closing"), err.Error())
			}
		}
		ctx, cf := context.WithCancel(c.Ctx())
		defer cf()
		_, err := c.PfsAPIClient.CreateRepo(ctx, &pfs.CreateRepoRequest{})
		requireNoPanic(err)
		_, err = c.PfsAPIClient.InspectRepo(ctx, &pfs.InspectRepoRequest{})
		requireNoPanic(err)
		_, err = c.PfsAPIClient.ListRepo(ctx, &pfs.ListRepoRequest{})
		requireNoPanic(err)
		_, err = c.PfsAPIClient.DeleteRepo(ctx, &pfs.DeleteRepoRequest{})
		requireNoPanic(err)
		_, err = c.PfsAPIClient.StartCommit(ctx, &pfs.StartCommitRequest{})
		requireNoPanic(err)
		_, err = c.PfsAPIClient.FinishCommit(ctx, &pfs.FinishCommitRequest{})
		requireNoPanic(err)
		_, err = c.PfsAPIClient.InspectCommit(ctx, &pfs.InspectCommitRequest{})
		requireNoPanic(err)
		_, err = c.PfsAPIClient.ListCommit(ctx, &pfs.ListCommitRequest{})
		requireNoPanic(err)
		_, err = c.PfsAPIClient.SquashCommitSet(c.Ctx(), &pfs.SquashCommitSetRequest{})
		requireNoPanic(err)
		_, err = c.PfsAPIClient.InspectCommitSet(c.Ctx(), &pfs.InspectCommitSetRequest{})
		requireNoPanic(err)
		_, err = c.PfsAPIClient.SubscribeCommit(ctx, &pfs.SubscribeCommitRequest{})
		requireNoPanic(err)
		_, err = c.PfsAPIClient.CreateBranch(ctx, &pfs.CreateBranchRequest{})
		requireNoPanic(err)
		_, err = c.PfsAPIClient.InspectBranch(ctx, &pfs.InspectBranchRequest{})
		requireNoPanic(err)
		_, err = c.PfsAPIClient.ListBranch(ctx, &pfs.ListBranchRequest{})
		requireNoPanic(err)
		_, err = c.PfsAPIClient.DeleteBranch(ctx, &pfs.DeleteBranchRequest{})
		requireNoPanic(err)
		_, err = c.PfsAPIClient.GetFileTAR(ctx, &pfs.GetFileRequest{})
		requireNoPanic(err)
		_, err = c.PfsAPIClient.InspectFile(ctx, &pfs.InspectFileRequest{})
		requireNoPanic(err)
		_, err = c.PfsAPIClient.ListFile(ctx, &pfs.ListFileRequest{})
		requireNoPanic(err)
		_, err = c.PfsAPIClient.WalkFile(ctx, &pfs.WalkFileRequest{})
		requireNoPanic(err)
		_, err = c.PfsAPIClient.GlobFile(ctx, &pfs.GlobFileRequest{})
		requireNoPanic(err)
		_, err = c.PfsAPIClient.DiffFile(ctx, &pfs.DiffFileRequest{})
		requireNoPanic(err)
		_, err = c.PfsAPIClient.Fsck(ctx, &pfs.FsckRequest{})
		requireNoPanic(err)
	})

	suite.Run("ErroredCommits", func(t *testing.T) {
		t.Parallel()
		env := testpachd.NewRealEnv(t, dockertestenv.NewTestDBConfig(t))
		repo := "test"
		require.NoError(t, env.PachClient.CreateRepo(repo))
		checks := func(t *testing.T, branch string) {
			// First commit should contain the first file.
			branchCommit := client.NewCommit(repo, branch, "^2")
			expected := []string{"/f1"}
			require.NoError(t, env.PachClient.ListFile(branchCommit, "", func(fi *pfs.FileInfo) error {
				require.Equal(t, expected[0], fi.File.Path)
				expected = expected[1:]
				return nil
			}))
			require.Equal(t, 0, len(expected))
			// Second commit (errored commit) should still be readable with its content included.
			branchCommit = client.NewCommit(repo, branch, "^1")
			expected = []string{"/f1", "/f2"}
			require.NoError(t, env.PachClient.ListFile(branchCommit, "", func(fi *pfs.FileInfo) error {
				require.Equal(t, expected[0], fi.File.Path)
				expected = expected[1:]
				return nil
			}))
			require.Equal(t, 0, len(expected))
			// Third commit should exclude the errored parent commit.
			branchCommit = client.NewCommit(repo, branch, "")
			expected = []string{"/f1", "/f3"}
			require.NoError(t, env.PachClient.ListFile(branchCommit, "", func(fi *pfs.FileInfo) error {
				require.Equal(t, expected[0], fi.File.Path)
				expected = expected[1:]
				return nil
			}))
			require.Equal(t, 0, len(expected))
		}
		t.Run("FinishedErroredFinished", func(t *testing.T) {
			branch := uuid.New()
			require.NoError(t, env.PachClient.CreateBranch(repo, branch, "", "", nil))
			branchCommit := client.NewCommit(repo, branch, "")
			require.NoError(t, env.PachClient.PutFile(branchCommit, "f1", strings.NewReader("foo\n")))
			commit, err := env.PachClient.StartCommit(repo, branch)
			require.NoError(t, err)
			require.NoError(t, env.PachClient.PutFile(branchCommit, "f2", strings.NewReader("foo\n")))
			_, err = env.PachClient.PfsAPIClient.FinishCommit(context.Background(), &pfs.FinishCommitRequest{
				Commit: commit,
				Error:  "error",
			})
			require.NoError(t, err)
			require.NoError(t, env.PachClient.PutFile(branchCommit, "f3", strings.NewReader("foo\n")))
			checks(t, branch)
		})
		t.Run("FinishedErroredOpen", func(t *testing.T) {
			branch := uuid.New()
			require.NoError(t, env.PachClient.CreateBranch(repo, branch, "", "", nil))
			branchCommit := client.NewCommit(repo, branch, "")
			require.NoError(t, env.PachClient.PutFile(branchCommit, "f1", strings.NewReader("foo\n")))
			commit, err := env.PachClient.StartCommit(repo, branch)
			require.NoError(t, err)
			require.NoError(t, env.PachClient.PutFile(branchCommit, "f2", strings.NewReader("foo\n")))
			_, err = env.PachClient.PfsAPIClient.FinishCommit(context.Background(), &pfs.FinishCommitRequest{
				Commit: commit,
				Error:  "error",
			})
			require.NoError(t, err)
			_, err = env.PachClient.StartCommit(repo, branch)
			require.NoError(t, err)
			require.NoError(t, env.PachClient.PutFile(branchCommit, "f3", strings.NewReader("foo\n")))
			checks(t, branch)
		})

	})

	suite.Run("SystemRepoDependence", func(t *testing.T) {
		t.Parallel()
		env := testpachd.NewRealEnv(t, dockertestenv.NewTestDBConfig(t))

		sysRepo := client.NewSystemRepo("test", pfs.MetaRepoType)

		// can't create system repo by itself
		_, err := env.PachClient.PfsAPIClient.CreateRepo(env.Context, &pfs.CreateRepoRequest{
			Repo: sysRepo,
		})
		require.YesError(t, err)

		require.NoError(t, env.PachClient.CreateRepo("test"))
		// but now we can
		_, err = env.PachClient.PfsAPIClient.CreateRepo(env.Context, &pfs.CreateRepoRequest{
			Repo: sysRepo,
		})
		require.NoError(t, err)

		require.NoError(t, env.PachClient.DeleteRepo("test", false))

		// meta repo should be gone, too
		_, err = env.PachClient.PfsAPIClient.InspectRepo(env.Context, &pfs.InspectRepoRequest{
			Repo: sysRepo,
		})
		require.YesError(t, err)
		require.True(t, errutil.IsNotFoundError(err))
	})
	suite.Run("ErrorMessages", func(t *testing.T) {
		env := testpachd.NewRealEnv(t, dockertestenv.NewTestDBConfig(t))
		// don't show user .user suffix
		_, err := env.PachClient.InspectRepo("test")
		require.YesError(t, err)
		require.True(t, errutil.IsNotFoundError(err))
		require.False(t, strings.Contains(err.Error(), pfs.UserRepoType))

		require.NoError(t, env.PachClient.CreateRepo("test"))

		err = env.PachClient.CreateRepo("test")
		require.YesError(t, err)
		require.True(t, errutil.IsAlreadyExistError(err))
		require.False(t, strings.Contains(err.Error(), pfs.UserRepoType))

		_, err = env.PachClient.InspectBranch("test", "branch")
		require.YesError(t, err)
		require.True(t, errutil.IsNotFoundError(err))
		require.False(t, strings.Contains(err.Error(), pfs.UserRepoType))

		_, err = env.PachClient.InspectCommit("test", "branch", uuid.NewWithoutDashes())
		require.YesError(t, err)
		require.True(t, errutil.IsNotFoundError(err))
		require.False(t, strings.Contains(err.Error(), pfs.UserRepoType))
	})
}

var (
	randSeed = int64(0)
	randMu   sync.Mutex
)

func writeObj(t *testing.T, c obj.Client, path, content string) {
	err := c.Put(context.Background(), path, strings.NewReader(content))
	require.NoError(t, err)
}

type SlowReader struct {
	underlying io.Reader
	delay      time.Duration
}

func (r *SlowReader) Read(p []byte) (n int, err error) {
	n, err = r.underlying.Read(p)
	if r.delay == 0 {
		time.Sleep(1 * time.Millisecond)
	} else {
		time.Sleep(r.delay)
	}
	return
}

func getRand() *rand.Rand {
	randMu.Lock()
	seed := randSeed
	randSeed++
	randMu.Unlock()
	return rand.New(rand.NewSource(seed))
}

func randomReader(n int) io.Reader {
	return io.LimitReader(getRand(), int64(n))
}<|MERGE_RESOLUTION|>--- conflicted
+++ resolved
@@ -5036,18 +5036,14 @@
 				i := r.Intn(len(commits))
 				commit := commits[i]
 				commits = append(commits[:i], commits[i+1:]...)
-<<<<<<< HEAD
 
 				err := env.PachClient.SquashCommitSet(commit.ID)
 				if pfsserver.IsSquashWithoutChildrenErr(err) {
 					err = env.PachClient.DropCommitSet(commit.ID)
-=======
-				err := env.PachClient.SquashCommitSet(commit.ID)
-				// TODO: somehow unfinished commits are being created by SquashCommitSet.
-				// This causes future calls to SquashCommitSet to error.
-				if err != nil && strings.Contains(err.Error(), "cannot squash until child commit") {
+				} else if err != nil && strings.Contains(err.Error(), "cannot squash until child commit") {
+					// TODO: somehow unfinished commits are being created by SquashCommitSet.
+					// This causes future calls to SquashCommitSet to error.
 					err = nil
->>>>>>> 0d37040d
 				}
 				require.NoError(t, err)
 			case outputRepo:
