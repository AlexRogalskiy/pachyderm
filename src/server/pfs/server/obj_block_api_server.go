--- conflicted
+++ resolved
@@ -107,131 +107,6 @@
 	return newObjBlockAPIServer(dir, cacheBytes, objClient)
 }
 
-<<<<<<< HEAD
-=======
-func (s *objBlockAPIServer) PutBlock(putBlockServer pfsclient.BlockAPI_PutBlockServer) (retErr error) {
-	func() { s.Log(nil, nil, nil, 0) }()
-	result := &pfsclient.BlockRefs{}
-	defer func(start time.Time) { s.Log(nil, result, retErr, time.Since(start)) }(time.Now())
-	defer drainBlockServer(putBlockServer)
-	putBlockRequest, err := putBlockServer.Recv()
-	if err != nil {
-		if err != io.EOF {
-			return err
-		}
-		return putBlockServer.SendAndClose(result)
-	}
-	reader := bufio.NewReader(&putBlockReader{
-		server: putBlockServer,
-		buffer: bytes.NewBuffer(putBlockRequest.Value),
-	})
-	var eg errgroup.Group
-	decoder := json.NewDecoder(reader)
-	for {
-		blockRef, data, err := readBlock(putBlockRequest.Delimiter, reader, decoder)
-		if err != nil {
-			return err
-		}
-		result.BlockRef = append(result.BlockRef, blockRef)
-		eg.Go(func() error {
-			var outerErr error
-			path := s.localServer.blockPath(blockRef.Block)
-			backoff.RetryNotify(func() error {
-				if err := func() error {
-					// We don't want to overwrite blocks that already exist, since:
-					// 1) blocks are content-addressable, so it will be the same block
-					// 2) we risk exceeding the object store's rate limit
-					if s.objClient.Exists(path) {
-						return nil
-					}
-					writer, err := s.objClient.Writer(path)
-					if err != nil {
-						return err
-					}
-					if _, err := writer.Write(data); err != nil {
-						return err
-					}
-					if err := writer.Close(); err != nil {
-						return err
-					}
-					return nil
-				}(); err != nil {
-					if obj.IsRetryable(s.objClient, err) {
-						return err
-					}
-					outerErr = err
-					return nil
-				}
-				return nil
-			}, obj.NewExponentialBackOffConfig(), func(err error, d time.Duration) {
-				protolion.Infof("Error writing; retrying in %s: %#v", d, obj.RetryError{
-					Err:               err.Error(),
-					TimeTillNextRetry: d.String(),
-				})
-			})
-			// Weird effects can happen with clients racing. Ultimately if the
-			// path exists then it doesn't make sense to consider this
-			// operation as having errored because we know that it contains the
-			// data we want thanks to content addressing.
-			if outerErr != nil && !s.objClient.Exists(path) {
-				return outerErr
-			}
-			return nil
-		})
-		if (blockRef.Range.Upper - blockRef.Range.Lower) < uint64(blockSize) {
-			break
-		}
-	}
-	if err := eg.Wait(); err != nil {
-		return err
-	}
-	return putBlockServer.SendAndClose(result)
-}
-
-func (s *objBlockAPIServer) GetBlock(request *pfsclient.GetBlockRequest, getBlockServer pfsclient.BlockAPI_GetBlockServer) (retErr error) {
-	func() { s.Log(nil, nil, nil, 0) }()
-	defer func(start time.Time) { s.Log(request, nil, retErr, time.Since(start)) }(time.Now())
-	var data []byte
-	sink := groupcache.AllocatingByteSliceSink(&data)
-	if err := s.blockCache.Get(getBlockServer.Context(), request.Block.Hash, sink); err != nil {
-		return err
-	}
-	if request.SizeBytes != 0 && request.SizeBytes+request.OffsetBytes < uint64(len(data)) {
-		data = data[request.OffsetBytes : request.OffsetBytes+request.SizeBytes]
-	} else if request.OffsetBytes < uint64(len(data)) {
-		data = data[request.OffsetBytes:]
-	} else {
-		data = nil
-	}
-	return getBlockServer.Send(&types.BytesValue{Value: data})
-}
-
-func (s *objBlockAPIServer) DeleteBlock(ctx context.Context, request *pfsclient.DeleteBlockRequest) (response *types.Empty, retErr error) {
-	func() { s.Log(nil, nil, nil, 0) }()
-	defer func(start time.Time) { s.Log(request, response, retErr, time.Since(start)) }(time.Now())
-	backoff.RetryNotify(func() error {
-		if err := s.objClient.Delete(s.localServer.blockPath(request.Block)); err != nil && !s.objClient.IsNotExist(err) {
-			return err
-		}
-		return nil
-	}, obj.NewExponentialBackOffConfig(), func(err error, d time.Duration) {
-		protolion.Infof("Error deleting block; retrying in %s: %#v", d, obj.RetryError{
-			Err:               err.Error(),
-			TimeTillNextRetry: d.String(),
-		})
-	})
-	return &types.Empty{}, nil
-}
-
-func (s *objBlockAPIServer) InspectBlock(ctx context.Context, request *pfsclient.InspectBlockRequest) (response *pfsclient.BlockInfo, retErr error) {
-	return nil, fmt.Errorf("not implemented")
-}
-
-func (s *objBlockAPIServer) ListBlock(ctx context.Context, request *pfsclient.ListBlockRequest) (response *pfsclient.BlockInfos, retErr error) {
-	return nil, fmt.Errorf("not implemented")
-}
-
->>>>>>> 018a2350
 func (s *objBlockAPIServer) PutObject(server pfsclient.ObjectAPI_PutObjectServer) (retErr error) {
 	func() { s.Log(nil, nil, nil, 0) }()
 	defer func(start time.Time) { s.Log(nil, nil, retErr, time.Since(start)) }(time.Now())
