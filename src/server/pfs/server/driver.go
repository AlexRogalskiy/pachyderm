--- conflicted
+++ resolved
@@ -476,17 +476,9 @@
 		return err
 	}
 
-<<<<<<< HEAD
-	_, err = d.pachClient.AuthAPIClient.SetACL(auth.In2Out(ctx), &auth.SetACLRequest{
-		Repo:   repo.Name,
-		NewACL: nil,
-	})
-	if err != nil && !auth.IsNotActivatedError(err) {
-=======
 	if _, err = d.pachClient.AuthAPIClient.SetACL(auth.In2Out(ctx), &auth.SetACLRequest{
-		Repo: repo, // NewACL is unset, so this will clear the acl for 'repo'
+		Repo: repo.Name, // NewACL is unset, so this will clear the acl for 'repo'
 	}); err != nil && !auth.IsNotActivatedError(err) {
->>>>>>> 0a237a3e
 		return err
 	}
 	return nil
