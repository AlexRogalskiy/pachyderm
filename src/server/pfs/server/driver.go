--- conflicted
+++ resolved
@@ -75,17 +75,9 @@
 	prefix     string
 
 	// collections
-<<<<<<< HEAD
 	repos    col.PostgresCollection
 	commits  col.PostgresCollection
 	branches col.PostgresCollection
-=======
-	repos       col.PostgresCollection
-	commits     col.PostgresCollection
-	branches    col.PostgresCollection
-	openCommits col.PostgresCollection
-	commitsets  col.PostgresCollection
->>>>>>> 86668d82
 
 	storage     *fileset.Storage
 	commitStore commitStore
@@ -102,7 +94,6 @@
 	repos := pfsdb.Repos(env.GetDBClient(), env.GetPostgresListener())
 	commits := pfsdb.Commits(env.GetDBClient(), env.GetPostgresListener())
 	branches := pfsdb.Branches(env.GetDBClient(), env.GetPostgresListener())
-<<<<<<< HEAD
 
 	// Setup driver struct.
 	d := &driver{
@@ -113,22 +104,6 @@
 		repos:      repos,
 		commits:    commits,
 		branches:   branches,
-=======
-	openCommits := pfsdb.OpenCommits(env.GetDBClient(), env.GetPostgresListener())
-	commitsets := pfsdb.Commitsets(env.GetDBClient(), env.GetPostgresListener())
-
-	// Setup driver struct.
-	d := &driver{
-		env:         env,
-		txnEnv:      txnEnv,
-		etcdClient:  etcdClient,
-		prefix:      etcdPrefix,
-		repos:       repos,
-		commits:     commits,
-		branches:    branches,
-		openCommits: openCommits,
-		commitsets:  commitsets,
->>>>>>> 86668d82
 		// TODO: set maxFanIn based on downward API.
 	}
 	// Setup tracker and chunk / fileset storage.
@@ -420,51 +395,11 @@
 
 	// and then delete them
 	for _, ci := range commitInfos {
-<<<<<<< HEAD
-=======
-		// Remove the deleted commit from the upstream commits' subvenance.
-		for _, prov := range ci.Provenance {
-			// Check if we've fixed prov already (or if it's in this repo or another dependent one
-			// and so doesn't need to be fixed
-			provRepo := prov.Commit.Branch.Repo
-			fromDependentRepo := proto.Equal(provRepo, repo) || (repo.Type == pfs.UserRepoType && provRepo.Name == repo.Name)
-			if visited[prov.Commit.ID] || fromDependentRepo {
-				continue
-			}
-			// or if the repo has already been deleted
-			ri := new(pfs.RepoInfo)
-			if err := repos.Get(pfsdb.RepoKey(prov.Commit.Branch.Repo), ri); err != nil {
-				if !col.IsErrNotFound(err) {
-					return errors.Wrapf(err, "repo %s was not found", pretty.CompactPrintRepo(prov.Commit.Branch.Repo))
-				}
-				continue
-			}
-			visited[prov.Commit.ID] = true
-
-			// fix prov's subvenance
-			provCI := &pfs.CommitInfo{}
-			if err := d.commits.ReadWrite(txnCtx.SqlTx).Update(pfsdb.CommitKey(prov.Commit), provCI, func() error {
-				subvTo := 0 // copy subvFrom to subvTo, excepting subv ranges to delete (so that they're overwritten)
-				for subvFrom, subv := range provCI.Subvenance {
-					if proto.Equal(subv.Upper.Branch.Repo, repo) {
-						continue
-					}
-					provCI.Subvenance[subvTo] = provCI.Subvenance[subvFrom]
-					subvTo++
-				}
-				provCI.Subvenance = provCI.Subvenance[:subvTo]
-				return nil
-			}); err != nil {
-				return errors.Wrapf(err, "err fixing subvenance of upstream commit %s", pretty.CompactPrintCommit(prov.Commit))
-			}
-		}
->>>>>>> 86668d82
 		if err := d.commitStore.DropFilesetsTx(txnCtx.SqlTx, ci.Commit); err != nil {
 			return err
 		}
 	}
 
-<<<<<<< HEAD
 	var branchInfos []*pfs.BranchInfo
 	for _, branch := range repoInfo.Branches {
 		bi, err := d.inspectBranch(txnCtx, branch)
@@ -484,8 +419,6 @@
 			return errors.Wrapf(err, "delete branch %s", pfsdb.BranchKey(branch))
 		}
 	}
-=======
->>>>>>> 86668d82
 	// Despite the fact that we already deleted each branch with
 	// deleteBranch, we also do branches.DeleteAll(), this insulates us
 	// against certain corruption situations where the RepoInfo doesn't
@@ -545,52 +478,11 @@
 		return nil, err
 	}
 
-<<<<<<< HEAD
 	// Check if repo exists and load it in case we need to add a new branch
 	repoInfo := &pfs.RepoInfo{}
 	if err := d.repos.ReadWrite(txnCtx.SqlTx).Get(pfsdb.RepoKey(branch.Repo), repoInfo); err != nil {
 		if col.IsErrNotFound(err) {
 			return nil, pfsserver.ErrRepoNotFound{Repo: branch.Repo}
-=======
-	// check if this is happening in a spout pipeline, and append the correct provenance
-	spoutName, ok1 := os.LookupEnv(client.PPSPipelineNameEnv)
-	spoutCommit, ok2 := os.LookupEnv("PPS_SPEC_COMMIT")
-	if ok1 && ok2 {
-		log.Infof("Appending provenance for spout: %v %v", spoutName, spoutCommit)
-		provenance = append(provenance, client.NewSystemRepo(spoutName, pfs.SpecRepoType).NewCommit("master", spoutCommit).NewProvenance())
-	}
-
-	// Set newCommitInfo.Started and possibly newCommitInfo.Finished. Enforce:
-	// 1) 'started' and 'newCommitInfo.Started' must be set
-	// 2) 'started' <= 'finished'
-	switch {
-	case started.IsZero() && finished.IsZero():
-		// set 'started' to Now() && leave 'finished' unset (open commit)
-		started = time.Now()
-	case started.IsZero() && !finished.IsZero():
-		// set 'started' to 'finished'
-		started = finished
-	case !started.IsZero() && finished.IsZero():
-		if now := time.Now(); now.Before(started) {
-			log.Warnf("attempted to start commit at future time %v, resetting start time to now (%v)", started, now)
-			started = now // prevent finished < started (if user finishes commit soon)
-		}
-	case !started.IsZero() && !finished.IsZero():
-		if finished.Before(started) {
-			log.Warnf("attempted to create commit with finish time %[1]v that is before start time %[2]v, resetting start time to %[1]v", finished, started)
-			started = finished // prevent finished < started
-		}
-	}
-	var err error
-	newCommitInfo.Started, err = types.TimestampProto(started)
-	if err != nil {
-		return nil, errors.Wrapf(err, "could not convert 'started' time")
-	}
-	if !finished.IsZero() {
-		newCommitInfo.Finished, err = types.TimestampProto(finished)
-		if err != nil {
-			return nil, errors.Wrapf(err, "could not convert 'finished' time")
->>>>>>> 86668d82
 		}
 		return nil, err
 	}
@@ -607,20 +499,9 @@
 			}
 			branchInfo.Branch = branch
 		}
-<<<<<<< HEAD
 		// If the parent is unspecified, use the current head of the branch
 		if parent == nil {
 			parent = branchInfo.Head
-=======
-		// Don't count the spec repo towards the provenance count
-		// since spouts will have spec as provenance, but need to accept commits
-		provenanceCount := len(branchInfo.Provenance)
-		for _, p := range branchInfo.Provenance {
-			if p.Repo.Type == pfs.SpecRepoType {
-				provenanceCount--
-				break
-			}
->>>>>>> 86668d82
 		}
 		// Point 'branch' at the new commit
 		branchInfo.Head = newCommit
@@ -633,10 +514,10 @@
 	newCommitInfo.DirectProvenance = branchInfo.DirectProvenance
 
 	// check if this is happening in a spout pipeline, and alias the spec commit
-	spoutName, ok1 := os.LookupEnv("SPOUT_PIPELINE_NAME")
+	spoutName, ok1 := os.LookupEnv(client.PPSPipelineNameEnv)
 	spoutCommit, ok2 := os.LookupEnv("PPS_SPEC_COMMIT")
 	if ok1 && ok2 {
-		specBranch := client.NewBranch(ppsconsts.SpecRepo, spoutName)
+		specBranch := client.NewSystemRepo(spoutName, pfs.SpecRepoType).NewBranch("master")
 		specCommit := specBranch.NewCommit(spoutCommit)
 		log.Infof("Adding spout spec commit to current commitset: %s", pfsdb.CommitKey(specCommit))
 		if _, err := d.aliasCommit(txnCtx, specCommit, specBranch); err != nil {
@@ -667,56 +548,10 @@
 		newCommitInfo.ParentCommit = parentCommitInfo.Commit
 		parentCommitInfo.ChildCommits = append(parentCommitInfo.ChildCommits, newCommit)
 
-<<<<<<< HEAD
 		if err := d.commits.ReadWrite(txnCtx.SqlTx).Put(pfsdb.CommitKey(parentCommitInfo.Commit), parentCommitInfo); err != nil {
 			// Note: error is emitted if parent.ID is a missing/invalid branch OR a
 			// missing/invalid commit ID
 			return nil, errors.Wrapf(err, "could not resolve parent commit %s", pfsdb.CommitKey(parent))
-=======
-	// keep track of which branches are represented in the commit provenance
-	provBranches := make(map[string]bool)
-	newCommitProv := make(map[string]*pfs.CommitProvenance)
-	for _, prov := range provenance {
-		prov, provCommitInfo, err := d.resolveCommitProvenance(txnCtx.SqlTx, prov)
-		if err != nil {
-			return nil, err
-		}
-		newCommitProv[prov.Commit.ID] = prov
-		provBranches[pfsdb.BranchKey(prov.Commit.Branch)] = true
-		for _, provProv := range provCommitInfo.Provenance {
-			if _, ok := provBranches[pfsdb.BranchKey(provProv.Commit.Branch)]; !ok {
-				newCommitProv[provProv.Commit.ID] = provProv
-				provBranches[pfsdb.BranchKey(provProv.Commit.Branch)] = true
-			}
-		}
-	}
-
-	// keep track of which branches are represented in the commit provenance
-	provenantBranches := make(map[string]bool)
-	// Copy newCommitProv into newCommitInfo.Provenance, and update upstream subv
-	for _, prov := range newCommitProv {
-		// there should only be one representative of each branch in the commit provenance
-		if _, ok := provenantBranches[pfsdb.BranchKey(prov.Commit.Branch)]; ok {
-			return nil, errors.Errorf("the commit provenance contains multiple commits from the same branch")
-		}
-		provenantBranches[pfsdb.BranchKey(prov.Commit.Branch)] = true
-
-		// ensure the commit provenance is consistent with the branch provenance
-		if len(branchProvMap) != 0 {
-			// the check for empty branch names is for the run pipeline case in which a commit with no branch are expected in the stats commit provenance
-			if prov.Commit.Branch.Repo.Type != pfs.SpecRepoType && prov.Commit.Branch.Name != "" && !branchProvMap[pfsdb.BranchKey(prov.Commit.Branch)] {
-				return nil, errors.Errorf("the commit provenance contains a branch which the branch is not provenant on: %s", pretty.CompactPrintBranch(prov.Commit.Branch))
-			}
-		}
-
-		newCommitInfo.Provenance = append(newCommitInfo.Provenance, prov)
-		provCommitInfo := &pfs.CommitInfo{}
-		if err := d.commits.ReadWrite(txnCtx.SqlTx).Update(pfsdb.CommitKey(prov.Commit), provCommitInfo, func() error {
-			d.appendSubvenance(provCommitInfo, newCommitInfo)
-			return nil
-		}); err != nil {
-			return nil, err
->>>>>>> 86668d82
 		}
 	}
 
@@ -925,7 +760,6 @@
 // starts downstream output commits (which trigger PPS jobs) when new input
 // commits arrive on 'branch', when 'branches's HEAD is deleted, or when
 // 'branches' are newly created (i.e. in CreatePipeline).
-<<<<<<< HEAD
 func (d *driver) propagateBranches(txnCtx *txncontext.TransactionContext, branches []*pfs.Branch) error {
 	branchInfoCache := map[string]*pfs.BranchInfo{}
 	getBranchInfo := func(branch *pfs.Branch) (*pfs.BranchInfo, error) {
@@ -939,13 +773,6 @@
 		branchInfoCache[pfsdb.BranchKey(branch)] = branchInfo
 		return branchInfo, nil
 	}
-=======
-//
-// The isNewCommit flag indicates whether propagateCommits was called during the creation of a new commit.
-func (d *driver) propagateCommits(sqlTx *sqlx.Tx, commitsetID string, branches []*pfs.Branch, isNewCommit bool) error {
-	commitset := &pfs.StoredCommitset{ID: commitsetID}
-	commitsetProvMap := make(map[string]*pfs.Commit)
->>>>>>> 86668d82
 
 	// subvBIMap = ( ⋃{b.subvenance | b ∈ branches} ) ∪ branches
 	subvBIMap := map[string]*pfs.BranchInfo{}
@@ -995,7 +822,6 @@
 			if ids[0] == txnCtx.CommitsetID {
 				hasNewCommits = true
 			}
-<<<<<<< HEAD
 			continue
 		}
 		hasNewCommits = true
@@ -1009,61 +835,12 @@
 			if provOfSubvBI.Head.ID != txnCtx.CommitsetID {
 				if _, err := d.aliasCommit(txnCtx, provOfSubvBI.Head, provOfSubvBI.Head.Branch); err != nil {
 					return err
-=======
-			// - Add provOfSubvBI.Head to the new commit's provenance
-			// - Since we want the new commit's provenance to be a transitive closure,
-			//   we add provOfSubvBI.Head's *provenance* to newCommit's provenance.
-			//   - Note: In most cases, every commit in there will be the Head of some
-			//     other provOfSubvBI, but not when e.g. deferred downstream
-			//     processing, where an upstream branch has no branch provenance but
-			//     its head commit has commit provenance.
-			// - We need to key on both the commit id and the branch name, so that
-			//   branches with a shared commit are both represented in the provenance
-			provCommit := provOfSubvB.NewCommit(provOfSubvBI.Head.ID)
-			newCommitProvMap[commitKey(provCommit)] = &pfs.CommitProvenance{Commit: provCommit}
-			commitsetProvMap[pfsdb.CommitKey(provCommit)] = provCommit
-			provOfSubvBHeadInfo := &pfs.CommitInfo{}
-			if err := d.commits.ReadWrite(sqlTx).Get(pfsdb.CommitKey(provOfSubvBI.Head), provOfSubvBHeadInfo); err != nil {
-				return err
-			}
-			for _, provProv := range provOfSubvBHeadInfo.Provenance {
-				newProvProv, _, err := d.resolveCommitProvenance(sqlTx, provProv)
-				if err != nil {
-					return errors.Wrapf(err, "could not resolve provenant commit %s (%s)",
-						pretty.CompactPrintBranch(provProv.Commit.Branch), provProv.Commit.ID)
-				}
-				provProv = newProvProv
-				newCommitProvMap[commitKey(provProv.Commit)] = provProv
-				commitsetProvMap[pfsdb.CommitKey(provProv.Commit)] = provProv.Commit
-			}
-		}
-		if len(newCommitProvMap) == 0 {
-			// no input commits to process; don't create a new output commit
-			continue nextSubvBI
-		}
-
-		// 'subvB' may already have a HEAD commit, so compute whether the new output
-		// commit's provenance would be a subset of the existing HEAD commit's
-		// provenance. If so, a new output commit would be a duplicate, so don't
-		// create it.
-		if subvBI.Head != nil {
-			// get the info for subvB's HEAD commit
-			subvBHeadInfo := &pfs.CommitInfo{}
-			if err := d.commits.ReadWrite(sqlTx).Get(pfsdb.CommitKey(subvBI.Head), subvBHeadInfo); err != nil {
-				return pfsserver.ErrCommitNotFound{subvBI.Head}
-			}
-			provIntersection := make(map[string]struct{})
-			for _, p := range subvBHeadInfo.Provenance {
-				if _, ok := newCommitProvMap[commitKey(p.Commit)]; ok {
-					provIntersection[commitKey(p.Commit)] = struct{}{}
->>>>>>> 86668d82
 				}
 				// Update the cached branch head
 				provOfSubvBI.Head.ID = txnCtx.CommitsetID
 			}
 		}
 
-<<<<<<< HEAD
 		if subvBI.Head.ID != txnCtx.CommitsetID {
 			// This branch has no commit for this Commitset, start a new output commit in 'subvBI.Branch'
 			newCommit := &pfs.Commit{
@@ -1075,17 +852,6 @@
 				Origin:           &pfs.CommitOrigin{Kind: pfs.OriginKind_AUTO},
 				Started:          txnCtx.Timestamp,
 				DirectProvenance: subvBI.DirectProvenance,
-=======
-		// If the only branches in the hypothetical output commit's provenance are
-		// in the 'spec' repo, creating it would mean creating a confusing "dummy"
-		// commitset with no non-spec input data. If this is the case, don't create a new
-		// output commit
-		allSpec := true
-		for _, p := range newCommitProvMap {
-			if p.Commit.Branch.Repo.Type != pfs.SpecRepoType {
-				allSpec = false
-				break
->>>>>>> 86668d82
 			}
 
 			// Set 'newCommit's ParentCommit, 'branch.Head's ChildCommits and 'branch.Head'
@@ -1110,7 +876,6 @@
 				return err
 			}
 		}
-<<<<<<< HEAD
 	}
 
 	// If we have any PFS changes in this transaction, write out the Commitset
@@ -1119,33 +884,6 @@
 	}
 
 	return nil
-=======
-
-		// this ensures that the commitset's output commit uses the latest commit on
-		// the branch, by ensuring it is the last commit to appear in the provenance
-		// slice
-		if sortErr := d.sortCommits(sqlTx, newCommitInfo.Provenance); sortErr != nil {
-			return sortErr
-		}
-
-		// finally create open 'commit'
-		if err := d.commits.ReadWrite(sqlTx).Create(pfsdb.CommitKey(newCommit), newCommitInfo); err != nil {
-			return err
-		}
-		if err := d.openCommits.ReadWrite(sqlTx).Put(newCommit.ID, newCommit); err != nil {
-			return err
-		}
-		commitsetProvMap[pfsdb.CommitKey(newCommit)] = newCommit
-	}
-
-	// TODO: do we need to sort these?  probably in some way
-	for _, commit := range commitsetProvMap {
-		commitset.Commits = append(commitset.Commits, commit)
-	}
-
-	// Write out the commitset structure for this change
-	return d.commitsets.ReadWrite(sqlTx).Create(commitset.ID, commitset)
->>>>>>> 86668d82
 }
 
 // inspectCommit takes a Commit and returns the corresponding CommitInfo.
@@ -1708,24 +1446,7 @@
 	return nil
 }
 
-<<<<<<< HEAD
 func (d *driver) subscribeCommit(ctx context.Context, repo *pfs.Repo, branch string, from *pfs.Commit, state pfs.CommitState, cb func(*pfs.CommitInfo) error) error {
-=======
-// this is a helper function to check if the given provenance has provenance on an input branch
-func provenantOnInput(provenance []*pfs.CommitProvenance) bool {
-	provenanceCount := len(provenance)
-	for _, p := range provenance {
-		// in particular, we want to exclude provenance on the spec repo (used e.g. for spouts)
-		if p.Commit.Branch.Repo.Type == pfs.SpecRepoType {
-			provenanceCount--
-			break
-		}
-	}
-	return provenanceCount > 0
-}
-
-func (d *driver) subscribeCommit(ctx context.Context, repo *pfs.Repo, branch string, prov *pfs.CommitProvenance, from *pfs.Commit, state pfs.CommitState, cb func(*pfs.CommitInfo) error) error {
->>>>>>> 86668d82
 	// Validate arguments
 	if repo == nil {
 		return errors.New("repo cannot be nil")
