package server

import (
	"time"

	units "github.com/docker/go-units"
	"github.com/gogo/protobuf/types"
	"github.com/robfig/cron"

	"github.com/pachyderm/pachyderm/v2/src/client"
	col "github.com/pachyderm/pachyderm/v2/src/internal/collection"
	"github.com/pachyderm/pachyderm/v2/src/internal/errors"
	"github.com/pachyderm/pachyderm/v2/src/internal/pfsdb"
	txnenv "github.com/pachyderm/pachyderm/v2/src/internal/transactionenv"
	"github.com/pachyderm/pachyderm/v2/src/pfs"
)

// triggerCommit is called when a commit is finished, it updates branches in
// the repo if they trigger on the change and returns all branches which were
// moved by this call.
func (d *driver) triggerCommit(
	txnCtx *txnenv.TransactionContext,
	commit *pfs.Commit,
) ([]*pfs.Branch, error) {
<<<<<<< HEAD
	repos := d.repos.ReadWrite(txnCtx.SqlTx)
	repoInfo := &pfs.RepoInfo{}
	if err := repos.Get(pfsdb.RepoKey(commit.Repo), repoInfo); err != nil {
=======
	repos := d.repos.ReadWrite(txnCtx.Stm)
	branches := d.branches(commit.Branch.Repo.Name).ReadWrite(txnCtx.Stm)
	commits := d.commits(commit.Branch.Repo.Name).ReadWrite(txnCtx.Stm)
	repoInfo := &pfs.RepoInfo{}
	if err := repos.Get(commit.Branch.Repo.Name, repoInfo); err != nil {
>>>>>>> efaf29ac
		return nil, err
	}
	newHead := &pfs.CommitInfo{}
	if err := d.commits.ReadWrite(txnCtx.SqlTx).Get(pfsdb.CommitKey(commit), newHead); err != nil {
		return nil, err
	}
	// find which branches this commit is the head of
	headBranches := make(map[string]bool)
	// The commit _was_ the branch head at some point in time, although it is
	// not guaranteed to still be the branch head. This can happen on a
	// downstream pipeline with triggers - the upstream pipeline may have
	// multiple unfinished commits in its output branch that will be finished
	// one at a time. Without this code, only finishing the _last_ commit would
	// have a chance of triggering.
	headBranches[newHead.Commit.Branch.Name] = true
	for _, b := range repoInfo.Branches {
		bi := &pfs.BranchInfo{}
		if err := d.branches.ReadWrite(txnCtx.SqlTx).Get(pfsdb.BranchKey(b), bi); err != nil {
			return nil, err
		}
		if bi.Head != nil && bi.Head.ID == commit.ID {
			headBranches[b.Name] = true
		}
	}
	triggeredBranches := map[string]bool{}
	var result []*pfs.Branch
	var triggerBranch func(branch *pfs.Branch) error
	triggerBranch = func(branch *pfs.Branch) error {
		if triggeredBranches[branch.Name] {
			return nil
		}
		triggeredBranches[branch.Name] = true
		bi := &pfs.BranchInfo{}
		if err := d.branches.ReadWrite(txnCtx.SqlTx).Get(pfsdb.BranchKey(branch), bi); err != nil {
			return err
		}
		if bi.Trigger != nil {
			if err := triggerBranch(client.NewBranch(commit.Repo.Name, bi.Trigger.Branch)); err != nil && !col.IsErrNotFound(err) {
				return err
			}
			if headBranches[bi.Trigger.Branch] {
				var oldHead *pfs.CommitInfo
				if bi.Head != nil {
					oldHead = &pfs.CommitInfo{}
					if err := d.commits.ReadWrite(txnCtx.SqlTx).Get(pfsdb.CommitKey(bi.Head), oldHead); err != nil {
						return err
					}
				}
				triggered, err := d.isTriggered(txnCtx, bi.Trigger, oldHead, newHead)
				if err != nil {
					return err
				}
				if triggered {
<<<<<<< HEAD
					if err := d.branches.ReadWrite(txnCtx.SqlTx).Update(pfsdb.BranchKey(bi.Branch), bi, func() error {
=======
					if err := branches.Update(bi.Branch.Name, bi, func() error {
>>>>>>> efaf29ac
						bi.Head = newHead.Commit
						return nil
					}); err != nil {
						return err
					}
<<<<<<< HEAD
					result = append(result, branch)
=======
					result = append(result, client.NewBranch(commit.Branch.Repo.Name, branch))
>>>>>>> efaf29ac
					headBranches[bi.Branch.Name] = true
				}
			}
		}
		return nil
	}
	for _, b := range repoInfo.Branches {
		if err := triggerBranch(b); err != nil {
			return nil, err
		}
	}
	return result, nil
}

// isTriggered checks to see if a branch should be updated from oldHead to
// newHead based on a trigger.
func (d *driver) isTriggered(txnCtx *txnenv.TransactionContext, t *pfs.Trigger, oldHead, newHead *pfs.CommitInfo) (bool, error) {
	result := t.All
	merge := func(cond bool) {
		if t.All {
			result = result && cond
		} else {
			result = result || cond
		}
	}
	if t.Size_ != "" {
		size, err := units.FromHumanSize(t.Size_)
		if err != nil {
			// Shouldn't be possible to error here since we validate on ingress
			return false, errors.EnsureStack(err)
		}
		var oldSize uint64
		if oldHead != nil {
			oldSize = oldHead.SizeBytes
		}
		merge(int64(newHead.SizeBytes-oldSize) >= size)
	}
	if t.CronSpec != "" {
		// Shouldn't be possible to error here since we validate on ingress
		schedule, err := cron.ParseStandard(t.CronSpec)
		if err != nil {
			// Shouldn't be possible to error here since we validate on ingress
			return false, errors.EnsureStack(err)
		}
		var oldTime, newTime time.Time
		if oldHead != nil && oldHead.Finished != nil {
			oldTime, err = types.TimestampFromProto(oldHead.Finished)
			if err != nil {
				return false, errors.EnsureStack(err)
			}
		}
		if newHead.Finished != nil {
			newTime, err = types.TimestampFromProto(newHead.Finished)
			if err != nil {
				return false, errors.EnsureStack(err)
			}
		}
		merge(schedule.Next(oldTime).Before(newTime))
	}
	if t.Commits != 0 {
		ci := newHead
		var commits int64
		for commits < t.Commits {
			commits++
			if ci.ParentCommit != nil && (oldHead == nil || oldHead.Commit.ID != ci.ParentCommit.ID) {
				var err error
				ci, err = d.inspectCommit(txnCtx.Client, ci.ParentCommit, pfs.CommitState_STARTED)
				if err != nil {
					return false, err
				}
			} else {
				break
			}
		}
		merge(commits == t.Commits)
	}
	return result, nil
}

// validateTrigger returns an error if a trigger is invalid
func (d *driver) validateTrigger(txnCtx *txnenv.TransactionContext, branch *pfs.Branch, trigger *pfs.Trigger) error {
	if trigger == nil {
		return nil
	}
	if trigger.Branch == "" {
		return errors.Errorf("triggers must specify a branch to trigger on")
	}
	if _, err := cron.ParseStandard(trigger.CronSpec); trigger.CronSpec != "" && err != nil {
		return errors.Wrapf(err, "invalid trigger cron spec")
	}
	if _, err := units.FromHumanSize(trigger.Size_); trigger.Size_ != "" && err != nil {
		return errors.Wrapf(err, "invalid trigger size")
	}
	if trigger.Commits < 0 {
		return errors.Errorf("can't trigger on a negative number of commits")
	}
	bis, err := d.listBranch(txnCtx.Client, branch.Repo, false)
	if err != nil {
		return err
	}
	biMaps := make(map[string]*pfs.BranchInfo)
	for _, bi := range bis {
		biMaps[bi.Branch.Name] = bi
	}
	b := trigger.Branch
	for {
		if b == branch.Name {
			return errors.Errorf("triggers cannot form a loop")
		}
		bi, ok := biMaps[b]
		if ok && bi.Trigger != nil {
			b = bi.Trigger.Branch
		} else {
			break
		}
	}
	return nil
}<|MERGE_RESOLUTION|>--- conflicted
+++ resolved
@@ -4,6 +4,7 @@
 	"time"
 
 	units "github.com/docker/go-units"
+	"github.com/gogo/protobuf/proto"
 	"github.com/gogo/protobuf/types"
 	"github.com/robfig/cron"
 
@@ -22,17 +23,8 @@
 	txnCtx *txnenv.TransactionContext,
 	commit *pfs.Commit,
 ) ([]*pfs.Branch, error) {
-<<<<<<< HEAD
-	repos := d.repos.ReadWrite(txnCtx.SqlTx)
 	repoInfo := &pfs.RepoInfo{}
-	if err := repos.Get(pfsdb.RepoKey(commit.Repo), repoInfo); err != nil {
-=======
-	repos := d.repos.ReadWrite(txnCtx.Stm)
-	branches := d.branches(commit.Branch.Repo.Name).ReadWrite(txnCtx.Stm)
-	commits := d.commits(commit.Branch.Repo.Name).ReadWrite(txnCtx.Stm)
-	repoInfo := &pfs.RepoInfo{}
-	if err := repos.Get(commit.Branch.Repo.Name, repoInfo); err != nil {
->>>>>>> efaf29ac
+	if err := d.repos.ReadWrite(txnCtx.SqlTx).Get(pfsdb.RepoKey(commit.Branch.Repo), repoInfo); err != nil {
 		return nil, err
 	}
 	newHead := &pfs.CommitInfo{}
@@ -70,7 +62,7 @@
 			return err
 		}
 		if bi.Trigger != nil {
-			if err := triggerBranch(client.NewBranch(commit.Repo.Name, bi.Trigger.Branch)); err != nil && !col.IsErrNotFound(err) {
+			if err := triggerBranch(client.NewBranch(commit.Branch.Repo.Name, bi.Trigger.Branch)); err != nil && !col.IsErrNotFound(err) {
 				return err
 			}
 			if headBranches[bi.Trigger.Branch] {
@@ -86,21 +78,13 @@
 					return err
 				}
 				if triggered {
-<<<<<<< HEAD
 					if err := d.branches.ReadWrite(txnCtx.SqlTx).Update(pfsdb.BranchKey(bi.Branch), bi, func() error {
-=======
-					if err := branches.Update(bi.Branch.Name, bi, func() error {
->>>>>>> efaf29ac
 						bi.Head = newHead.Commit
 						return nil
 					}); err != nil {
 						return err
 					}
-<<<<<<< HEAD
-					result = append(result, branch)
-=======
-					result = append(result, client.NewBranch(commit.Branch.Repo.Name, branch))
->>>>>>> efaf29ac
+					result = append(result, proto.Clone(commit.Branch).(*pfs.Branch))
 					headBranches[bi.Branch.Name] = true
 				}
 			}
