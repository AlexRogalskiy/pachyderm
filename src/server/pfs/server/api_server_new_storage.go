--- conflicted
+++ resolved
@@ -12,12 +12,6 @@
 )
 
 func (a *apiServer) PutTar(server pfs.API_PutTarServer) (retErr error) {
-<<<<<<< HEAD
-=======
-	if !a.env.NewStorageLayer {
-		return errors.Errorf("new storage layer disabled")
-	}
->>>>>>> 141e60b4
 	request, err := server.Recv()
 	func() { a.Log(request, nil, nil, 0) }()
 	defer func(start time.Time) { a.Log(request, nil, retErr, time.Since(start)) }(time.Now())
@@ -25,7 +19,7 @@
 		return err
 	}
 	if !a.env.NewStorageLayer {
-		return fmt.Errorf("new storage layer disabled")
+		return errors.Errorf("new storage layer disabled")
 	}
 	ptr := &putTarReader{
 		server: server,
@@ -77,7 +71,7 @@
 		return err
 	}
 	if !a.env.NewStorageLayer {
-		return fmt.Errorf("new storage layer disabled")
+		return errors.Errorf("new storage layer disabled")
 	}
 	repo := request.File.Commit.Repo.Name
 	commit := request.File.Commit.ID
