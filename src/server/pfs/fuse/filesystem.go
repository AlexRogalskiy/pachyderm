--- conflicted
+++ resolved
@@ -649,18 +649,9 @@
 	if d.fs.allCommits {
 		status = pfsclient.CommitStatus_ALL
 	}
-<<<<<<< HEAD
-	commitInfos, err := d.fs.apiClient.ListCommit([]string{d.File.Commit.Repo.Name},
-		nil, client.CommitTypeNone, false, status, nil)
-	if err != nil {
-		return nil, err
-	}
-	branchCommitInfos, err := d.fs.apiClient.ListBranch(d.File.Commit.Repo.Name, status)
-=======
 	commitInfos, err := d.fs.apiClient.ListCommit([]*pfsclient.Commit{
 		client.NewCommit(d.File.Commit.Repo.Name, ""),
 	}, nil, client.CommitTypeNone, status, false)
->>>>>>> dea95897
 	if err != nil {
 		return nil, err
 	}
