package cmds_test

import (
	"bytes"
	"strings"
	"testing"

	"github.com/pachyderm/pachyderm/v2/src/internal/errors"
	"github.com/pachyderm/pachyderm/v2/src/internal/require"
	"github.com/pachyderm/pachyderm/v2/src/internal/serde"
	"github.com/pachyderm/pachyderm/v2/src/internal/testutil/cmdtest"
	"github.com/pachyderm/pachyderm/v2/src/pfs"

	"github.com/stretchr/testify/mock"
)

/*
func TestCommit(t *testing.T) {
	if testing.Short() {
		t.Skip("Skipping integration tests in short mode")
	}
	require.NoError(t, tu.BashCmd(`
		pachctl create repo {{.repo}}

		# Create a commit and put some data in it
		commit1=$(pachctl start commit {{.repo}}@master)
		echo "file contents" | pachctl put file {{.repo}}@${commit1}:/file -f -
		pachctl finish commit {{.repo}}@${commit1}

		# Check that the commit above now appears in the output
		pachctl list commit {{.repo}} \
		  | match ${commit1}

		# Create a second commit and put some data in it
		commit2=$(pachctl start commit {{.repo}}@master)
		echo "file contents" | pachctl put file {{.repo}}@${commit2}:/file -f -
		pachctl finish commit {{.repo}}@${commit2}

		# Check that the commit above now appears in the output
		pachctl list commit {{.repo}} \
		  | match ${commit1} \
		  | match ${commit2}
		`,
		"repo", tu.UniqueString("TestCommit-repo"),
	).Run())
}

func TestPutFileSplit(t *testing.T) {
	// TODO: Need to implement put file split in V2.
	t.Skip("Put file split not implemented in V2")
	if testing.Short() {
		t.Skip("Skipping integration tests in short mode")
	}
	require.NoError(t, tu.BashCmd(`
		pachctl create repo {{.repo}}

		pachctl put file {{.repo}}@master:/data --split=csv --header-records=1 <<EOF
		name,job
		alice,accountant
		bob,baker
		EOF

		pachctl get file "{{.repo}}@master:/data/*0" \
		  | match "name,job"
		pachctl get file "{{.repo}}@master:/data/*0" \
		  | match "alice,accountant"
		pachctl get file "{{.repo}}@master:/data/*0" \
		  | match -v "bob,baker"

		pachctl get file "{{.repo}}@master:/data/*1" \
		  | match "name,job"
		pachctl get file "{{.repo}}@master:/data/*1" \
		  | match "bob,baker"
		pachctl get file "{{.repo}}@master:/data/*1" \
		  | match -v "alice,accountant"

		pachctl get file "{{.repo}}@master:/data/*" \
		  | match "name,job"
		pachctl get file "{{.repo}}@master:/data/*" \
		  | match "alice,accountant"
		pachctl get file "{{.repo}}@master:/data/*" \
		  | match "bob,baker"
		`,
		"repo", tu.UniqueString("TestPutFileSplit-repo"),
	).Run())
}

func TestMountParsing(t *testing.T) {
	if testing.Short() {
		t.Skip("Skipping integration tests in short mode")
	}
	expected := map[string]*fuse.RepoOptions{
		"repo1": {
			Branch: "branch",
			Write:  true,
		},
		"repo2": {
			Branch: "master",
			Write:  true,
		},
		"repo3": {
			Branch: "master",
		},
	}
	opts, err := parseRepoOpts([]string{"repo1@branch+w", "repo2+w", "repo3"})
	require.NoError(t, err)
	require.Equal(t, 3, len(opts))
	fmt.Printf("%+v\n", opts)
	for repo, ro := range expected {
		require.Equal(t, ro, opts[repo])
	}
}
<<<<<<< HEAD
*/

func TestInspectRepo(suite *testing.T) {

	suite.Run("Success", func(t *testing.T) {
		stdout := &bytes.Buffer{}
		stderr := &bytes.Buffer{}
		env := cmdtest.NewTestEnv(t, &bytes.Buffer{}, stdout, stderr)
		env.MockClient.PFS.On("InspectRepo", mock.Anything).Return(cmdtest.RepoInfo(), nil)

		err := cmdtest.RunPachctlSync(t, env, "inspect", "repo", "foo")
		require.NoError(t, err)
		require.Equal(t, "", stderr.String())
		require.Equal(t, 1, len(env.MockClient.PFS.Calls))
		require.Equal(t, &pfs.InspectRepoRequest{Repo: &pfs.Repo{Name: "foo", Type: pfs.UserRepoType}}, env.MockClient.PFS.Calls[0].Arguments[0])

		require.True(t, strings.Contains(stdout.String(), "foo"))
		require.True(t, strings.Contains(stdout.String(), "bar"))
		require.True(t, strings.Contains(stdout.String(), "100B"))
		require.True(t, strings.Contains(stdout.String(), "REPO_READ"))
		require.True(t, strings.Contains(stdout.String(), "REPO_WRITE"))
	})

	suite.Run("SpecRepo", func(t *testing.T) {
		stdout := &bytes.Buffer{}
		stderr := &bytes.Buffer{}
		env := cmdtest.NewTestEnv(t, &bytes.Buffer{}, stdout, stderr)
		env.MockClient.PFS.On("InspectRepo", mock.Anything).Return(cmdtest.RepoInfo(), nil)

		err := cmdtest.RunPachctlSync(t, env, "inspect", "repo", "foo.spec")
		require.NoError(t, err)
		require.Equal(t, "", stderr.String())
		require.Equal(t, 1, len(env.MockClient.PFS.Calls))
		require.Equal(t, &pfs.InspectRepoRequest{Repo: &pfs.Repo{Name: "foo", Type: pfs.SpecRepoType}}, env.MockClient.PFS.Calls[0].Arguments[0])
	})

	suite.Run("UserRepo", func(t *testing.T) {
		stdout := &bytes.Buffer{}
		stderr := &bytes.Buffer{}
		env := cmdtest.NewTestEnv(t, &bytes.Buffer{}, stdout, stderr)
		env.MockClient.PFS.On("InspectRepo", mock.Anything).Return(cmdtest.RepoInfo(), nil)

		err := cmdtest.RunPachctlSync(t, env, "inspect", "repo", "foo.user")
		require.NoError(t, err)
		require.Equal(t, "", stderr.String())
		require.Equal(t, 1, len(env.MockClient.PFS.Calls))
		require.Equal(t, &pfs.InspectRepoRequest{Repo: &pfs.Repo{Name: "foo", Type: pfs.UserRepoType}}, env.MockClient.PFS.Calls[0].Arguments[0])
	})

	suite.Run("ServerError", func(t *testing.T) {
		stdout := &bytes.Buffer{}
		stderr := &bytes.Buffer{}
		env := cmdtest.NewTestEnv(t, &bytes.Buffer{}, stdout, stderr)
		expectedErr := errors.New("fake server error")
		var nilRepoInfo *pfs.RepoInfo
		env.MockClient.PFS.On("InspectRepo", mock.Anything).Return(nilRepoInfo, expectedErr)

		err := cmdtest.RunPachctlSync(t, env, "inspect", "repo", "foo")
		require.YesError(t, err)
		require.Equal(t, expectedErr, err)
		require.Equal(t, "", stdout.String())
		require.Equal(t, "", stderr.String())
	})

	suite.Run("JSON", func(t *testing.T) {
		repoInfo := cmdtest.RepoInfo()
		stdout := &bytes.Buffer{}
		stderr := &bytes.Buffer{}
		env := cmdtest.NewTestEnv(t, &bytes.Buffer{}, stdout, stderr)
		env.MockClient.PFS.On("InspectRepo", mock.Anything).Return(repoInfo, nil)

		err := cmdtest.RunPachctlSync(t, env, "inspect", "repo", "foo", "--raw", "--output=json")
		require.NoError(t, err)
		require.Equal(t, "", stderr.String())

		result := &pfs.RepoInfo{}
		require.NoError(t, serde.NewJSONDecoder(stdout).DecodeProto(result))
		require.Equal(t, repoInfo, result)
	})

	suite.Run("YAML", func(t *testing.T) {
		repoInfo := cmdtest.RepoInfo()
		stdout := &bytes.Buffer{}
		stderr := &bytes.Buffer{}
		env := cmdtest.NewTestEnv(t, &bytes.Buffer{}, stdout, stderr)
		env.MockClient.PFS.On("InspectRepo", mock.Anything).Return(repoInfo, nil)

		err := cmdtest.RunPachctlSync(t, env, "inspect", "repo", "foo", "--raw", "--output=yaml")
		require.NoError(t, err)
		require.Equal(t, "", stderr.String())

		result := &pfs.RepoInfo{}
		require.NoError(t, serde.NewYAMLDecoder(stdout).DecodeProto(result))
		require.Equal(t, repoInfo, result)
	})

	suite.Run("InvalidOutput", func(t *testing.T) {
		stdout := &bytes.Buffer{}
		stderr := &bytes.Buffer{}
		env := cmdtest.NewTestEnv(t, &bytes.Buffer{}, stdout, stderr)
		env.MockClient.PFS.On("InspectRepo", mock.Anything).Return(cmdtest.RepoInfo(), nil)

		err := cmdtest.RunPachctlSync(t, env, "inspect", "repo", "foo", "--raw", "--output=hunter2")
		require.YesError(t, err)
		require.Equal(t, "", stdout.String())
		require.Equal(t, "", stderr.String())
		require.Matches(t, "unrecognized encoding", err.Error())
	})

	suite.Run("OutputWithoutRaw", func(t *testing.T) {
		stdout := &bytes.Buffer{}
		stderr := &bytes.Buffer{}
		env := cmdtest.NewTestEnv(t, &bytes.Buffer{}, stdout, stderr)
		env.MockClient.PFS.On("InspectRepo", mock.Anything).Return(cmdtest.RepoInfo(), nil)

		err := cmdtest.RunPachctlSync(t, env, "inspect", "repo", "foo", "--output=yaml")
		require.YesError(t, err)
		require.Equal(t, "", stdout.String())
		require.Equal(t, "", stderr.String())
		require.Matches(t, "cannot set --output", err.Error())
	})
=======

func TestDiffFile(t *testing.T) {
	if testing.Short() {
		t.Skip("Skipping integration tests in short mode")
	}
	require.NoError(t, tu.BashCmd(`
		pachctl create repo {{.repo}}

		echo "foo" | pachctl put file {{.repo}}@master:/data

		echo "bar" | pachctl put file {{.repo}}@master:/data

		pachctl diff file {{.repo}}@master:/data {{.repo}}@master^:/data \
			| match -- '-foo'
		`,
		"repo", tu.UniqueString("TestDiffFile-repo"),
	).Run())
>>>>>>> cdf1373f
}<|MERGE_RESOLUTION|>--- conflicted
+++ resolved
@@ -110,7 +110,24 @@
 		require.Equal(t, ro, opts[repo])
 	}
 }
-<<<<<<< HEAD
+
+func TestDiffFile(t *testing.T) {
+	if testing.Short() {
+		t.Skip("Skipping integration tests in short mode")
+	}
+	require.NoError(t, tu.BashCmd(`
+		pachctl create repo {{.repo}}
+
+		echo "foo" | pachctl put file {{.repo}}@master:/data
+
+		echo "bar" | pachctl put file {{.repo}}@master:/data
+
+		pachctl diff file {{.repo}}@master:/data {{.repo}}@master^:/data \
+			| match -- '-foo'
+		`,
+		"repo", tu.UniqueString("TestDiffFile-repo"),
+	).Run())
+}
 */
 
 func TestInspectRepo(suite *testing.T) {
@@ -231,24 +248,4 @@
 		require.Equal(t, "", stdout.String())
 		require.Equal(t, "", stderr.String())
 		require.Matches(t, "cannot set --output", err.Error())
-	})
-=======
-
-func TestDiffFile(t *testing.T) {
-	if testing.Short() {
-		t.Skip("Skipping integration tests in short mode")
-	}
-	require.NoError(t, tu.BashCmd(`
-		pachctl create repo {{.repo}}
-
-		echo "foo" | pachctl put file {{.repo}}@master:/data
-
-		echo "bar" | pachctl put file {{.repo}}@master:/data
-
-		pachctl diff file {{.repo}}@master:/data {{.repo}}@master^:/data \
-			| match -- '-foo'
-		`,
-		"repo", tu.UniqueString("TestDiffFile-repo"),
-	).Run())
->>>>>>> cdf1373f
-}+	})