--- conflicted
+++ resolved
@@ -419,25 +419,15 @@
 			}
 
 			if raw {
-<<<<<<< HEAD
 				encoder := cmdutil.Encoder(output, env.Out())
-				return env.Client("user").ListCommitF(branch.Repo, toCommit, fromCommit, uint64(number), false, func(ci *pfs.CommitInfo) error {
-=======
-				encoder := cmdutil.Encoder(output, os.Stdout)
 				return clientsdk.ForEachCommit(listClient, func(ci *pfs.CommitInfo) error {
->>>>>>> cdf1373f
 					return encoder.EncodeProto(ci)
 				})
 			} else if output != "" {
 				return errors.New("cannot set --output (-o) without --raw")
 			}
-<<<<<<< HEAD
 			writer := tabwriter.NewWriter(env.Out(), pretty.CommitHeader)
-			if err := env.Client("user").ListCommitF(branch.Repo, toCommit, fromCommit, uint64(number), false, func(ci *pfs.CommitInfo) error {
-=======
-			writer := tabwriter.NewWriter(os.Stdout, pretty.CommitHeader)
 			if err := clientsdk.ForEachCommit(listClient, func(ci *pfs.CommitInfo) error {
->>>>>>> cdf1373f
 				pretty.PrintCommitInfo(writer, ci, fullTimestamps)
 				return nil
 			}); err != nil {
@@ -541,7 +531,7 @@
 			}
 
 			if raw {
-				encoder := cmdutil.Encoder(output, os.Stdout)
+				encoder = cmdutil.Encoder(output, env.Out())
 				return clientsdk.ForEachSubscribeCommit(subscribeClient, func(ci *pfs.CommitInfo) error {
 					return encoder.EncodeProto(ci)
 				})
@@ -555,26 +545,11 @@
 					retErr = err
 				}
 			}()
-<<<<<<< HEAD
-			var encoder serde.Encoder
-			if raw {
-				encoder = cmdutil.Encoder(output, env.Out())
-			} else if output != "" {
-				return errors.New("cannot set --output (-o) without --raw")
-			}
-			return env.Client("user").SubscribeCommit(branch.Repo, branch.Name, from, pfs.CommitState_STARTED, func(ci *pfs.CommitInfo) error {
-				if raw {
-					return encoder.EncodeProto(ci)
-				}
-=======
-			if err := clientsdk.ForEachSubscribeCommit(subscribeClient, func(ci *pfs.CommitInfo) error {
->>>>>>> cdf1373f
+
+			return clientsdk.ForEachSubscribeCommit(subscribeClient, func(ci *pfs.CommitInfo) error {
 				pretty.PrintCommitInfo(w, ci, fullTimestamps)
 				return nil
-			}); err != nil {
-				return grpcutil.ScrubGRPC(err)
-			}
-			return err
+			})
 		}),
 	}
 	subscribeCommit.Flags().StringVar(&from, "from", "", "subscribe to all commits since this commit")
@@ -1388,15 +1363,11 @@
 				return err
 			}
 
-<<<<<<< HEAD
-			return env.Client("user").DeleteFile(file.Commit, file.Path)
-=======
 			var opts []client.DeleteFileOption
 			if recursive {
 				opts = append(opts, client.WithRecursiveDeleteFile())
 			}
-			return c.DeleteFile(file.Commit, file.Path, opts...)
->>>>>>> cdf1373f
+			return env.Client("user").DeleteFile(file.Commit, file.Path, opts...)
 		}),
 	}
 	deleteFile.Flags().BoolVarP(&recursive, "recursive", "r", false, "Recursively delete the files in a directory.")
@@ -1591,21 +1562,6 @@
 			return err
 		}
 	}
-<<<<<<< HEAD
-=======
-}
-
-func newClient(name string, options ...client.Option) (*client.APIClient, error) {
-	if inWorkerStr, ok := os.LookupEnv("PACH_IN_WORKER"); ok {
-		inWorker, err := strconv.ParseBool(inWorkerStr)
-		if err != nil {
-			return nil, errors.Wrap(err, "couldn't parse PACH_IN_WORKER")
-		}
-		if inWorker {
-			return client.NewInWorker(options...)
-		}
-	}
-	return client.NewOnUserMachine(name, options...)
 }
 
 func parseOriginKind(input string) (pfs.OriginKind, error) {
@@ -1625,5 +1581,4 @@
 	}
 
 	return result, nil
->>>>>>> cdf1373f
 }