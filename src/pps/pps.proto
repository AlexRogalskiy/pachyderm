--- conflicted
+++ resolved
@@ -262,13 +262,8 @@
 // the lifetime of the job but aren't used in the execution of the job.
 message StoredJobInfo {
   Job job = 1;
-<<<<<<< HEAD
   uint64 pipeline_version = 2;
-  pfs.Commit output_commit = 3;
-=======
-  Pipeline pipeline = 2;
   pfs_v2.Commit output_commit = 3;
->>>>>>> 7b727d04
   // Job restart count (e.g. due to datum failure)
   uint64 restart = 4;
 
@@ -282,36 +277,27 @@
   // Download/process/upload time and download/upload bytes
   ProcessStats stats = 10;
 
-<<<<<<< HEAD
   JobState state = 11;
   string reason = 12;
   google.protobuf.Timestamp started = 13;
   google.protobuf.Timestamp finished = 14;
-=======
-  pfs_v2.Commit stats_commit = 11;
-  JobState state = 12;
-  string reason = 13;
-  google.protobuf.Timestamp started = 14;
-  google.protobuf.Timestamp finished = 15;
->>>>>>> 7b727d04
 }
 
 message JobInfo {
   Job job = 1;
   Transform transform = 2;                     // requires ListJobRequest.Full
-<<<<<<< HEAD
   uint64 pipeline_version = 3;
   ParallelismSpec parallelism_spec = 4;       // requires ListJobRequest.Full
   Egress egress = 5;                          // requires ListJobRequest.Full
   Job parent_job = 6;
   google.protobuf.Timestamp started = 7;
   google.protobuf.Timestamp finished = 8;
-  pfs.Commit output_commit = 9;
+  pfs_v2.Commit output_commit = 9;
   JobState state = 10;
   string reason = 11;  // reason explains why the job is in the current state
   Service service = 12;                        // requires ListJobRequest.Full
   Spout spout = 13;                            // requires ListJobRequest.Full
-  pfs.Repo output_repo = 14;
+  pfs_v2.Repo output_repo = 14;
   string output_branch = 15;                   // requires ListJobRequest.Full
   uint64 restart = 16;
   int64 data_processed = 17;
@@ -325,7 +311,7 @@
   ResourceSpec resource_limits = 25;           // requires ListJobRequest.Full
   ResourceSpec sidecar_resource_limits = 26;   // requires ListJobRequest.Full
   Input input = 27;                            // requires ListJobRequest.Full
-  pfs.BranchInfo new_branch = 28;
+  pfs_v2.BranchInfo new_branch = 28;
   bool enable_stats = 29;                      // requires ListJobRequest.Full
   string salt = 30;                            // requires ListJobRequest.Full
   ChunkSpec chunk_spec = 31;                   // requires ListJobRequest.Full
@@ -335,46 +321,6 @@
   SchedulingSpec scheduling_spec = 35;         // requires ListJobRequest.Full
   string pod_spec = 36;                        // requires ListJobRequest.Full
   string pod_patch = 37;                       // requires ListJobRequest.Full
-=======
-  Pipeline pipeline = 3;
-  uint64 pipeline_version = 4;
-  pfs_v2.Commit spec_commit = 5;
-  ParallelismSpec parallelism_spec = 6;        // requires ListJobRequest.Full
-  Egress egress = 7;                           // requires ListJobRequest.Full
-  Job parent_job = 8;
-  google.protobuf.Timestamp started = 9;
-  google.protobuf.Timestamp finished = 10;
-  pfs_v2.Commit output_commit = 11;
-  JobState state = 12;
-  string reason = 13;  // reason explains why the job is in the current state
-  Service service = 14;                        // requires ListJobRequest.Full
-  Spout spout = 15;                            // requires ListJobRequest.Full
-  pfs_v2.Repo output_repo = 16;
-  string output_branch = 17;                   // requires ListJobRequest.Full
-  uint64 restart = 18;
-  int64 data_processed = 19;
-  int64 data_skipped = 20;
-  int64 data_failed = 21;
-  int64 data_recovered = 22;
-  int64 data_total = 23;
-  ProcessStats stats = 24;
-  repeated WorkerStatus worker_status = 25;
-  ResourceSpec resource_requests = 26;         // requires ListJobRequest.Full
-  ResourceSpec resource_limits = 27;           // requires ListJobRequest.Full
-  ResourceSpec sidecar_resource_limits = 28;   // requires ListJobRequest.Full
-  Input input = 29;                            // requires ListJobRequest.Full
-  pfs_v2.BranchInfo new_branch = 30;
-  pfs_v2.Commit stats_commit = 31;
-  bool enable_stats = 32;                      // requires ListJobRequest.Full
-  string salt = 33;                            // requires ListJobRequest.Full
-  ChunkSpec chunk_spec = 34;                   // requires ListJobRequest.Full
-  google.protobuf.Duration datum_timeout = 35; // requires ListJobRequest.Full
-  google.protobuf.Duration job_timeout = 36;   // requires ListJobRequest.Full
-  int64 datum_tries = 37;                      // requires ListJobRequest.Full
-  SchedulingSpec scheduling_spec = 38;         // requires ListJobRequest.Full
-  string pod_spec = 39;                        // requires ListJobRequest.Full
-  string pod_patch = 40;                       // requires ListJobRequest.Full
->>>>>>> 7b727d04
 }
 
 enum WorkerState {
@@ -423,23 +369,14 @@
 // PFS (and, by pointing to a PFS commit, de facto tracks the pipeline's
 // version)
 message StoredPipelineInfo {
-<<<<<<< HEAD
   Pipeline pipeline = 1;
   uint64 version = 2;
-  pfs.Commit original_spec_commit = 3; // The first spec commit for this version of the pipeline
+  pfs_v2.Commit original_spec_commit = 3; // The first spec commit for this version of the pipeline
   PipelineState state = 4;
   string reason = 5;
   map<int32, int32> job_counts = 6;
   string auth_token = 7;
   JobState last_job_state = 8;
-=======
-  PipelineState state = 1;
-  string reason = 2;
-  pfs_v2.Commit spec_commit = 3;
-  map<int32, int32> job_counts = 4;
-  string auth_token = 5;
-  JobState last_job_state = 6;
->>>>>>> 7b727d04
 
   // parallelism tracks the literal number of workers that this pipeline should
   // run. Unlike PipelineInfo.ParallelismSpec, this accounts for the number of
@@ -500,10 +437,6 @@
   google.protobuf.Duration datum_timeout = 29;
   google.protobuf.Duration job_timeout = 30;
   string githook_url = 31 [(gogoproto.customname) = "GithookURL"];
-<<<<<<< HEAD
-=======
-  pfs_v2.Commit spec_commit = 32;
->>>>>>> 7b727d04
   bool standby = 33;
   int64 datum_tries = 34;
   SchedulingSpec scheduling_spec = 35;
@@ -518,33 +451,6 @@
   repeated PipelineInfo pipeline_info = 1;
 }
 
-<<<<<<< HEAD
-=======
-message CreateJobRequest {
-  Pipeline pipeline = 1;
-  pfs_v2.Commit output_commit = 2;
-
-  // Fields below should only be set when restoring an extracted job.
-  uint64 restart = 3;
-
-  // Counts of how many times we processed or skipped a datum
-  int64 data_processed = 4;
-  int64 data_skipped = 5;
-  int64 data_total = 6;
-  int64 data_failed = 7;
-  int64 data_recovered = 8;
-
-  // Download/process/upload time and download/upload bytes
-  ProcessStats stats = 9;
-
-  pfs_v2.Commit stats_commit = 10;
-  JobState state = 11;
-  string reason = 12;
-  google.protobuf.Timestamp started = 13;
-  google.protobuf.Timestamp finished = 14;
-}
-
->>>>>>> 7b727d04
 message InspectJobRequest {
   // Callers should set either Job or OutputCommit, not both.
   Job job = 1;
