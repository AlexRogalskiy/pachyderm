package fileset

import (
	"testing"

	dbtesting "github.com/pachyderm/pachyderm/v2/src/internal/dbutil/testing"
)

func TestPostgresStore(t *testing.T) {
<<<<<<< HEAD
	StoreTestSuite(t, func(t testing.TB) Store {
		db := dbtesting.NewTestDB(t)
=======
	StoreTestSuite(t, func(t testing.TB) MetadataStore {
		db := dbutil.NewTestDB(t)
>>>>>>> b9b959fc
		return NewTestStore(t, db)
	})
}<|MERGE_RESOLUTION|>--- conflicted
+++ resolved
@@ -3,17 +3,12 @@
 import (
 	"testing"
 
-	dbtesting "github.com/pachyderm/pachyderm/v2/src/internal/dbutil/testing"
+	"github.com/pachyderm/pachyderm/v2/src/internal/dbutil"
 )
 
 func TestPostgresStore(t *testing.T) {
-<<<<<<< HEAD
-	StoreTestSuite(t, func(t testing.TB) Store {
-		db := dbtesting.NewTestDB(t)
-=======
 	StoreTestSuite(t, func(t testing.TB) MetadataStore {
 		db := dbutil.NewTestDB(t)
->>>>>>> b9b959fc
 		return NewTestStore(t, db)
 	})
 }