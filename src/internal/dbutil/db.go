--- conflicted
+++ resolved
@@ -132,11 +132,7 @@
 		ctx, cf := context.WithTimeout(ctx, timeout)
 		defer cf()
 		if err := db.PingContext(ctx); err != nil {
-<<<<<<< HEAD
-			log.Debugf("db is not ready: %v", err)
-=======
 			log.Infof("db is not ready: %v", err)
->>>>>>> 30feb6f1
 			return err
 		}
 		log.Infof("db is ready")
