--- conflicted
+++ resolved
@@ -63,9 +63,6 @@
 	realEnv.PachClient = realEnv.ServiceEnv.GetPachClient(realEnv.ServiceEnv.Context())
 
 	t.Cleanup(func() {
-<<<<<<< HEAD
-		require.NoError(t, realEnv.ServiceEnv.Close())
-=======
 		// There is a race condition here, although not too serious because this only
 		// happens in tests and the errors should not propagate back to the clients -
 		// ideally we would close the client connection first and wait for the server
@@ -75,8 +72,7 @@
 		// TODO: It appears the postgres db.Close() may return errors due to
 		// background goroutines using a closed TCP session because we don't do an
 		// orderly shutdown, so we don't check the error here.
-		servEnv.Close()
->>>>>>> 0f299ec1
+		realEnv.ServiceEnv.Close()
 	})
 
 	err = migrations.ApplyMigrations(realEnv.ServiceEnv.Context(), realEnv.ServiceEnv.GetDBClient(), migrations.Env{}, clusterstate.DesiredClusterState)
