{
  "kind": "ServiceAccount",
  "apiVersion": "v1",
  "metadata": {
    "name": "pachyderm",
    "namespace": "default",
    "creationTimestamp": null,
    "labels": {
      "app": "",
      "suite": "pachyderm"
    }
  }
}
{
  "kind": "ClusterRole",
  "apiVersion": "rbac.authorization.k8s.io/v1",
  "metadata": {
    "name": "pachyderm",
    "namespace": "default",
    "creationTimestamp": null,
    "labels": {
      "app": "",
      "suite": "pachyderm"
    }
  },
  "rules": [
    {
      "verbs": [
        "get",
        "list",
        "watch"
      ],
      "apiGroups": [
        ""
      ],
      "resources": [
        "nodes",
        "pods",
        "pods/log",
        "endpoints"
      ]
    },
    {
      "verbs": [
        "get",
        "list",
        "watch",
        "create",
        "update",
        "delete"
      ],
      "apiGroups": [
        ""
      ],
      "resources": [
        "replicationcontrollers",
        "services"
      ]
    },
    {
      "verbs": [
        "get",
        "list",
        "watch",
        "create",
        "update",
        "delete",
        "deletecollection"
      ],
      "apiGroups": [
        ""
      ],
      "resources": [
        "secrets"
      ]
    }
  ]
}
{
  "kind": "ClusterRoleBinding",
  "apiVersion": "rbac.authorization.k8s.io/v1",
  "metadata": {
    "name": "pachyderm",
    "namespace": "default",
    "creationTimestamp": null,
    "labels": {
      "app": "",
      "suite": "pachyderm"
    }
  },
  "subjects": [
    {
      "kind": "ServiceAccount",
      "name": "pachyderm",
      "namespace": "default"
    }
  ],
  "roleRef": {
    "apiGroup": "",
    "kind": "ClusterRole",
    "name": "pachyderm"
  }
}
{
  "apiVersion": "storage.k8s.io/v1",
  "kind": "StorageClass",
  "metadata": {
    "labels": {
      "app": "etcd",
      "suite": "pachyderm"
    },
    "name": "etcd-storage-class",
    "namespace": "default"
  },
  "parameters": {
    "type": "gp2"
  },
  "provisioner": "kubernetes.io/aws-ebs"
}
{
  "kind": "Service",
  "apiVersion": "v1",
  "metadata": {
    "name": "etcd-headless",
    "namespace": "default",
    "creationTimestamp": null,
    "labels": {
      "app": "etcd",
      "suite": "pachyderm"
    }
  },
  "spec": {
    "ports": [
      {
        "name": "peer-port",
        "port": 2380,
        "targetPort": 0
      }
    ],
    "selector": {
      "app": "etcd"
    },
    "clusterIP": "None"
  },
  "status": {
    "loadBalancer": {}
  }
}
{
  "apiVersion": "apps/v1",
  "kind": "StatefulSet",
  "metadata": {
    "labels": {
      "app": "etcd",
      "suite": "pachyderm"
    },
    "name": "etcd",
    "namespace": "default"
  },
  "spec": {
    "replicas": 3,
    "selector": {
      "matchLabels": {
        "app": "etcd",
        "suite": "pachyderm"
      }
    },
    "serviceName": "etcd-headless",
    "template": {
      "metadata": {
        "labels": {
          "app": "etcd",
          "suite": "pachyderm"
        },
        "name": "etcd",
        "namespace": "default"
      },
      "spec": {
        "containers": [
          {
            "args": [
              "\"/usr/local/bin/etcd\" \"--listen-client-urls=http://0.0.0.0:2379\" \"--advertise-client-urls=http://0.0.0.0:2379\" \"--data-dir=/var/data/etcd\" \"--auto-compaction-retention=1\" \"--max-txn-ops=10000\" \"--max-request-bytes=52428800\" \"--quota-backend-bytes=8589934592\" \"--listen-peer-urls=http://0.0.0.0:2380\" \"--initial-cluster-token=pach-cluster\" \"--initial-advertise-peer-urls=http://${ETCD_NAME}.etcd-headless.${NAMESPACE}.svc.cluster.local:2380\" \"--initial-cluster=etcd-0=http://etcd-0.etcd-headless.${NAMESPACE}.svc.cluster.local:2380,etcd-1=http://etcd-1.etcd-headless.${NAMESPACE}.svc.cluster.local:2380,etcd-2=http://etcd-2.etcd-headless.${NAMESPACE}.svc.cluster.local:2380\""
            ],
            "command": [
              "/bin/sh",
              "-c"
            ],
            "env": [
              {
                "name": "ETCD_NAME",
                "valueFrom": {
                  "fieldRef": {
                    "apiVersion": "v1",
                    "fieldPath": "metadata.name"
                  }
                }
              },
              {
                "name": "NAMESPACE",
                "valueFrom": {
                  "fieldRef": {
                    "apiVersion": "v1",
                    "fieldPath": "metadata.namespace"
                  }
                }
              }
            ],
            "image": "quay.io/coreos/etcd:v3.3.5",
            "imagePullPolicy": "IfNotPresent",
            "name": "etcd",
            "ports": [
              {
                "containerPort": 2379,
                "name": "client-port"
              },
              {
                "containerPort": 2380,
                "name": "peer-port"
              }
            ],
            "resources": {
              "requests": {
                "cpu": "1",
                "memory": "2G"
              }
            },
            "volumeMounts": [
              {
                "mountPath": "/var/data/etcd",
                "name": "etcd-storage"
              }
            ]
          }
        ],
        "imagePullSecrets": null
      }
    },
    "volumeClaimTemplates": [
      {
        "metadata": {
          "annotations": {
            "volume.beta.kubernetes.io/storage-class": "etcd-storage-class"
          },
          "labels": {
            "app": "etcd",
            "suite": "pachyderm"
          },
          "name": "etcd-storage",
          "namespace": "default"
        },
        "spec": {
          "accessModes": [
            "ReadWriteOnce"
          ],
          "resources": {
            "requests": {
              "storage": "50Gi"
            }
          }
        }
      }
    ]
  }
}
{
  "kind": "Service",
  "apiVersion": "v1",
  "metadata": {
    "name": "etcd",
    "namespace": "default",
    "creationTimestamp": null,
    "labels": {
      "app": "etcd",
      "suite": "pachyderm"
    }
  },
  "spec": {
    "ports": [
      {
        "name": "client-port",
        "port": 2379,
        "targetPort": 0
      }
    ],
    "selector": {
      "app": "etcd"
    },
    "type": "NodePort"
  },
  "status": {
    "loadBalancer": {}
  }
}
{
  "kind": "Service",
  "apiVersion": "v1",
  "metadata": {
    "name": "pachd",
    "namespace": "default",
    "creationTimestamp": null,
    "labels": {
      "app": "pachd",
      "suite": "pachyderm"
    },
    "annotations": {
      "prometheus.io/port": "656",
      "prometheus.io/scrape": "true"
    }
  },
  "spec": {
    "ports": [
      {
        "name": "api-grpc-port",
        "port": 650,
        "targetPort": 0,
        "nodePort": 30650
      },
      {
        "name": "trace-port",
        "port": 651,
        "targetPort": 0,
        "nodePort": 30651
      },
      {
        "name": "api-http-port",
        "port": 652,
        "targetPort": 0,
        "nodePort": 30652
      },
      {
        "name": "saml-port",
        "port": 654,
        "targetPort": 0,
        "nodePort": 30654
      },
      {
        "name": "api-git-port",
        "port": 655,
        "targetPort": 0,
        "nodePort": 30655
      },
      {
        "name": "s3gateway-port",
        "port": 600,
        "targetPort": 0,
        "nodePort": 30600
      }
    ],
    "selector": {
      "app": "pachd"
    },
    "type": "NodePort"
  },
  "status": {
    "loadBalancer": {}
  }
}
{
  "kind": "Deployment",
  "apiVersion": "apps/v1",
  "metadata": {
    "name": "pachd",
    "namespace": "default",
    "creationTimestamp": null,
    "labels": {
      "app": "pachd",
      "suite": "pachyderm"
    }
  },
  "spec": {
    "replicas": 1,
    "selector": {
      "matchLabels": {
        "app": "pachd",
        "suite": "pachyderm"
      }
    },
    "template": {
      "metadata": {
        "name": "pachd",
        "namespace": "default",
        "creationTimestamp": null,
        "labels": {
          "app": "pachd",
          "suite": "pachyderm"
        },
        "annotations": {
          "iam.amazonaws.com/role": ""
        }
      },
      "spec": {
        "volumes": [
          {
            "name": "pach-disk"
          },
          {
            "name": "pachyderm-storage-secret",
            "secret": {
              "secretName": "pachyderm-storage-secret"
            }
          }
        ],
        "containers": [
          {
            "name": "pachd",
            "image": "pachyderm/pachd:1.9.11",
            "ports": [
              {
                "name": "api-grpc-port",
                "containerPort": 650,
                "protocol": "TCP"
              },
              {
                "name": "trace-port",
                "containerPort": 651
              },
              {
                "name": "api-http-port",
                "containerPort": 652,
                "protocol": "TCP"
              },
              {
                "name": "peer-port",
                "containerPort": 653,
                "protocol": "TCP"
              },
              {
                "name": "api-git-port",
                "containerPort": 655,
                "protocol": "TCP"
              },
              {
                "name": "saml-port",
                "containerPort": 654,
                "protocol": "TCP"
              }
            ],
            "env": [
              {
                "name": "PACH_ROOT",
                "value": "/pach"
              },
              {
                "name": "ETCD_PREFIX"
              },
              {
                "name": "NUM_SHARDS",
                "value": "16"
              },
              {
                "name": "STORAGE_BACKEND",
                "value": "AMAZON"
              },
              {
                "name": "STORAGE_HOST_PATH"
              },
              {
                "name": "WORKER_IMAGE",
                "value": "pachyderm/worker:1.9.11"
              },
              {
                "name": "IMAGE_PULL_SECRET"
              },
              {
                "name": "WORKER_SIDECAR_IMAGE",
                "value": "pachyderm/pachd:1.9.11"
              },
              {
                "name": "WORKER_IMAGE_PULL_POLICY",
                "value": "IfNotPresent"
              },
              {
                "name": "PACHD_VERSION",
                "value": "1.9.11"
              },
              {
                "name": "METRICS",
                "value": "true"
              },
              {
                "name": "LOG_LEVEL",
                "value": "info"
              },
              {
                "name": "BLOCK_CACHE_BYTES",
                "value": "1G"
              },
              {
                "name": "IAM_ROLE"
              },
              {
                "name": "NO_EXPOSE_DOCKER_SOCKET",
                "value": "false"
              },
              {
                "name": "PACHYDERM_AUTHENTICATION_DISABLED_FOR_TESTING",
                "value": "false"
              },
              {
                "name": "PACHD_POD_NAMESPACE",
                "valueFrom": {
                  "fieldRef": {
                    "apiVersion": "v1",
                    "fieldPath": "metadata.namespace"
                  }
                }
              },
              {
                "name": "PACHD_MEMORY_REQUEST",
                "valueFrom": {
                  "resourceFieldRef": {
                    "containerName": "pachd",
                    "resource": "requests.memory",
                    "divisor": "0"
                  }
                }
              },
              {
                "name": "EXPOSE_OBJECT_API",
                "value": "false"
              },
              {
<<<<<<< HEAD
                "name": "CLUSTER_DEPLOYMENT_ID",
                "value": "test"
=======
                "name": "REQUIRE_CRITICAL_SERVERS_ONLY",
                "value": "false"
>>>>>>> 63c34d2a
              },
              {
                "name": "GOOGLE_BUCKET",
                "valueFrom": {
                  "secretKeyRef": {
                    "name": "pachyderm-storage-secret",
                    "key": "google-bucket",
                    "optional": true
                  }
                }
              },
              {
                "name": "GOOGLE_CRED",
                "valueFrom": {
                  "secretKeyRef": {
                    "name": "pachyderm-storage-secret",
                    "key": "google-cred",
                    "optional": true
                  }
                }
              },
              {
                "name": "MICROSOFT_CONTAINER",
                "valueFrom": {
                  "secretKeyRef": {
                    "name": "pachyderm-storage-secret",
                    "key": "microsoft-container",
                    "optional": true
                  }
                }
              },
              {
                "name": "MICROSOFT_ID",
                "valueFrom": {
                  "secretKeyRef": {
                    "name": "pachyderm-storage-secret",
                    "key": "microsoft-id",
                    "optional": true
                  }
                }
              },
              {
                "name": "MICROSOFT_SECRET",
                "valueFrom": {
                  "secretKeyRef": {
                    "name": "pachyderm-storage-secret",
                    "key": "microsoft-secret",
                    "optional": true
                  }
                }
              },
              {
                "name": "MINIO_BUCKET",
                "valueFrom": {
                  "secretKeyRef": {
                    "name": "pachyderm-storage-secret",
                    "key": "minio-bucket",
                    "optional": true
                  }
                }
              },
              {
                "name": "MINIO_ENDPOINT",
                "valueFrom": {
                  "secretKeyRef": {
                    "name": "pachyderm-storage-secret",
                    "key": "minio-endpoint",
                    "optional": true
                  }
                }
              },
              {
                "name": "MINIO_ID",
                "valueFrom": {
                  "secretKeyRef": {
                    "name": "pachyderm-storage-secret",
                    "key": "minio-id",
                    "optional": true
                  }
                }
              },
              {
                "name": "MINIO_SECRET",
                "valueFrom": {
                  "secretKeyRef": {
                    "name": "pachyderm-storage-secret",
                    "key": "minio-secret",
                    "optional": true
                  }
                }
              },
              {
                "name": "MINIO_SECURE",
                "valueFrom": {
                  "secretKeyRef": {
                    "name": "pachyderm-storage-secret",
                    "key": "minio-secure",
                    "optional": true
                  }
                }
              },
              {
                "name": "MINIO_SIGNATURE",
                "valueFrom": {
                  "secretKeyRef": {
                    "name": "pachyderm-storage-secret",
                    "key": "minio-signature",
                    "optional": true
                  }
                }
              },
              {
                "name": "AMAZON_REGION",
                "valueFrom": {
                  "secretKeyRef": {
                    "name": "pachyderm-storage-secret",
                    "key": "amazon-region",
                    "optional": true
                  }
                }
              },
              {
                "name": "AMAZON_BUCKET",
                "valueFrom": {
                  "secretKeyRef": {
                    "name": "pachyderm-storage-secret",
                    "key": "amazon-bucket",
                    "optional": true
                  }
                }
              },
              {
                "name": "AMAZON_ID",
                "valueFrom": {
                  "secretKeyRef": {
                    "name": "pachyderm-storage-secret",
                    "key": "amazon-id",
                    "optional": true
                  }
                }
              },
              {
                "name": "AMAZON_SECRET",
                "valueFrom": {
                  "secretKeyRef": {
                    "name": "pachyderm-storage-secret",
                    "key": "amazon-secret",
                    "optional": true
                  }
                }
              },
              {
                "name": "AMAZON_TOKEN",
                "valueFrom": {
                  "secretKeyRef": {
                    "name": "pachyderm-storage-secret",
                    "key": "amazon-token",
                    "optional": true
                  }
                }
              },
              {
                "name": "AMAZON_VAULT_ADDR",
                "valueFrom": {
                  "secretKeyRef": {
                    "name": "pachyderm-storage-secret",
                    "key": "amazon-vault-addr",
                    "optional": true
                  }
                }
              },
              {
                "name": "AMAZON_VAULT_ROLE",
                "valueFrom": {
                  "secretKeyRef": {
                    "name": "pachyderm-storage-secret",
                    "key": "amazon-vault-role",
                    "optional": true
                  }
                }
              },
              {
                "name": "AMAZON_VAULT_TOKEN",
                "valueFrom": {
                  "secretKeyRef": {
                    "name": "pachyderm-storage-secret",
                    "key": "amazon-vault-token",
                    "optional": true
                  }
                }
              },
              {
                "name": "AMAZON_DISTRIBUTION",
                "valueFrom": {
                  "secretKeyRef": {
                    "name": "pachyderm-storage-secret",
                    "key": "amazon-distribution",
                    "optional": true
                  }
                }
              },
              {
                "name": "CUSTOM_ENDPOINT",
                "valueFrom": {
                  "secretKeyRef": {
                    "name": "pachyderm-storage-secret",
                    "key": "custom-endpoint",
                    "optional": true
                  }
                }
              },
              {
                "name": "RETRIES",
                "valueFrom": {
                  "secretKeyRef": {
                    "name": "pachyderm-storage-secret",
                    "key": "retries",
                    "optional": true
                  }
                }
              },
              {
                "name": "TIMEOUT",
                "valueFrom": {
                  "secretKeyRef": {
                    "name": "pachyderm-storage-secret",
                    "key": "timeout",
                    "optional": true
                  }
                }
              },
              {
                "name": "UPLOAD_ACL",
                "valueFrom": {
                  "secretKeyRef": {
                    "name": "pachyderm-storage-secret",
                    "key": "upload-acl",
                    "optional": true
                  }
                }
              },
              {
                "name": "REVERSE",
                "valueFrom": {
                  "secretKeyRef": {
                    "name": "pachyderm-storage-secret",
                    "key": "reverse",
                    "optional": true
                  }
                }
              },
              {
                "name": "PART_SIZE",
                "valueFrom": {
                  "secretKeyRef": {
                    "name": "pachyderm-storage-secret",
                    "key": "part-size",
                    "optional": true
                  }
                }
              },
              {
                "name": "MAX_UPLOAD_PARTS",
                "valueFrom": {
                  "secretKeyRef": {
                    "name": "pachyderm-storage-secret",
                    "key": "max-upload-parts",
                    "optional": true
                  }
                }
              },
              {
                "name": "DISABLE_SSL",
                "valueFrom": {
                  "secretKeyRef": {
                    "name": "pachyderm-storage-secret",
                    "key": "disable-ssl",
                    "optional": true
                  }
                }
              },
              {
                "name": "NO_VERIFY_SSL",
                "valueFrom": {
                  "secretKeyRef": {
                    "name": "pachyderm-storage-secret",
                    "key": "no-verify-ssl",
                    "optional": true
                  }
                }
              },
              {
                "name": "STORAGE_UPLOAD_CONCURRENCY_LIMIT",
                "value": "100"
              }
            ],
            "resources": {
              "limits": {
                "cpu": "1",
                "memory": "3G"
              },
              "requests": {
                "cpu": "1",
                "memory": "3G"
              }
            },
            "volumeMounts": [
              {
                "name": "pach-disk",
                "mountPath": "/pach"
              },
              {
                "name": "pachyderm-storage-secret",
                "mountPath": "/pachyderm-storage-secret"
              }
            ],
            "readinessProbe": {
              "exec": {
                "command": [
                  "/pachd",
                  "--readiness"
                ]
              }
            },
            "imagePullPolicy": "IfNotPresent"
          }
        ],
        "serviceAccountName": "pachyderm"
      }
    },
    "strategy": {}
  },
  "status": {}
}
{
  "kind": "Service",
  "apiVersion": "v1",
  "metadata": {
    "name": "dash",
    "namespace": "default",
    "creationTimestamp": null,
    "labels": {
      "app": "dash",
      "suite": "pachyderm"
    }
  },
  "spec": {
    "ports": [
      {
        "name": "dash-http",
        "port": 8080,
        "targetPort": 0,
        "nodePort": 30080
      },
      {
        "name": "grpc-proxy-http",
        "port": 8081,
        "targetPort": 0,
        "nodePort": 30081
      }
    ],
    "selector": {
      "app": "dash",
      "suite": "pachyderm"
    },
    "type": "NodePort"
  },
  "status": {
    "loadBalancer": {}
  }
}
{
  "kind": "Deployment",
  "apiVersion": "apps/v1",
  "metadata": {
    "name": "dash",
    "namespace": "default",
    "creationTimestamp": null,
    "labels": {
      "app": "dash",
      "suite": "pachyderm"
    }
  },
  "spec": {
    "selector": {
      "matchLabels": {
        "app": "dash",
        "suite": "pachyderm"
      }
    },
    "template": {
      "metadata": {
        "name": "dash",
        "namespace": "default",
        "creationTimestamp": null,
        "labels": {
          "app": "dash",
          "suite": "pachyderm"
        }
      },
      "spec": {
        "containers": [
          {
            "name": "dash",
            "image": "pachyderm/dash:1.9.0",
            "ports": [
              {
                "name": "dash-http",
                "containerPort": 8080
              }
            ],
            "resources": {},
            "imagePullPolicy": "IfNotPresent"
          },
          {
            "name": "grpc-proxy",
            "image": "pachyderm/grpc-proxy:0.4.10",
            "ports": [
              {
                "name": "grpc-proxy-http",
                "containerPort": 8081
              }
            ],
            "resources": {},
            "imagePullPolicy": "IfNotPresent"
          }
        ]
      }
    },
    "strategy": {}
  },
  "status": {}
}
{
  "kind": "Secret",
  "apiVersion": "v1",
  "metadata": {
    "name": "pachyderm-storage-secret",
    "namespace": "default",
    "creationTimestamp": null,
    "labels": {
      "app": "pachyderm-storage-secret",
      "suite": "pachyderm"
    }
  },
  "data": {
    "amazon-bucket": "cGFjaC1idWNrZXQ=",
    "amazon-distribution": "",
    "amazon-id": "QVdTSURBV1NJREFXU0lEQVdTSUQ=",
    "amazon-region": "dXMtd2VzdC0x",
    "amazon-secret": "YXdzc2VjcmV0K2F3c3NlY3JldCthd3NzZWNyZXQrYXdzc2VjcmV0Kw==",
    "amazon-token": "",
    "custom-endpoint": "",
    "disable-ssl": "ZmFsc2U=",
    "max-upload-parts": "MTAwMDA=",
    "no-verify-ssl": "ZmFsc2U=",
    "part-size": "NTI0Mjg4MA==",
    "retries": "MTA=",
    "reverse": "dHJ1ZQ==",
    "timeout": "NW0=",
    "upload-acl": "YnVja2V0LW93bmVyLWZ1bGwtY29udHJvbA=="
  }
}<|MERGE_RESOLUTION|>--- conflicted
+++ resolved
@@ -520,13 +520,12 @@
                 "value": "false"
               },
               {
-<<<<<<< HEAD
                 "name": "CLUSTER_DEPLOYMENT_ID",
                 "value": "test"
-=======
+              },
+              {
                 "name": "REQUIRE_CRITICAL_SERVERS_ONLY",
                 "value": "false"
->>>>>>> 63c34d2a
               },
               {
                 "name": "GOOGLE_BUCKET",
