--- conflicted
+++ resolved
@@ -87,10 +87,7 @@
 pfs:
   build: .
   dockerfile: Dockerfile.pfs
-<<<<<<< HEAD
-=======
   privileged: true
->>>>>>> 759f8204
   links:
     - pfsd
 pps:
