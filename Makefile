--- conflicted
+++ resolved
@@ -1,23 +1,18 @@
 SHELL := /bin/bash # Use bash syntax
 
 
-<<<<<<< HEAD
-.PHONY: all test lint kubeval-gcp kubeval-gcp-tls kubeval-aws kubeval-minio kubeval-microsoft
-=======
-.PHONY: all test lint kubeval-gcp kubeval-gcp-tls kubeval-aws kubeval-local
->>>>>>> 8743a01a
+.PHONY: all test lint kubeval-aws kubeval-gcp kubeval-gcp-tls kubeval-local kubeval-minio kubeval-microsoft
 
 all: pachyderm/values.schema.json
 
 lint:
 	helm lint pachyderm
 
-<<<<<<< HEAD
-test: kubeval-gcp kubeval-gcp-tls kubeval-aws kubeval-minio kubeval-microsoft
-=======
-test: kubeval-gcp kubeval-gcp-tls kubeval-aws kubeval-local
->>>>>>> 8743a01a
+test:  kubeval-aws kubeval-gcp kubeval-gcp-tls kubeval-local kubeval-minio kubeval-microsoft
 	go test -race ./... -count 1
+
+kubeval-aws:
+	helm template pachyderm -f examples/aws-values.yaml | kubeval --strict
 
 kubeval-gcp:
 	helm template pachyderm -f examples/gcp-values.yaml | kubeval --strict
@@ -25,19 +20,14 @@
 kubeval-gcp-tls:
 	helm template pachyderm -f examples/gcp-values-tls.yaml | kubeval --strict
 
-kubeval-aws:
-	helm template pachyderm -f examples/aws-values.yaml | kubeval --strict
+kubeval-local:
+	helm template pachyderm -f examples/local-values.yaml | kubeval --strict
 
-<<<<<<< HEAD
 kubeval-minio:
 	helm template pachyderm -f examples/minio-values.yaml | kubeval --strict
 
 kubeval-microsoft:
 	helm template pachyderm -f examples/microsoft-values.yaml | kubeval --strict
-=======
-kubeval-local:
-	helm template pachyderm -f examples/local-values.yaml | kubeval --strict
->>>>>>> 8743a01a
 
 pachyderm/values.schema.json: pachyderm/values.yaml
 	helm schema-gen pachyderm/values.yaml > pachyderm/values.schema.json