#!/bin/bash

set -ex

# Start out in same directory as script, so that relative paths below are all
# correct
cd "$(dirname "${0}")"

# Delete old site/ dir
if [[ -d site ]]; then
  rm -rf site
fi

# Add each version of the docs to the dropdown defined by
# material/partials/versions.html. This must be built before running 'mkdocs'
# itself
latest_version="$(ls ./docs | grep -Ev 'latest|master|archive' | sort -r -V | head -n 1)"
cat <<EOF >material/partials/versions.html
<div class="mdl-selectfield">
    <select class="mdl-selectfield__select" id="version-selector" onchange="
        let pathParts = window.location.pathname.split('/');
        pathParts[1] = this.value;
        window.location.pathname = pathParts.join('/')
    ">
        <option style="color:white;background-color:#4b2a5c;" value="latest">latest (${latest_version})</option>
EOF
for d in docs/*; do
    # don't rebuild archive dir
    if [[ "${d}" == "archive" ]]; then
        continue
    fi
    if [[ "${d}" == "master" ]]; then
         continue
    fi
    cat <<EOF >>material/partials/versions.html
        <option style="color:white;background-color:#4b2a5c;" value="${d}">${d}</option>"
EOF
done
cat <<EOF >>material/partials/versions.html
    </select>
    <!-- set initial value of 'select' to the version of the docs being browsed -->
    <script type="text/javascript">
      var pathParts = window.location.pathname.split('/');
      document.getElementById('version-selector').value = pathParts[1]
    </script>
</div>
EOF

# Rebuild all docs versions
for d in docs/*; do
    # don't rebuild archive dir
    if [[ "${d}" == "archive" ]]; then
        continue
    fi
<<<<<<< HEAD
=======
    if [[ "${d}" == "master" ]]; then
        continue
    fi
    in_dir="docs/${d}"
>>>>>>> 1d63133a
    out_dir="site/${d}"

    # Check for mkdocs file
    mkdocs_file="mkdocs-${d}.yml"
    if [[ ! -f "${mkdocs_file}" ]]; then
        echo "expected mkdocs config file \"${mkdocs_file}\" for docs version \"${d}\", but the config file wasn't found"
        exit 1
    fi

    # rebuild site
    mkdocs build --config-file "${mkdocs_file}" --site-dir "${out_dir}"
done

# Finally, copy latest version of the docs into 'latest'
if [[ -z "${latest_version}" ]]; then
    echo "No latest version to symlink"
    exit 1
fi
cp -Rl "site/${latest_version}" site/latest

# Add custom 404
ln site/latest/404.html site/404.html
cp -Rl site/latest/assets site/assets
<|MERGE_RESOLUTION|>--- conflicted
+++ resolved
@@ -52,13 +52,9 @@
     if [[ "${d}" == "archive" ]]; then
         continue
     fi
-<<<<<<< HEAD
-=======
     if [[ "${d}" == "master" ]]; then
         continue
     fi
-    in_dir="docs/${d}"
->>>>>>> 1d63133a
     out_dir="site/${d}"
 
     # Check for mkdocs file
