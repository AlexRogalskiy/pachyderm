--- conflicted
+++ resolved
@@ -5,11 +5,7 @@
 
 Complete the following steps:
 
-<<<<<<< HEAD
-1. [Create an S3 bucket](#create-an-S3-object-store-bucket-for-data) for Pachyderm
-=======
 1. [Create an S3 bucket](#create-an-S3-object-store-bucket-for-data) for Pachyderm and grant your containers access to it.
->>>>>>> 10e7c19c
 1. [Enable Persistent Volumes Creation](#2-enable-your-persistent-volumes-creation)
 1. [Deploy Pachyderm ](#3-deploy-pachyderm)
 1. Finally, you will need to install [pachctl](../../../../getting_started/local_installation#install-pachctl) to [interact with your cluster]((#have-pachctl-and-your-cluster-communicate)).
@@ -47,77 +43,20 @@
       $ aws s3 ls
       ```
 
-<<<<<<< HEAD
-### (Optional) Set Up Bucket Encryption
-
-Amazon S3 supports two types of bucket encryption — server-side encryption
-(SSE-S3) and AWS Key Management Service (AWS KMS), which stores customer
-master keys. When creating a bucket for your Pachyderm cluster, you can set up either
-of them. Because Pachyderm requests that buckets do not include encryption
-information, the method that you select for the bucket is applied.
-
-!!! Info
-      Setting up communication between Pachyderm object storage clients and AWS KMS
-      to append encryption information to Pachyderm requests is not supported and
-      not recommended. 
-
-To set up bucket encryption, see [Amazon S3 Default Encryption for S3 Buckets](https://docs.aws.amazon.com/AmazonS3/latest/dev/bucket-encryption.html).
-
-## 2- Enable Your Persistent Volumes Creation
-
-etcd and PostgreSQL (metadata storage) each claim the creation of a pv. 
-
-!!! Important
-      The metadata services generally require a small persistent volume size (i.e. 10GB) **but high IOPS (1500)**.
-      Note that Pachyderm out-of-the-box deployment comes with **gp2** default EBS volumes. 
-      While it might be easier to set up for test or development environments, **we highly recommend to use SSD gp3 in production**. A **gp3** EBS volume delivers a baseline performance of 3,000 IOPS and 125MB/s at any volume size. Any other disk choice may require to **oversize the volume significantly to ensure enough IOPS**.
-
-      See [volume types](https://docs.aws.amazon.com/AWSEC2/latest/UserGuide/ebs-volume-types.html).
-
-If you plan on using **gp2** EBS volumes, [skip this section and jump to the deployment of Pachyderm](#3-deploy-pachyderm).
-For gp3 volumes, you will need to **deploy an Amazon EBS CSI driver to your cluster as detailed below**.
-
-For your EKS cluster to successfully create two **Elastic Block Storage (EBS) persistent volumes (PV)**, follow the steps detailled in **[deploy Amazon EBS CSI driver to your cluster](https://docs.aws.amazon.com/eks/latest/userguide/ebs-csi.html)**.
-
-In short, you will:
-
-1. [Create an IAM OIDC provider for your cluster](https://docs.aws.amazon.com/eks/latest/userguide/enable-iam-roles-for-service-accounts.html).
-1. Create a CSI Driver service account whose IAM Role will be granted the permission (policy) to make calls to AWS APIs. 
-1. Install Amazon EBS Container Storage Interface (CSI) driver on your cluster configured with your created service account.
-
-
-If you expect your cluster to be very long
-running or scale to thousands of jobs per commits, you might need to add
-more storage.  However, you can easily increase the size of the persistent
-volume later.
-## 3- Deploy Pachyderm
-You have created your S3 bucket and have configure your EKS cluster to create your pvs (metadata).
-
-You now need to give your cluster access to your bucket either by:
-
-- adding a policy to your cluster IAM Role (Recommended)
-OR
-- passing your AWS credentials (account ID and KEY) to your values.yaml when installing
-=======
 You now need to **give Pachyderm access to your bucket** either by:
 
 - [Adding a policy to your service account IAM Role](#add-an-iam-role-and-policy-to-your-service-account) (Recommended)
 OR
 - Passing your AWS credentials (account ID and KEY) to your values.yaml when installing
->>>>>>> 10e7c19c
 
 !!! Info
       IAM roles provide finer grained user management and security
       capabilities than access keys. Pachyderm recommends the use of IAM roles for production
       deployments.
 
-<<<<<<< HEAD
-### To Add A Policy To Your EKS IAM Role
-=======
 ### Add An IAM Role And Policy To Your Service Account
 
 Before you can make sure that **the containers in your pods have the right permissions to access your S3 bucket**, you will need to [Create an IAM OIDC provider for your cluster](https://docs.aws.amazon.com/eks/latest/userguide/enable-iam-roles-for-service-accounts.html).
->>>>>>> 10e7c19c
 
 Then follow the steps detailled in **[Create an IAM Role And Policy for your Service Account](https://docs.aws.amazon.com/eks/latest/userguide/create-service-account-iam-policy-and-role.html)**.
 
@@ -168,15 +107,6 @@
       1. Name it.
       1. Retrieve the **Role arn**. You will need it in your values.yaml annotations when deploying Pachyderm.
 
-<<<<<<< HEAD
-### Create Your Values.yaml   
-
-- [Check out our example of values.yaml for gp3](https://github.com/pachyderm/pachyderm/blob/master/etc/helm/examples/aws-gp3-values.yaml)
-- [Check out our example of values.yaml for gp2](https://github.com/pachyderm/pachyderm/blob/master/etc/helm/examples/aws-gp2-values.yaml)
-- or use our minimal example below.
-
-=== "For Gp3 EBS Volumes"   
-=======
 ### (Optional) Set Up Bucket Encryption
 
 Amazon S3 supports two types of bucket encryption — server-side encryption
@@ -231,7 +161,6 @@
 
 
 === "Gp3 + Service account annotations"   
->>>>>>> 10e7c19c
       ```yaml
       deployTarget: AMAZON
       # This uses GP3 which requires the CSI Driver https://docs.aws.amazon.com/eks/latest/userguide/ebs-csi.html
@@ -243,11 +172,6 @@
         storage:
           amazon:
             bucket: blah
-            # this is an example access key ID taken from https://docs.aws.amazon.com/IAM/latest/UserGuide/id_credentials_access-keys.html
-            id: AKIAIOSFODNN7EXAMPLE
-            # this is an example secret access key taken from https://docs.aws.amazon.com/IAM/latest/UserGuide/id_credentials_access-keys.html
-            secret: wJalrXUtnFEMI/K7MDENG/bPxRfiCYEXAMPLEKEY
-            cloudFrontDistribution: cfd-123
             region: us-east-2
         serviceAccount:
           additionalAnnotations:
@@ -256,10 +180,6 @@
         worker:
           serviceAccount:
             additionalAnnotations:
-<<<<<<< HEAD
-              eks.amazonaws.com/role-arn: arn:aws:iam::190146978412:role/eksctl-new-pachyderm-cluster-cluster-ServiceRole-1H3YFIPV75B52
-
-=======
               eks.amazonaws.com/role-arn: arn:aws:iam::190146978412:role/pachyderm-bucket-access
 
       postgresql:
@@ -286,22 +206,16 @@
             secret: wJalrXUtnFEMI/K7MDENG/bPxRfiCYEXAMPLEKEY
             region: us-east-2
 
->>>>>>> 10e7c19c
       postgresql:
         persistence:
           storageClass: gp3
       ```
-<<<<<<< HEAD
-    
-=== "For Gp2 EBS Volumes"
-=======
 
 #### For gp2 EBS Volumes
 
 [Check out our example of values.yaml for gp2](https://github.com/pachyderm/pachyderm/blob/master/etc/helm/examples/aws-gp2-values.yaml) or use our minimal example below.   
     
 === "For Gp2 + Service account annotations"
->>>>>>> 10e7c19c
       ```yaml
       deployTarget: AMAZON
       
@@ -312,68 +226,19 @@
         storage:
           amazon:
             bucket: blah
-<<<<<<< HEAD
-            # this is an example access key ID taken from https://docs.aws.amazon.com/IAM/latest/UserGuide/id_credentials_access-keys.html
-            id: AKIAIOSFODNN7EXAMPLE
-            # this is an example secret access key taken from https://docs.aws.amazon.com/IAM/latest/UserGuide/id_credentials_access-keys.html
-            secret: wJalrXUtnFEMI/K7MDENG/bPxRfiCYEXAMPLEKEY
-            cloudFrontDistribution: cfd-123
-            region: us-east-2
-        serviceAccount:
-          additionalAnnotations:
-            eks.amazonaws.com/role-arn: arn:aws:iam::190146978412:role/eksctl-new-pachyderm-cluster-cluster-ServiceRole-1H3YFIPV75B52
-=======
             region: us-east-2
         serviceAccount:
           additionalAnnotations:
             eks.amazonaws.com/role-arn: arn:aws:iam::190146978412:role/pachyderm-bucket-access
->>>>>>> 10e7c19c
 
         worker:
           serviceAccount:
             additionalAnnotations:
-<<<<<<< HEAD
-              eks.amazonaws.com/role-arn: arn:aws:iam::190146978412:role/eksctl-new-pachyderm-cluster-cluster-ServiceRole-1H3YFIPV75B52
-=======
               eks.amazonaws.com/role-arn: arn:aws:iam::190146978412:role/pachyderm-bucket-access
->>>>>>> 10e7c19c
 
       postgresql:
         persistence:
           size: 500Gi
-<<<<<<< HEAD
-      ```
-
-Check the [list of all available helm values](../../../../reference/helm_values/) at your disposal in our reference documentation.
-
-- In the case of an added policy to your cluster IAM Role, update the `pachd.serviceAccount` and `pachd.worker` sections of your values.yaml.
-
-!!! Note
-      The **worker nodes on which Pachyderm is deployed must be associated with the IAM role that is assigned to the Kubernetes cluster**. 
-      If you created your cluster by using `eksctl` or `kops` the nodes must have a dedicated IAM role already assigned.
-
-      The IAM role of your cluster must have correct trust relationships: 
-      
-      1. Click the **Trust relationships > Edit trust relationship** 
-      1. Append the following statement to your JSON relationship
-
-      ```json
-      {
-      "Version": "2012-10-17",
-      "Statement": [
-            {
-            "Effect": "Allow",
-            "Principal": {
-            "Service": "ec2.amazonaws.com"
-            },
-            "Action": "sts:AssumeRole"
-            }
-      ]
-      }
-      ``` 
-
-- In the case where you pass your AWS credentials (account ID and KEY) to your cluster (not recommended), update `pachd.storage.amazon.id` and `pachd.storage.amazon.secret`.
-=======
       ```  
 === "For Gp2 + AWS Credentials"
       ```yaml
@@ -400,7 +265,6 @@
       ```
 
 Check the [list of all available helm values](../../../../reference/helm_values/) at your disposal in our reference documentation.
->>>>>>> 10e7c19c
 
 !!! Important "Load Balancer Setup" 
       If you would like to expose your pachd instance to the internet via load balancer, add the following config under `pachd` to your `values.yaml`
