--- conflicted
+++ resolved
@@ -4,15 +4,9 @@
 deployTarget: GOOGLE
 
 dash:
-<<<<<<< HEAD
-  # url is configured per workspace.
-  url: "https://dash.test/"
-  tls:
-=======
   image:
-    tag: "0.5.58"
+    tag: "newVersion"
   ingress:
->>>>>>> 1ebb40c7
     enabled: true
     tls:
       enabled: true
@@ -73,9 +67,6 @@
   tls:
     enabled: true
     secretName: "dash-tls"
-<<<<<<< HEAD
 postgresql:
   # Set to false if you are bringing your own PostgreSQL instance. PostgreSQL is a requirement for Pachyderm.
-  enabled: false
-=======
->>>>>>> 1ebb40c7
+  enabled: false